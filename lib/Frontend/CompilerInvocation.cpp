//===--- CompilerInvocation.cpp - CompilerInvocation methods --------------===//
//
// This source file is part of the Swift.org open source project
//
// Copyright (c) 2014 - 2019 Apple Inc. and the Swift project authors
// Licensed under Apache License v2.0 with Runtime Library Exception
//
// See https://swift.org/LICENSE.txt for license information
// See https://swift.org/CONTRIBUTORS.txt for the list of Swift project authors
//
//===----------------------------------------------------------------------===//

#include "swift/Frontend/Frontend.h"

#include "ArgsToFrontendOptionsConverter.h"
#include "swift/AST/DiagnosticsFrontend.h"
#include "swift/Basic/Platform.h"
#include "swift/Option/Options.h"
#include "swift/Option/SanitizerOptions.h"
#include "swift/Strings.h"
#include "llvm/ADT/STLExtras.h"
#include "llvm/ADT/Triple.h"
#include "llvm/Option/Arg.h"
#include "llvm/Option/ArgList.h"
#include "llvm/Option/Option.h"
#include "llvm/Support/FileSystem.h"
#include "llvm/Support/LineIterator.h"
#include "llvm/Support/Path.h"
#include "llvm/Support/Process.h"

using namespace swift;
using namespace llvm::opt;

/// The path for Swift libraries in the OS on Darwin.
#define DARWIN_OS_LIBRARY_PATH "/usr/lib/swift"

static constexpr const char *const localeCodes[] = {
#define SUPPORTED_LOCALE(Code, Language) #Code,
#include "swift/AST/LocalizationLanguages.def"
};

swift::CompilerInvocation::CompilerInvocation() {
  setTargetTriple(llvm::sys::getDefaultTargetTriple());
}

void CompilerInvocation::computeRuntimeResourcePathFromExecutablePath(
    StringRef mainExecutablePath, llvm::SmallString<128> &runtimeResourcePath) {
  runtimeResourcePath.assign(mainExecutablePath);
  llvm::sys::path::remove_filename(runtimeResourcePath); // Remove /swift
  llvm::sys::path::remove_filename(runtimeResourcePath); // Remove /bin
  llvm::sys::path::append(runtimeResourcePath, "lib", "swift");
}

void CompilerInvocation::setMainExecutablePath(StringRef Path) {
  llvm::SmallString<128> LibPath;
  computeRuntimeResourcePathFromExecutablePath(Path, LibPath);
  setRuntimeResourcePath(LibPath.str());

  llvm::SmallString<128> DiagnosticDocsPath(Path);
  llvm::sys::path::remove_filename(DiagnosticDocsPath); // Remove /swift
  llvm::sys::path::remove_filename(DiagnosticDocsPath); // Remove /bin
  llvm::sys::path::append(DiagnosticDocsPath, "share", "doc", "swift",
                          "diagnostics");
  DiagnosticOpts.DiagnosticDocumentationPath = std::string(DiagnosticDocsPath.str());

  // Compute the path of the YAML diagnostic messages directory files
  // in the toolchain.
  llvm::SmallString<128> DiagnosticMessagesDir(Path);
  llvm::sys::path::remove_filename(DiagnosticMessagesDir); // Remove /swift
  llvm::sys::path::remove_filename(DiagnosticMessagesDir); // Remove /bin
  llvm::sys::path::append(DiagnosticMessagesDir, "share", "swift");
  DiagnosticOpts.LocalizationPath = std::string(DiagnosticMessagesDir.str());
}

void CompilerInvocation::setDefaultPrebuiltCacheIfNecessary() {

  if (!FrontendOpts.PrebuiltModuleCachePath.empty())
    return;
  if (SearchPathOpts.RuntimeResourcePath.empty())
    return;

  SmallString<64> defaultPrebuiltPath{SearchPathOpts.RuntimeResourcePath};
  StringRef platform;
  if (tripleIsMacCatalystEnvironment(LangOpts.Target)) {
    // The prebuilt cache for macCatalyst is the same as the one for macOS, not iOS
    // or a separate location of its own.
    platform = "macosx";
  } else {
    platform = getPlatformNameForTriple(LangOpts.Target);
  }
  llvm::sys::path::append(defaultPrebuiltPath, platform, "prebuilt-modules");
  FrontendOpts.PrebuiltModuleCachePath = defaultPrebuiltPath.str();
}

static void updateRuntimeLibraryPaths(SearchPathOptions &SearchPathOpts,
                                      llvm::Triple &Triple) {
  llvm::SmallString<128> LibPath(SearchPathOpts.RuntimeResourcePath);

  StringRef LibSubDir = getPlatformNameForTriple(Triple);
  if (tripleIsMacCatalystEnvironment(Triple))
    LibSubDir = "maccatalyst";

  llvm::sys::path::append(LibPath, LibSubDir);
  SearchPathOpts.RuntimeLibraryPaths.clear();
  SearchPathOpts.RuntimeLibraryPaths.push_back(std::string(LibPath.str()));
  if (Triple.isOSDarwin())
    SearchPathOpts.RuntimeLibraryPaths.push_back(DARWIN_OS_LIBRARY_PATH);

  // Set up the import paths containing the swiftmodules for the libraries in
  // RuntimeLibraryPath.
  SearchPathOpts.RuntimeLibraryImportPaths.clear();

  // If this is set, we don't want any runtime import paths.
  if (SearchPathOpts.SkipRuntimeLibraryImportPaths)
    return;

  if (!Triple.isOSDarwin())
    llvm::sys::path::append(LibPath, swift::getMajorArchitectureName(Triple));
  SearchPathOpts.RuntimeLibraryImportPaths.push_back(std::string(LibPath.str()));

  if (!SearchPathOpts.SDKPath.empty()) {
    if (tripleIsMacCatalystEnvironment(Triple)) {
      LibPath = SearchPathOpts.SDKPath;
      llvm::sys::path::append(LibPath, "System", "iOSSupport");
      llvm::sys::path::append(LibPath, "usr", "lib", "swift");
      SearchPathOpts.RuntimeLibraryImportPaths.push_back(std::string(LibPath.str()));
    }

    LibPath = SearchPathOpts.SDKPath;
    llvm::sys::path::append(LibPath, "usr", "lib", "swift");
    if (!Triple.isOSDarwin()) {
      llvm::sys::path::append(LibPath, getPlatformNameForTriple(Triple));
      llvm::sys::path::append(LibPath, swift::getMajorArchitectureName(Triple));
    }
    SearchPathOpts.RuntimeLibraryImportPaths.push_back(std::string(LibPath.str()));
  }
}

static void
setIRGenOutputOptsFromFrontendOptions(IRGenOptions &IRGenOpts,
                                      const FrontendOptions &FrontendOpts) {
  // Set the OutputKind for the given Action.
  IRGenOpts.OutputKind = [](FrontendOptions::ActionType Action) {
    switch (Action) {
    case FrontendOptions::ActionType::EmitIR:
      return IRGenOutputKind::LLVMAssembly;
    case FrontendOptions::ActionType::EmitBC:
      return IRGenOutputKind::LLVMBitcode;
    case FrontendOptions::ActionType::EmitAssembly:
      return IRGenOutputKind::NativeAssembly;
    case FrontendOptions::ActionType::Immediate:
      return IRGenOutputKind::Module;
    case FrontendOptions::ActionType::EmitObject:
    default:
      // Just fall back to emitting an object file. If we aren't going to run
      // IRGen, it doesn't really matter what we put here anyways.
      return IRGenOutputKind::ObjectFile;
    }
  }(FrontendOpts.RequestedAction);

  // If we're in JIT mode, set the requisite flags.
  if (FrontendOpts.RequestedAction == FrontendOptions::ActionType::Immediate) {
    IRGenOpts.UseJIT = true;
    IRGenOpts.DebugInfoLevel = IRGenDebugInfoLevel::Normal;
    IRGenOpts.DebugInfoFormat = IRGenDebugInfoFormat::DWARF;
  }
}

static void
setBridgingHeaderFromFrontendOptions(ClangImporterOptions &ImporterOpts,
                                     const FrontendOptions &FrontendOpts) {
  if (FrontendOpts.RequestedAction != FrontendOptions::ActionType::EmitPCH)
    return;

  // If there aren't any inputs, there's nothing to do.
  if (!FrontendOpts.InputsAndOutputs.hasInputs())
    return;

  // If we aren't asked to output a bridging header, we don't need to set this.
  if (ImporterOpts.PrecompiledHeaderOutputDir.empty())
    return;

  ImporterOpts.BridgingHeader =
      FrontendOpts.InputsAndOutputs.getFilenameOfFirstInput();
}

void CompilerInvocation::setRuntimeResourcePath(StringRef Path) {
  SearchPathOpts.RuntimeResourcePath = Path.str();
  updateRuntimeLibraryPaths(SearchPathOpts, LangOpts.Target);
}

void CompilerInvocation::setTargetTriple(StringRef Triple) {
  setTargetTriple(llvm::Triple(Triple));
}

void CompilerInvocation::setTargetTriple(const llvm::Triple &Triple) {
  LangOpts.setTarget(Triple);
  updateRuntimeLibraryPaths(SearchPathOpts, LangOpts.Target);
}

void CompilerInvocation::setSDKPath(const std::string &Path) {
  SearchPathOpts.SDKPath = Path;
  updateRuntimeLibraryPaths(SearchPathOpts, LangOpts.Target);
}

SourceFileKind CompilerInvocation::getSourceFileKind() const {
  switch (getInputKind()) {
  case InputFileKind::Swift:
    return SourceFileKind::Main;
  case InputFileKind::SwiftLibrary:
    return SourceFileKind::Library;
  case InputFileKind::SwiftModuleInterface:
    return SourceFileKind::Interface;
  case InputFileKind::SIL:
    return SourceFileKind::SIL;
  case InputFileKind::None:
  case InputFileKind::LLVM:
    llvm_unreachable("Trying to convert from unsupported InputFileKind");
  }

  llvm_unreachable("Unhandled InputFileKind in switch.");
}

static bool ParseFrontendArgs(
    FrontendOptions &opts, ArgList &args, DiagnosticEngine &diags,
    SmallVectorImpl<std::unique_ptr<llvm::MemoryBuffer>> *buffers) {
  ArgsToFrontendOptionsConverter converter(diags, args, opts);
  return converter.convert(buffers);
}

static void diagnoseSwiftVersion(Optional<version::Version> &vers, Arg *verArg,
                                 ArgList &Args, DiagnosticEngine &diags) {
  // General invalid version error
  diags.diagnose(SourceLoc(), diag::error_invalid_arg_value,
                 verArg->getAsString(Args), verArg->getValue());

  // Note valid versions.
  auto validVers = version::Version::getValidEffectiveVersions();
  auto versStr = "'" + llvm::join(validVers, "', '") + "'";
  diags.diagnose(SourceLoc(), diag::note_valid_swift_versions, versStr);
}

/// Create a new Regex instance out of the string value in \p RpassArg.
/// It returns a pointer to the newly generated Regex instance.
static std::shared_ptr<llvm::Regex>
generateOptimizationRemarkRegex(DiagnosticEngine &Diags, ArgList &Args,
                                Arg *RpassArg) {
  StringRef Val = RpassArg->getValue();
  std::string RegexError;
  std::shared_ptr<llvm::Regex> Pattern = std::make_shared<llvm::Regex>(Val);
  if (!Pattern->isValid(RegexError)) {
    Diags.diagnose(SourceLoc(), diag::error_optimization_remark_pattern,
                   RegexError, RpassArg->getAsString(Args));
    Pattern.reset();
  }
  return Pattern;
}

// Lifted from the clang driver.
static void PrintArg(raw_ostream &OS, const char *Arg, StringRef TempDir) {
  const bool Escape = std::strpbrk(Arg, "\"\\$ ");

  if (!TempDir.empty()) {
    llvm::SmallString<256> ArgPath{Arg};
    llvm::sys::fs::make_absolute(ArgPath);
    llvm::sys::path::native(ArgPath);

    llvm::SmallString<256> TempPath{TempDir};
    llvm::sys::fs::make_absolute(TempPath);
    llvm::sys::path::native(TempPath);

    if (StringRef(ArgPath).startswith(TempPath)) {
      // Don't write temporary file names in the debug info. This would prevent
      // incremental llvm compilation because we would generate different IR on
      // every compiler invocation.
      Arg = "<temporary-file>";
    }
  }

  if (!Escape) {
    OS << Arg;
    return;
  }

  // Quote and escape. This isn't really complete, but good enough.
  OS << '"';
  while (const char c = *Arg++) {
    if (c == '"' || c == '\\' || c == '$')
      OS << '\\';
    OS << c;
  }
  OS << '"';
}

static void ParseModuleInterfaceArgs(ModuleInterfaceOptions &Opts,
                                     ArgList &Args) {
  using namespace options;

  Opts.PreserveTypesAsWritten |=
    Args.hasArg(OPT_module_interface_preserve_types_as_written);
  Opts.PrintFullConvention |=
    Args.hasArg(OPT_experimental_print_full_convention);
}

/// Save a copy of any flags marked as ModuleInterfaceOption, if running
/// in a mode that is going to emit a .swiftinterface file.
static void SaveModuleInterfaceArgs(ModuleInterfaceOptions &Opts,
                                    FrontendOptions &FOpts,
                                    ArgList &Args, DiagnosticEngine &Diags) {
  if (!FOpts.InputsAndOutputs.hasModuleInterfaceOutputPath())
    return;
  ArgStringList RenderedArgs;
  for (auto A : Args) {
    if (A->getOption().hasFlag(options::ModuleInterfaceOption))
      A->render(Args, RenderedArgs);
  }
  llvm::raw_string_ostream OS(Opts.Flags);
  interleave(RenderedArgs,
             [&](const char *Argument) { PrintArg(OS, Argument, StringRef()); },
             [&] { OS << " "; });
}

static bool ParseLangArgs(LangOptions &Opts, ArgList &Args,
                          DiagnosticEngine &Diags,
                          const FrontendOptions &FrontendOpts) {
  using namespace options;
  bool HadError = false;

  if (auto A = Args.getLastArg(OPT_swift_version)) {
    auto vers = version::Version::parseVersionString(
      A->getValue(), SourceLoc(), &Diags);
    bool isValid = false;
    if (vers.hasValue()) {
      if (auto effectiveVers = vers.getValue().getEffectiveLanguageVersion()) {
        Opts.EffectiveLanguageVersion = effectiveVers.getValue();
        isValid = true;
      }
    }
    if (!isValid)
      diagnoseSwiftVersion(vers, A, Args, Diags);
  }

  if (auto A = Args.getLastArg(OPT_package_description_version)) {
    auto vers = version::Version::parseVersionString(
      A->getValue(), SourceLoc(), &Diags);
    if (vers.hasValue()) {
      Opts.PackageDescriptionVersion = vers.getValue();
    } else {
      return true;
    }
  }

  Opts.AttachCommentsToDecls |= Args.hasArg(OPT_dump_api_path);

  Opts.UseMalloc |= Args.hasArg(OPT_use_malloc);

  Opts.DiagnosticsEditorMode |= Args.hasArg(OPT_diagnostics_editor_mode,
                                            OPT_serialize_diagnostics_path);

  Opts.EnableExperimentalStaticAssert |=
    Args.hasArg(OPT_enable_experimental_static_assert);

  Opts.EnableSubstSILFunctionTypesForFunctionValues |=
    Args.hasArg(OPT_enable_subst_sil_function_types_for_function_values);

  Opts.DiagnoseInvalidEphemeralnessAsError |=
      Args.hasArg(OPT_enable_invalid_ephemeralness_as_error);

  if (auto A = Args.getLastArg(OPT_enable_deserialization_recovery,
                               OPT_disable_deserialization_recovery)) {
    Opts.EnableDeserializationRecovery
      = A->getOption().matches(OPT_enable_deserialization_recovery);
  }

  Opts.DisableAvailabilityChecking |=
      Args.hasArg(OPT_disable_availability_checking);

  if (FrontendOpts.InputKind == InputFileKind::SIL)
    Opts.DisableAvailabilityChecking = true;
  
  if (auto A = Args.getLastArg(OPT_enable_access_control,
                               OPT_disable_access_control)) {
    Opts.EnableAccessControl
      = A->getOption().matches(OPT_enable_access_control);
  }

  if (auto A = Args.getLastArg(OPT_disable_typo_correction,
                               OPT_typo_correction_limit)) {
    if (A->getOption().matches(OPT_disable_typo_correction))
      Opts.TypoCorrectionLimit = 0;
    else {
      unsigned limit;
      if (StringRef(A->getValue()).getAsInteger(10, limit)) {
        Diags.diagnose(SourceLoc(), diag::error_invalid_arg_value,
                       A->getAsString(Args), A->getValue());
        HadError = true;
      } else {
        Opts.TypoCorrectionLimit = limit;
      }
    }
  }

  Opts.CodeCompleteInitsInPostfixExpr |=
      Args.hasArg(OPT_code_complete_inits_in_postfix_expr);

  Opts.CodeCompleteCallPatternHeuristics |=
      Args.hasArg(OPT_code_complete_call_pattern_heuristics);

  if (auto A = Args.getLastArg(OPT_enable_target_os_checking,
                               OPT_disable_target_os_checking)) {
    Opts.EnableTargetOSChecking
      = A->getOption().matches(OPT_enable_target_os_checking);
  }
  
  Opts.DisableParserLookup |= Args.hasArg(OPT_disable_parser_lookup);
  Opts.EnableASTScopeLookup =
      Args.hasFlag(options::OPT_enable_astscope_lookup,
                   options::OPT_disable_astscope_lookup, Opts.EnableASTScopeLookup) ||
      Opts.DisableParserLookup;
  Opts.CrosscheckUnqualifiedLookup |=
      Args.hasArg(OPT_crosscheck_unqualified_lookup);
  Opts.StressASTScopeLookup |= Args.hasArg(OPT_stress_astscope_lookup);
  Opts.WarnIfASTScopeLookup |= Args.hasArg(OPT_warn_if_astscope_lookup);
  Opts.LazyASTScopes |= Args.hasArg(OPT_lazy_astscopes);
  Opts.EnableNewOperatorLookup = Args.hasFlag(OPT_enable_new_operator_lookup,
                                              OPT_disable_new_operator_lookup,
                                              /*default*/ false);
  Opts.UseClangFunctionTypes |= Args.hasArg(OPT_use_clang_function_types);

  Opts.NamedLazyMemberLoading &= !Args.hasArg(OPT_disable_named_lazy_member_loading);

  if (Args.hasArg(OPT_verify_syntax_tree)) {
    Opts.BuildSyntaxTree = true;
    Opts.VerifySyntaxTree = true;
  }

  Opts.EnableTypeFingerprints =
      Args.hasFlag(options::OPT_enable_type_fingerprints,
                   options::OPT_disable_type_fingerprints,
                   LangOptions().EnableTypeFingerprints);

  if (Args.hasArg(OPT_emit_fine_grained_dependency_sourcefile_dot_files))
    Opts.EmitFineGrainedDependencySourcefileDotFiles = true;

  if (Args.hasArg(OPT_fine_grained_dependency_include_intrafile))
    Opts.FineGrainedDependenciesIncludeIntrafileOnes = true;

  if (Args.hasArg(OPT_enable_experimental_additive_arithmetic_derivation))
    Opts.EnableExperimentalAdditiveArithmeticDerivedConformances = true;

  Opts.DirectIntramoduleDependencies =
      Args.hasFlag(OPT_enable_direct_intramodule_dependencies,
                   OPT_disable_direct_intramodule_dependencies,
                   Opts.DirectIntramoduleDependencies);

  Opts.EnableExperimentalForwardModeDifferentiation |=
      Args.hasArg(OPT_enable_experimental_forward_mode_differentiation);

  Opts.DebuggerSupport |= Args.hasArg(OPT_debugger_support);
  if (Opts.DebuggerSupport)
    Opts.EnableDollarIdentifiers = true;

  Opts.DebuggerTestingTransform = Args.hasArg(OPT_debugger_testing_transform);

  Opts.Playground |= Args.hasArg(OPT_playground);
  Opts.PlaygroundTransform |= Args.hasArg(OPT_playground);
  if (Args.hasArg(OPT_disable_playground_transform))
    Opts.PlaygroundTransform = false;
  Opts.PlaygroundHighPerformance |=
      Args.hasArg(OPT_playground_high_performance);

  // This can be enabled independently of the playground transform.
  Opts.PCMacro |= Args.hasArg(OPT_pc_macro);

  Opts.InferImportAsMember |= Args.hasArg(OPT_enable_infer_import_as_member);

  Opts.EnableThrowWithoutTry |= Args.hasArg(OPT_enable_throw_without_try);

  if (auto A = Args.getLastArg(OPT_enable_objc_attr_requires_foundation_module,
                               OPT_disable_objc_attr_requires_foundation_module)) {
    Opts.EnableObjCAttrRequiresFoundation
      = A->getOption().matches(OPT_enable_objc_attr_requires_foundation_module);
  }

  if (auto A = Args.getLastArg(OPT_enable_testable_attr_requires_testable_module,
                               OPT_disable_testable_attr_requires_testable_module)) {
    Opts.EnableTestableAttrRequiresTestableModule
      = A->getOption().matches(OPT_enable_testable_attr_requires_testable_module);
  }
  
  if (Args.getLastArg(OPT_debug_cycles))
    Opts.DebugDumpCycles = true;

  if (Args.getLastArg(OPT_build_request_dependency_graph))
    Opts.BuildRequestDependencyGraph = true;

  if (const Arg *A = Args.getLastArg(OPT_output_request_graphviz)) {
    Opts.RequestEvaluatorGraphVizPath = A->getValue();
  }

  if (Args.getLastArg(OPT_require_explicit_availability, OPT_require_explicit_availability_target)) {
    Opts.RequireExplicitAvailability = true;
    if (const Arg *A = Args.getLastArg(OPT_require_explicit_availability_target)) {
      Opts.RequireExplicitAvailabilityTarget = A->getValue();
    }
  }

  if (const Arg *A = Args.getLastArg(OPT_value_recursion_threshold)) {
    unsigned threshold;
    if (StringRef(A->getValue()).getAsInteger(10, threshold)) {
      Diags.diagnose(SourceLoc(), diag::error_invalid_arg_value,
                     A->getAsString(Args), A->getValue());
      HadError = true;
    } else {
      Opts.MaxCircularityDepth = threshold;
    }
  }
  
  for (const Arg *A : Args.filtered(OPT_D)) {
    Opts.addCustomConditionalCompilationFlag(A->getValue());
  }

  Opts.EnableAppExtensionRestrictions |= Args.hasArg(OPT_enable_app_extension);

  Opts.EnableSwift3ObjCInference =
    Args.hasFlag(OPT_enable_swift3_objc_inference,
                 OPT_disable_swift3_objc_inference, false);

  if (Opts.EnableSwift3ObjCInference) {
    if (const Arg *A = Args.getLastArg(
                                   OPT_warn_swift3_objc_inference_minimal,
                                   OPT_warn_swift3_objc_inference_complete)) {
      if (A->getOption().getID() == OPT_warn_swift3_objc_inference_minimal)
        Opts.WarnSwift3ObjCInference = Swift3ObjCInferenceWarnings::Minimal;
      else
        Opts.WarnSwift3ObjCInference = Swift3ObjCInferenceWarnings::Complete;
    }
  }

  Opts.WarnImplicitOverrides =
    Args.hasArg(OPT_warn_implicit_overrides);

  Opts.EnableNSKeyedArchiverDiagnostics =
      Args.hasFlag(OPT_enable_nskeyedarchiver_diagnostics,
                   OPT_disable_nskeyedarchiver_diagnostics,
                   Opts.EnableNSKeyedArchiverDiagnostics);

  Opts.EnableNonFrozenEnumExhaustivityDiagnostics =
    Args.hasFlag(OPT_enable_nonfrozen_enum_exhaustivity_diagnostics,
                 OPT_disable_nonfrozen_enum_exhaustivity_diagnostics,
                 Opts.isSwiftVersionAtLeast(5));

  if (Arg *A = Args.getLastArg(OPT_Rpass_EQ))
    Opts.OptimizationRemarkPassedPattern =
        generateOptimizationRemarkRegex(Diags, Args, A);
  if (Arg *A = Args.getLastArg(OPT_Rpass_missed_EQ))
    Opts.OptimizationRemarkMissedPattern =
        generateOptimizationRemarkRegex(Diags, Args, A);

  Opts.EnableConcisePoundFile =
      Args.hasArg(OPT_enable_experimental_concise_pound_file);

  Opts.EnableCrossImportOverlays =
      Args.hasFlag(OPT_enable_cross_import_overlays,
                   OPT_disable_cross_import_overlays,
                   Opts.EnableCrossImportOverlays);

  Opts.EnableCrossImportRemarks = Args.hasArg(OPT_emit_cross_import_remarks);

  llvm::Triple Target = Opts.Target;
  StringRef TargetArg;
  std::string TargetArgScratch;

  if (const Arg *A = Args.getLastArg(OPT_target)) {
    Target = llvm::Triple(A->getValue());
    TargetArg = A->getValue();

    // Backward compatibility hack: infer "simulator" environment for x86
    // iOS/tvOS/watchOS. The driver takes care of this for the frontend
    // most of the time, but loading of old .swiftinterface files goes
    // directly to the frontend.
    if (tripleInfersSimulatorEnvironment(Target)) {
      // Set the simulator environment.
      Target.setEnvironment(llvm::Triple::EnvironmentType::Simulator);
      TargetArgScratch = Target.str();
      TargetArg = TargetArgScratch;
    }
  }

  if (const Arg *A = Args.getLastArg(OPT_target_variant)) {
    Opts.TargetVariant = llvm::Triple(A->getValue());
  }

  Opts.EnableCXXInterop |= Args.hasArg(OPT_enable_cxx_interop);
  Opts.EnableObjCInterop =
      Args.hasFlag(OPT_enable_objc_interop, OPT_disable_objc_interop,
                   Target.isOSDarwin());
  Opts.EnableSILOpaqueValues |= Args.hasArg(OPT_enable_sil_opaque_values);

  Opts.VerifyAllSubstitutionMaps |= Args.hasArg(OPT_verify_all_substitution_maps);

  Opts.UseDarwinPreStableABIBit =
    (Target.isMacOSX() && Target.isMacOSXVersionLT(10, 14, 4)) ||
    (Target.isiOS() && Target.isOSVersionLT(12, 2)) ||
    (Target.isTvOS() && Target.isOSVersionLT(12, 2)) ||
    (Target.isWatchOS() && Target.isOSVersionLT(5, 2));

  // Must be processed after any other language options that could affect
  // platform conditions.
  bool UnsupportedOS, UnsupportedArch;
  std::tie(UnsupportedOS, UnsupportedArch) = Opts.setTarget(Target);

  SmallVector<StringRef, 3> TargetComponents;
  TargetArg.split(TargetComponents, "-");

  if (UnsupportedArch) {
    auto TargetArgArch = TargetComponents.size() ? TargetComponents[0] : "";
    Diags.diagnose(SourceLoc(), diag::error_unsupported_target_arch, TargetArgArch);
  }

  if (UnsupportedOS) {
    auto TargetArgOS = TargetComponents.size() > 2 ? TargetComponents[2] : "";
    Diags.diagnose(SourceLoc(), diag::error_unsupported_target_os, TargetArgOS);
  }

  // Parse the SDK version.
  if (Arg *A = Args.getLastArg(options::OPT_target_sdk_version)) {
    auto vers = version::Version::parseVersionString(
      A->getValue(), SourceLoc(), &Diags);
    if (vers.hasValue()) {
      Opts.SDKVersion = *vers;
    } else {
      Diags.diagnose(SourceLoc(), diag::error_invalid_arg_value,
                     A->getAsString(Args), A->getValue());
    }
  }

  // Parse the target variant SDK version.
  if (Arg *A = Args.getLastArg(options::OPT_target_variant_sdk_version)) {
    auto vers = version::Version::parseVersionString(
      A->getValue(), SourceLoc(), &Diags);
    if (vers.hasValue()) {
      Opts.VariantSDKVersion = *vers;
    } else {
      Diags.diagnose(SourceLoc(), diag::error_invalid_arg_value,
                     A->getAsString(Args), A->getValue());
    }
  }

  if (FrontendOpts.RequestedAction == FrontendOptions::ActionType::EmitSyntax) {
    Opts.BuildSyntaxTree = true;
    Opts.VerifySyntaxTree = true;
  }

  // If we are asked to emit a module documentation file, configure lexing and
  // parsing to remember comments.
  if (FrontendOpts.InputsAndOutputs.hasModuleDocOutputPath()) {
    Opts.AttachCommentsToDecls = true;
  }

  // If we are doing index-while-building, configure lexing and parsing to
  // remember comments.
  if (!FrontendOpts.IndexStorePath.empty()) {
    Opts.AttachCommentsToDecls = true;
  }

  // If we're parsing SIL, access control doesn't make sense to enforce.
  if (FrontendOpts.InputKind == InputFileKind::SIL) {
    Opts.EnableAccessControl = false;
  }

  return HadError || UnsupportedOS || UnsupportedArch;
}

static bool ParseTypeCheckerArgs(TypeCheckerOptions &Opts, ArgList &Args,
                                 DiagnosticEngine &Diags,
                                 const FrontendOptions &FrontendOpts) {
  using namespace options;

  bool HadError = false;
  auto setUnsignedIntegerArgument =
      [&Args, &Diags, &HadError](options::ID optionID, unsigned &valueToSet) {
        if (const Arg *A = Args.getLastArg(optionID)) {
          unsigned attempt;
          if (StringRef(A->getValue()).getAsInteger(/*radix*/ 10, attempt)) {
            Diags.diagnose(SourceLoc(), diag::error_invalid_arg_value,
                           A->getAsString(Args), A->getValue());
            HadError = true;
          } else {
            valueToSet = attempt;
          }
        }
      };

  setUnsignedIntegerArgument(OPT_warn_long_function_bodies,
                             Opts.WarnLongFunctionBodies);
  setUnsignedIntegerArgument(OPT_warn_long_expression_type_checking,
                             Opts.WarnLongExpressionTypeChecking);
  setUnsignedIntegerArgument(OPT_solver_expression_time_threshold_EQ,
                             Opts.ExpressionTimeoutThreshold);
  setUnsignedIntegerArgument(OPT_switch_checking_invocation_threshold_EQ,
                             Opts.SwitchCheckingInvocationThreshold);
  setUnsignedIntegerArgument(OPT_debug_constraints_attempt,
                             Opts.DebugConstraintSolverAttempt);
  setUnsignedIntegerArgument(OPT_solver_memory_threshold,
                             Opts.SolverMemoryThreshold);
  setUnsignedIntegerArgument(OPT_solver_shrink_unsolved_threshold,
                             Opts.SolverShrinkUnsolvedThreshold);

  Opts.DebugTimeFunctionBodies |= Args.hasArg(OPT_debug_time_function_bodies);
  Opts.DebugTimeExpressions |=
      Args.hasArg(OPT_debug_time_expression_type_checking);
  Opts.SkipNonInlinableFunctionBodies |=
      Args.hasArg(OPT_experimental_skip_non_inlinable_function_bodies);

  // If asked to perform InstallAPI, go ahead and enable non-inlinable function
  // body skipping.
  Opts.SkipNonInlinableFunctionBodies |= Args.hasArg(OPT_tbd_is_installapi);

  if (Opts.SkipNonInlinableFunctionBodies &&
      FrontendOpts.ModuleName == SWIFT_ONONE_SUPPORT) {
    // Disable this optimization if we're compiling SwiftOnoneSupport, because
    // we _definitely_ need to look inside every declaration to figure out
    // what gets prespecialized.
    Opts.SkipNonInlinableFunctionBodies = false;
    Diags.diagnose(SourceLoc(),
                   diag::module_incompatible_with_skip_function_bodies,
                   SWIFT_ONONE_SUPPORT);
  }

  Opts.DisableConstraintSolverPerformanceHacks |=
      Args.hasArg(OPT_disable_constraint_solver_performance_hacks);

  Opts.EnableOperatorDesignatedTypes |=
      Args.hasArg(OPT_enable_operator_designated_types);

  // Always enable operator designated types for the standard library.
  Opts.EnableOperatorDesignatedTypes |= FrontendOpts.ParseStdlib;

  Opts.SolverEnableOperatorDesignatedTypes |=
      Args.hasArg(OPT_solver_enable_operator_designated_types);
  Opts.EnableOneWayClosureParameters |=
      Args.hasArg(OPT_experimental_one_way_closure_params);

  Opts.DebugConstraintSolver |= Args.hasArg(OPT_debug_constraints);
  Opts.DebugGenericSignatures |= Args.hasArg(OPT_debug_generic_signatures);

  for (const Arg *A : Args.filtered(OPT_debug_constraints_on_line)) {
    unsigned line;
    if (StringRef(A->getValue()).getAsInteger(/*radix*/ 10, line)) {
      Diags.diagnose(SourceLoc(), diag::error_invalid_arg_value,
                     A->getAsString(Args), A->getValue());
      HadError = true;
    } else {
      Opts.DebugConstraintSolverOnLines.push_back(line);
    }
  }
  llvm::sort(Opts.DebugConstraintSolverOnLines);

  if (const Arg *A = Args.getLastArg(OPT_debug_forbid_typecheck_prefix)) {
    Opts.DebugForbidTypecheckPrefix = A->getValue();
  }

  if (Args.getLastArg(OPT_solver_disable_shrink))
    Opts.SolverDisableShrink = true;

  return HadError;
}

static bool ParseClangImporterArgs(ClangImporterOptions &Opts,
                                   ArgList &Args,
                                   DiagnosticEngine &Diags,
                                   StringRef workingDirectory) {
  using namespace options;

  if (const Arg *A = Args.getLastArg(OPT_module_cache_path)) {
    Opts.ModuleCachePath = A->getValue();
  }

  if (const Arg *A = Args.getLastArg(OPT_target_cpu))
    Opts.TargetCPU = A->getValue();

  if (const Arg *A = Args.getLastArg(OPT_index_store_path))
    Opts.IndexStorePath = A->getValue();

  for (const Arg *A : Args.filtered(OPT_Xcc)) {
    Opts.ExtraArgs.push_back(A->getValue());
  }

  for (auto A : Args.getAllArgValues(OPT_debug_prefix_map)) {
    // Forward -debug-prefix-map arguments from Swift to Clang as
    // -fdebug-prefix-map. This is required to ensure DIFiles created there,
    // like "<swift-imported-modules>", have their paths remapped properly.
    // (Note, however, that Clang's usage of std::map means that the remapping
    // may not be applied in the same order, which can matter if one mapping is
    // a prefix of another.)
    Opts.ExtraArgs.push_back("-fdebug-prefix-map=" + A);
  }

  if (!workingDirectory.empty()) {
    // Provide a working directory to Clang as well if there are any -Xcc
    // options, in case some of them are search-related. But do it at the
    // beginning, so that an explicit -Xcc -working-directory will win.
    Opts.ExtraArgs.insert(Opts.ExtraArgs.begin(),
                          {"-working-directory", workingDirectory.str()});
  }

  Opts.InferImportAsMember |= Args.hasArg(OPT_enable_infer_import_as_member);
  Opts.DumpClangDiagnostics |= Args.hasArg(OPT_dump_clang_diagnostics);

  if (Args.hasArg(OPT_embed_bitcode))
    Opts.Mode = ClangImporterOptions::Modes::EmbedBitcode;
  else if (Args.hasArg(OPT_emit_pcm) || Args.hasArg(OPT_dump_pcm))
    Opts.Mode = ClangImporterOptions::Modes::PrecompiledModule;

  if (auto *A = Args.getLastArg(OPT_import_objc_header))
    Opts.BridgingHeader = A->getValue();
  Opts.DisableSwiftBridgeAttr |= Args.hasArg(OPT_disable_swift_bridge_attr);

  Opts.DisableOverlayModules |= Args.hasArg(OPT_emit_imported_modules);

  Opts.ExtraArgsOnly |= Args.hasArg(OPT_extra_clang_options_only);

  if (const Arg *A = Args.getLastArg(OPT_pch_output_dir)) {
    Opts.PrecompiledHeaderOutputDir = A->getValue();
    Opts.PCHDisableValidation |= Args.hasArg(OPT_pch_disable_validation);
  }

  if (Args.hasFlag(options::OPT_warnings_as_errors,
                   options::OPT_no_warnings_as_errors, false))
    Opts.ExtraArgs.push_back("-Werror");

  Opts.DebuggerSupport |= Args.hasArg(OPT_debugger_support);

  Opts.DisableSourceImport |=
      Args.hasArg(OPT_disable_clangimporter_source_import);

  return false;
}

static bool ParseSearchPathArgs(SearchPathOptions &Opts,
                                ArgList &Args,
                                DiagnosticEngine &Diags,
                                StringRef workingDirectory) {
  using namespace options;
  namespace path = llvm::sys::path;

  auto resolveSearchPath =
      [workingDirectory](StringRef searchPath) -> std::string {
    if (workingDirectory.empty() || path::is_absolute(searchPath))
      return searchPath.str();
    SmallString<64> fullPath{workingDirectory};
    path::append(fullPath, searchPath);
    return std::string(fullPath.str());
  };

  for (const Arg *A : Args.filtered(OPT_I)) {
    Opts.ImportSearchPaths.push_back(resolveSearchPath(A->getValue()));
  }

  for (const Arg *A : Args.filtered(OPT_F, OPT_Fsystem)) {
    Opts.FrameworkSearchPaths.push_back({resolveSearchPath(A->getValue()),
                           /*isSystem=*/A->getOption().getID() == OPT_Fsystem});
  }

  for (const Arg *A : Args.filtered(OPT_L)) {
    Opts.LibrarySearchPaths.push_back(resolveSearchPath(A->getValue()));
  }

  for (const Arg *A : Args.filtered(OPT_vfsoverlay)) {
    Opts.VFSOverlayFiles.push_back(resolveSearchPath(A->getValue()));
  }

  if (const Arg *A = Args.getLastArg(OPT_sdk))
    Opts.SDKPath = A->getValue();

  if (const Arg *A = Args.getLastArg(OPT_resource_dir))
    Opts.RuntimeResourcePath = A->getValue();

  Opts.SkipRuntimeLibraryImportPaths |= Args.hasArg(OPT_nostdimport);

  Opts.DisableModulesValidateSystemDependencies |=
      Args.hasArg(OPT_disable_modules_validate_system_headers);

  for (auto A: Args.filtered(OPT_swift_module_file)) {
    Opts.ExplicitSwiftModules.push_back(resolveSearchPath(A->getValue()));
  }
  if (const Arg *A = Args.getLastArg(OPT_explict_swift_module_map))
    Opts.ExplicitSwiftModuleMap = A->getValue();
  // Opts.RuntimeIncludePath is set by calls to
  // setRuntimeIncludePath() or setMainExecutablePath().
  // Opts.RuntimeImportPath is set by calls to
  // setRuntimeIncludePath() or setMainExecutablePath() and 
  // updated by calls to setTargetTriple() or parseArgs().
  // Assumes exactly one of setMainExecutablePath() or setRuntimeIncludePath() 
  // is called before setTargetTriple() and parseArgs().
  // TODO: improve the handling of RuntimeIncludePath.
  
  return false;
}

static bool ParseDiagnosticArgs(DiagnosticOptions &Opts, ArgList &Args,
                                DiagnosticEngine &Diags) {
  using namespace options;

  if (Args.hasArg(OPT_verify))
    Opts.VerifyMode = DiagnosticOptions::Verify;
  if (Args.hasArg(OPT_verify_apply_fixes))
    Opts.VerifyMode = DiagnosticOptions::VerifyAndApplyFixes;
  Opts.VerifyIgnoreUnknown |= Args.hasArg(OPT_verify_ignore_unknown);
  Opts.SkipDiagnosticPasses |= Args.hasArg(OPT_disable_diagnostic_passes);
  Opts.ShowDiagnosticsAfterFatalError |=
    Args.hasArg(OPT_show_diagnostics_after_fatal);

  Opts.UseColor |=
      Args.hasFlag(OPT_color_diagnostics,
                   OPT_no_color_diagnostics,
                   /*Default=*/llvm::sys::Process::StandardErrHasColors());
  // If no style options are specified, default to LLVM style.
  Opts.PrintedFormattingStyle = DiagnosticOptions::FormattingStyle::LLVM;
  if (const Arg *arg = Args.getLastArg(OPT_diagnostic_style)) {
    StringRef contents = arg->getValue();
    if (contents == "llvm") {
      Opts.PrintedFormattingStyle = DiagnosticOptions::FormattingStyle::LLVM;
    } else if (contents == "swift") {
      Opts.PrintedFormattingStyle = DiagnosticOptions::FormattingStyle::Swift;
    } else {
      Diags.diagnose(SourceLoc(), diag::error_unsupported_option_argument,
                     arg->getOption().getPrefixedName(), arg->getValue());
      return true;
    }
  }

  Opts.FixitCodeForAllDiagnostics |= Args.hasArg(OPT_fixit_all);
  Opts.SuppressWarnings |= Args.hasArg(OPT_suppress_warnings);
  Opts.WarningsAsErrors = Args.hasFlag(options::OPT_warnings_as_errors,
                                       options::OPT_no_warnings_as_errors,
                                       false);
  Opts.PrintDiagnosticNames |= Args.hasArg(OPT_debug_diagnostic_names);
  Opts.PrintEducationalNotes |= Args.hasArg(OPT_print_educational_notes);
  if (Arg *A = Args.getLastArg(OPT_diagnostic_documentation_path)) {
    Opts.DiagnosticDocumentationPath = A->getValue();
  }
  if (Arg *A = Args.getLastArg(OPT_locale)) {
    std::string localeCode = A->getValue();

    // Check if the locale code is available.
    if (llvm::none_of(localeCodes, [&](const char *locale) {
          return localeCode == locale;
        })) {
      std::string availableLocaleCodes = "";
      llvm::interleave(
          std::begin(localeCodes), std::end(localeCodes),
          [&](std::string locale) { availableLocaleCodes += locale; },
          [&] { availableLocaleCodes += ", "; });

      Diags.diagnose(SourceLoc(), diag::warning_invalid_locale_code,
                     availableLocaleCodes);
    } else {
      Opts.LocalizationCode = localeCode;
    }
  }
  if (Arg *A = Args.getLastArg(OPT_localization_path)) {
    if (!llvm::sys::fs::exists(A->getValue())) {
      Diags.diagnose(SourceLoc(), diag::warning_locale_path_not_found,
                     A->getValue());
    } else if (!Opts.LocalizationCode.empty()) {
      // Check if the localization path exists but it doesn't have a file
      // for the specified locale code.
      llvm::SmallString<128> localizationPath(A->getValue());
      llvm::sys::path::append(localizationPath, Opts.LocalizationCode);
      llvm::sys::path::replace_extension(localizationPath, ".yaml");
      if (!llvm::sys::fs::exists(localizationPath)) {
        Diags.diagnose(SourceLoc(), diag::warning_cannot_find_locale_file,
                       Opts.LocalizationCode, localizationPath);
      }

      Opts.LocalizationPath = A->getValue();
    }
  }
  assert(!(Opts.WarningsAsErrors && Opts.SuppressWarnings) &&
         "conflicting arguments; should have been caught by driver");

  return false;
}

/// Parse -enforce-exclusivity=... options
void parseExclusivityEnforcementOptions(const llvm::opt::Arg *A,
                                        SILOptions &Opts,
                                        DiagnosticEngine &Diags) {
  StringRef Argument = A->getValue();
  if (Argument == "unchecked") {
    // This option is analogous to the -Ounchecked optimization setting.
    // It will disable dynamic checking but still diagnose statically.
    Opts.EnforceExclusivityStatic = true;
    Opts.EnforceExclusivityDynamic = false;
  } else if (Argument == "checked") {
    Opts.EnforceExclusivityStatic = true;
    Opts.EnforceExclusivityDynamic = true;
  } else if (Argument == "dynamic-only") {
    // This option is intended for staging purposes. The intent is that
    // it will eventually be removed.
    Opts.EnforceExclusivityStatic = false;
    Opts.EnforceExclusivityDynamic = true;
  } else if (Argument == "none") {
    // This option is for staging purposes.
    Opts.EnforceExclusivityStatic = false;
    Opts.EnforceExclusivityDynamic = false;
  } else {
    Diags.diagnose(SourceLoc(), diag::error_unsupported_option_argument,
        A->getOption().getPrefixedName(), A->getValue());
  }
}

static bool ParseSILArgs(SILOptions &Opts, ArgList &Args,
                         IRGenOptions &IRGenOpts,
                         const FrontendOptions &FEOpts,
                         const TypeCheckerOptions &TCOpts,
                         DiagnosticEngine &Diags,
                         const llvm::Triple &Triple,
                         ClangImporterOptions &ClangOpts) {
  using namespace options;

  
  if (const Arg *A = Args.getLastArg(OPT_sil_inline_threshold)) {
    if (StringRef(A->getValue()).getAsInteger(10, Opts.InlineThreshold)) {
      Diags.diagnose(SourceLoc(), diag::error_invalid_arg_value,
                     A->getAsString(Args), A->getValue());
      return true;
    }
  }
  if (const Arg *A = Args.getLastArg(OPT_sil_inline_caller_benefit_reduction_factor)) {
    if (StringRef(A->getValue()).getAsInteger(10, Opts.CallerBaseBenefitReductionFactor)) {
      Diags.diagnose(SourceLoc(), diag::error_invalid_arg_value,
                     A->getAsString(Args), A->getValue());
      return true;
    }
  }
  if (const Arg *A = Args.getLastArg(OPT_sil_unroll_threshold)) {
    if (StringRef(A->getValue()).getAsInteger(10, Opts.UnrollThreshold)) {
      Diags.diagnose(SourceLoc(), diag::error_invalid_arg_value,
                     A->getAsString(Args), A->getValue());
      return true;
    }
  }
<<<<<<< HEAD
  if (Args.hasArg(OPT_sil_existential_specializer)) {
    Opts.ExistentialSpecializer = true;
  }
  if (const Arg *A = Args.getLastArg(OPT_num_threads)) {
    if (StringRef(A->getValue()).getAsInteger(10, Opts.NumThreads)) {
      Diags.diagnose(SourceLoc(), diag::error_invalid_arg_value,
                     A->getAsString(Args), A->getValue());
      return true;
    }
    if (environmentVariableRequestedMaximumDeterminism()) {
      Opts.NumThreads = 1;
      Diags.diagnose(SourceLoc(), diag::remark_max_determinism_overriding,
                     "-num-threads");
    }
  }
=======
>>>>>>> 241c5d95

  // If we're only emitting a module, stop optimizations once we've serialized
  // the SIL for the module.
  if (FEOpts.RequestedAction == FrontendOptions::ActionType::EmitModuleOnly)
    Opts.StopOptimizationAfterSerialization = true;

  // Propagate the typechecker's understanding of
  // -experimental-skip-non-inlinable-function-bodies to SIL.
  Opts.SkipNonInlinableFunctionBodies = TCOpts.SkipNonInlinableFunctionBodies;

  // Parse the optimization level.
  // Default to Onone settings if no option is passed.
  Opts.OptMode = OptimizationMode::NoOptimization;
  if (const Arg *A = Args.getLastArg(OPT_O_Group)) {
    if (A->getOption().matches(OPT_Onone)) {
      // Already set.
    } else if (A->getOption().matches(OPT_Ounchecked)) {
      // Turn on optimizations and remove all runtime checks.
      Opts.OptMode = OptimizationMode::ForSpeed;
      // Removal of cond_fail (overflow on binary operations).
      Opts.RemoveRuntimeAsserts = true;
      Opts.AssertConfig = SILOptions::Unchecked;
    } else if (A->getOption().matches(OPT_Oplayground)) {
      // For now -Oplayground is equivalent to -Onone.
      Opts.OptMode = OptimizationMode::NoOptimization;
    } else if (A->getOption().matches(OPT_Osize)) {
      Opts.OptMode = OptimizationMode::ForSize;
    } else {
      assert(A->getOption().matches(OPT_O));
      Opts.OptMode = OptimizationMode::ForSpeed;
    }

    if (Opts.shouldOptimize()) {
      ClangOpts.Optimization = "-Os";
    }
  }
  IRGenOpts.OptMode = Opts.OptMode;

  if (Args.getLastArg(OPT_AssumeSingleThreaded)) {
    Opts.AssumeSingleThreaded = true;
  }

  // Parse the assert configuration identifier.
  if (const Arg *A = Args.getLastArg(OPT_AssertConfig)) {
    StringRef Configuration = A->getValue();
    if (Configuration == "DisableReplacement") {
      Opts.AssertConfig = SILOptions::DisableReplacement;
    } else if (Configuration == "Debug") {
      Opts.AssertConfig = SILOptions::Debug;
    } else if (Configuration == "Release") {
      Opts.AssertConfig = SILOptions::Release;
    } else if (Configuration == "Unchecked") {
      Opts.AssertConfig = SILOptions::Unchecked;
    } else {
      Diags.diagnose(SourceLoc(), diag::error_invalid_arg_value,
                     A->getAsString(Args), A->getValue());
      return true;
    }
  } else if (FEOpts.ParseStdlib) {
    // Disable assertion configuration replacement when we build the standard
    // library.
    Opts.AssertConfig = SILOptions::DisableReplacement;
  } else if (Opts.AssertConfig == SILOptions::Debug) {
    // Set the assert configuration according to the optimization level if it
    // has not been set by the -Ounchecked flag.
    Opts.AssertConfig =
        (IRGenOpts.shouldOptimize() ? SILOptions::Release : SILOptions::Debug);
  }

  // -Ounchecked might also set removal of runtime asserts (cond_fail).
  Opts.RemoveRuntimeAsserts |= Args.hasArg(OPT_RemoveRuntimeAsserts);

  Opts.EnableARCOptimizations &= !Args.hasArg(OPT_disable_arc_opts);
  Opts.EnableOSSAOptimizations &= !Args.hasArg(OPT_disable_ossa_opts);
  Opts.EnableSpeculativeDevirtualization |= Args.hasArg(OPT_enable_spec_devirt);
  Opts.DisableSILPerfOptimizations |= Args.hasArg(OPT_disable_sil_perf_optzns);
  Opts.CrossModuleOptimization |= Args.hasArg(OPT_CrossModuleOptimization);
  Opts.VerifyAll |= Args.hasArg(OPT_sil_verify_all);
  Opts.VerifyNone |= Args.hasArg(OPT_sil_verify_none);
  Opts.DebugSerialization |= Args.hasArg(OPT_sil_debug_serialization);
  Opts.EmitVerboseSIL |= Args.hasArg(OPT_emit_verbose_sil);
  Opts.EmitSortedSIL |= Args.hasArg(OPT_emit_sorted_sil);
  Opts.PrintInstCounts |= Args.hasArg(OPT_print_inst_counts);
  if (const Arg *A = Args.getLastArg(OPT_external_pass_pipeline_filename))
    Opts.ExternalPassPipelineFilename = A->getValue();

  Opts.GenerateProfile |= Args.hasArg(OPT_profile_generate);
  const Arg *ProfileUse = Args.getLastArg(OPT_profile_use);
  Opts.UseProfile = ProfileUse ? ProfileUse->getValue() : "";

  Opts.EmitProfileCoverageMapping |= Args.hasArg(OPT_profile_coverage_mapping);
  Opts.DisableSILPartialApply |=
    Args.hasArg(OPT_disable_sil_partial_apply);
  Opts.VerifySILOwnership &= !Args.hasArg(OPT_disable_sil_ownership_verifier);
  Opts.EnableLargeLoadableTypes |= Args.hasArg(OPT_enable_large_loadable_types);
  Opts.EnableDynamicReplacementCanCallPreviousImplementation = !Args.hasArg(
      OPT_disable_previous_implementation_calls_in_dynamic_replacements);

  if (const Arg *A = Args.getLastArg(OPT_save_optimization_record_EQ)) {
    llvm::Expected<llvm::remarks::Format> formatOrErr =
        llvm::remarks::parseFormat(A->getValue());
    if (llvm::Error err = formatOrErr.takeError()) {
      Diags.diagnose(SourceLoc(), diag::error_creating_remark_serializer,
                     toString(std::move(err)));
      return true;
    }
    Opts.OptRecordFormat = *formatOrErr;
  }

  if (const Arg *A = Args.getLastArg(OPT_save_optimization_record_passes))
    Opts.OptRecordPasses = A->getValue();

  if (const Arg *A = Args.getLastArg(OPT_save_optimization_record_path))
    Opts.OptRecordFile = A->getValue();

  if (Args.hasArg(OPT_debug_on_sil)) {
    // Derive the name of the SIL file for debugging from
    // the regular outputfile.
    std::string BaseName = FEOpts.InputsAndOutputs.getSingleOutputFilename();
    // If there are no or multiple outputfiles, derive the name
    // from the module name.
    if (BaseName.empty())
      BaseName = FEOpts.ModuleName;
    Opts.SILOutputFileNameForDebugging = BaseName;
  }

  if (const Arg *A = Args.getLastArg(options::OPT_sanitize_EQ)) {
    Opts.Sanitizers = parseSanitizerArgValues(
        Args, A, Triple, Diags,
        /* sanitizerRuntimeLibExists= */[](StringRef libName, bool shared) {

          // The driver has checked the existence of the library
          // already.
          return true;
        });
    IRGenOpts.Sanitizers = Opts.Sanitizers;
  }

  if (const Arg *A = Args.getLastArg(options::OPT_sanitize_recover_EQ)) {
    IRGenOpts.SanitizersWithRecoveryInstrumentation =
        parseSanitizerRecoverArgValues(A, Opts.Sanitizers, Diags,
                                       /*emitWarnings=*/true);
  }

  if (auto A = Args.getLastArg(OPT_enable_verify_exclusivity,
                               OPT_disable_verify_exclusivity)) {
    Opts.VerifyExclusivity
      = A->getOption().matches(OPT_enable_verify_exclusivity);
  }
  // If runtime asserts are disabled in general, also disable runtime
  // exclusivity checks unless explicitly requested.
  if (Opts.RemoveRuntimeAsserts)
    Opts.EnforceExclusivityDynamic = false;

  if (const Arg *A = Args.getLastArg(options::OPT_enforce_exclusivity_EQ)) {
    parseExclusivityEnforcementOptions(A, Opts, Diags);
  }

  return false;
}

void CompilerInvocation::buildDebugFlags(std::string &Output,
                                         const ArrayRef<const char*> &Args,
                                         StringRef SDKPath,
                                         StringRef ResourceDir) {
  // This isn't guaranteed to be the same temp directory as what the driver
  // uses, but it's highly likely.
  llvm::SmallString<128> TDir;
  llvm::sys::path::system_temp_directory(true, TDir);

  llvm::raw_string_ostream OS(Output);
  interleave(Args,
             [&](const char *Argument) { PrintArg(OS, Argument, TDir.str()); },
             [&] { OS << " "; });

  // Inject the SDK path and resource dir if they are nonempty and missing.
  bool haveSDKPath = SDKPath.empty();
  bool haveResourceDir = ResourceDir.empty();
  for (auto A : Args) {
    StringRef Arg(A);
    // FIXME: this should distinguish between key and value.
    if (!haveSDKPath && Arg.equals("-sdk"))
      haveSDKPath = true;
    if (!haveResourceDir && Arg.equals("-resource-dir"))
      haveResourceDir = true;
  }
  if (!haveSDKPath) {
    OS << " -sdk ";
    PrintArg(OS, SDKPath.data(), TDir.str());
  }
  if (!haveResourceDir) {
    OS << " -resource-dir ";
    PrintArg(OS, ResourceDir.data(), TDir.str());
  }
}

static bool ParseTBDGenArgs(TBDGenOptions &Opts, ArgList &Args,
                            DiagnosticEngine &Diags,
                            CompilerInvocation &Invocation) {
  using namespace options;

  Opts.HasMultipleIGMs = Invocation.getIRGenOptions().hasMultipleIGMs();

  if (const Arg *A = Args.getLastArg(OPT_module_link_name)) {
    Opts.ModuleLinkName = A->getValue();
  }

  if (const Arg *A = Args.getLastArg(OPT_tbd_install_name)) {
    Opts.InstallName = A->getValue();
  }

  Opts.IsInstallAPI = Args.hasArg(OPT_tbd_is_installapi);

  if (const Arg *A = Args.getLastArg(OPT_tbd_compatibility_version)) {
    Opts.CompatibilityVersion = A->getValue();
  }

  if (const Arg *A = Args.getLastArg(OPT_tbd_current_version)) {
    Opts.CurrentVersion = A->getValue();
  }
  if (const Arg *A = Args.getLastArg(OPT_previous_module_installname_map_file)) {
    Opts.ModuleInstallNameMapPath = A->getValue();
  }
  for (auto A : Args.getAllArgValues(OPT_embed_tbd_for_module)) {
    Opts.embedSymbolsFromModules.push_back(StringRef(A).str());
  }
  return false;
}

static bool ParseIRGenArgs(IRGenOptions &Opts, ArgList &Args,
                           DiagnosticEngine &Diags,
                           const FrontendOptions &FrontendOpts,
                           const SILOptions &SILOpts,
                           StringRef SDKPath,
                           StringRef ResourceDir,
                           const llvm::Triple &Triple) {
  using namespace options;

  if (!SILOpts.SILOutputFileNameForDebugging.empty()) {
      Opts.DebugInfoLevel = IRGenDebugInfoLevel::LineTables;
  } else if (const Arg *A = Args.getLastArg(OPT_g_Group)) {
    if (A->getOption().matches(OPT_g))
      Opts.DebugInfoLevel = IRGenDebugInfoLevel::Normal;
    else if (A->getOption().matches(options::OPT_gline_tables_only))
      Opts.DebugInfoLevel = IRGenDebugInfoLevel::LineTables;
    else if (A->getOption().matches(options::OPT_gdwarf_types))
      Opts.DebugInfoLevel = IRGenDebugInfoLevel::DwarfTypes;
    else
      assert(A->getOption().matches(options::OPT_gnone) &&
             "unknown -g<kind> option");
  }
  if (Opts.DebugInfoLevel >= IRGenDebugInfoLevel::LineTables) {
    if (Args.hasArg(options::OPT_debug_info_store_invocation)) {
      ArgStringList RenderedArgs;
      for (auto A : Args)
        A->render(Args, RenderedArgs);
      CompilerInvocation::buildDebugFlags(Opts.DebugFlags,
                                          RenderedArgs, SDKPath,
                                          ResourceDir);
    }
    // TODO: Should we support -fdebug-compilation-dir?
    llvm::SmallString<256> cwd;
    llvm::sys::fs::current_path(cwd);
    Opts.DebugCompilationDir = std::string(cwd.str());
  }

  if (const Arg *A = Args.getLastArg(options::OPT_debug_info_format)) {
    if (A->containsValue("dwarf"))
      Opts.DebugInfoFormat = IRGenDebugInfoFormat::DWARF;
    else if (A->containsValue("codeview"))
      Opts.DebugInfoFormat = IRGenDebugInfoFormat::CodeView;
    else
      Diags.diagnose(SourceLoc(), diag::error_invalid_arg_value,
                     A->getAsString(Args), A->getValue());
  } else if (Opts.DebugInfoLevel > IRGenDebugInfoLevel::None) {
    // If -g was specified but not -debug-info-format, DWARF is assumed.
    Opts.DebugInfoFormat = IRGenDebugInfoFormat::DWARF;
  }
  if (Args.hasArg(options::OPT_debug_info_format) &&
      !Args.hasArg(options::OPT_g_Group)) {
    const Arg *debugFormatArg = Args.getLastArg(options::OPT_debug_info_format);
    Diags.diagnose(SourceLoc(), diag::error_option_missing_required_argument,
                   debugFormatArg->getAsString(Args), "-g");
  }
  if (Opts.DebugInfoFormat == IRGenDebugInfoFormat::CodeView &&
      (Opts.DebugInfoLevel == IRGenDebugInfoLevel::LineTables ||
       Opts.DebugInfoLevel == IRGenDebugInfoLevel::DwarfTypes)) {
    const Arg *debugFormatArg = Args.getLastArg(options::OPT_debug_info_format);
    Diags.diagnose(SourceLoc(), diag::error_argument_not_allowed_with,
                   debugFormatArg->getAsString(Args),
                   Opts.DebugInfoLevel == IRGenDebugInfoLevel::LineTables
                     ? "-gline-tables-only"
                     : "-gdwarf_types");
  }

  for (auto A : Args.getAllArgValues(options::OPT_debug_prefix_map)) {
    auto SplitMap = StringRef(A).split('=');
    Opts.DebugPrefixMap.addMapping(SplitMap.first, SplitMap.second);
  }

  for (auto A : Args.getAllArgValues(options::OPT_coverage_prefix_map)) {
    auto SplitMap = StringRef(A).split('=');
    Opts.CoveragePrefixMap.addMapping(SplitMap.first, SplitMap.second);
  }

  for (const Arg *A : Args.filtered(OPT_Xcc)) {
    StringRef Opt = A->getValue();
    if (Opt.startswith("-D") || Opt.startswith("-U"))
      Opts.ClangDefines.push_back(Opt.str());
  }

  for (const Arg *A : Args.filtered(OPT_l, OPT_framework)) {
    LibraryKind Kind;
    if (A->getOption().matches(OPT_l)) {
      Kind = LibraryKind::Library;
    } else if (A->getOption().matches(OPT_framework)) {
      Kind = LibraryKind::Framework;
    } else {
      llvm_unreachable("Unknown LinkLibrary option kind");
    }

    Opts.LinkLibraries.push_back(LinkLibrary(A->getValue(), Kind));
  }

  if (auto valueNames = Args.getLastArg(OPT_disable_llvm_value_names,
                                        OPT_enable_llvm_value_names)) {
    Opts.HasValueNamesSetting = true;
    Opts.ValueNames =
      valueNames->getOption().matches(OPT_enable_llvm_value_names);
  }

  Opts.DisableLLVMOptzns |= Args.hasArg(OPT_disable_llvm_optzns);
  Opts.DisableSwiftSpecificLLVMOptzns |=
      Args.hasArg(OPT_disable_swift_specific_llvm_optzns);
  Opts.DisableLLVMSLPVectorizer |= Args.hasArg(OPT_disable_llvm_slp_vectorizer);
  if (Args.hasArg(OPT_disable_llvm_verify))
    Opts.Verify = false;

  Opts.EmitStackPromotionChecks |= Args.hasArg(OPT_stack_promotion_checks);
  if (const Arg *A = Args.getLastArg(OPT_stack_promotion_limit)) {
    unsigned limit;
    if (StringRef(A->getValue()).getAsInteger(10, limit)) {
      Diags.diagnose(SourceLoc(), diag::error_invalid_arg_value,
                     A->getAsString(Args), A->getValue());
      return true;
    }
    Opts.StackPromotionSizeLimit = limit;
  }

  Opts.FunctionSections = Args.hasArg(OPT_function_sections);

  if (Args.hasArg(OPT_autolink_force_load))
    Opts.ForceLoadSymbolName = Args.getLastArgValue(OPT_module_link_name).str();

  Opts.ModuleName = FrontendOpts.ModuleName;

  if (Args.hasArg(OPT_no_clang_module_breadcrumbs))
    Opts.DisableClangModuleSkeletonCUs = true;

  if (Args.hasArg(OPT_disable_debugger_shadow_copies))
    Opts.DisableDebuggerShadowCopies = true;

  if (Args.hasArg(OPT_disable_concrete_type_metadata_mangled_name_accessors))
    Opts.DisableConcreteTypeMetadataMangledNameAccessors = true;

  if (Args.hasArg(OPT_use_jit))
    Opts.UseJIT = true;
  
  for (const Arg *A : Args.filtered(OPT_verify_type_layout)) {
    Opts.VerifyTypeLayoutNames.push_back(A->getValue());
  }

  for (const Arg *A : Args.filtered(OPT_disable_autolink_framework)) {
    Opts.DisableAutolinkFrameworks.push_back(A->getValue());
  }

  Opts.GenerateProfile |= Args.hasArg(OPT_profile_generate);
  const Arg *ProfileUse = Args.getLastArg(OPT_profile_use);
  Opts.UseProfile = ProfileUse ? ProfileUse->getValue() : "";

  Opts.PrintInlineTree |= Args.hasArg(OPT_print_llvm_inline_tree);

  Opts.EnableDynamicReplacementChaining |=
      Args.hasArg(OPT_enable_dynamic_replacement_chaining);

  if (auto A = Args.getLastArg(OPT_enable_type_layouts,
                               OPT_disable_type_layouts)) {
    Opts.UseTypeLayoutValueHandling
      = A->getOption().matches(OPT_enable_type_layouts);
  } else if (Opts.OptMode == OptimizationMode::NoOptimization) {
    // Disable type layouts at Onone except if explictly requested.
    Opts.UseTypeLayoutValueHandling = false;
  }

  Opts.UseSwiftCall = Args.hasArg(OPT_enable_swiftcall);

  // This is set to true by default.
  Opts.UseIncrementalLLVMCodeGen &=
    !Args.hasArg(OPT_disable_incremental_llvm_codegeneration);

  if (Args.hasArg(OPT_embed_bitcode))
    Opts.EmbedMode = IRGenEmbedMode::EmbedBitcode;
  else if (Args.hasArg(OPT_embed_bitcode_marker))
    Opts.EmbedMode = IRGenEmbedMode::EmbedMarker;

  if (Opts.EmbedMode == IRGenEmbedMode::EmbedBitcode) {
    // Keep track of backend options so we can embed them in a separate data
    // section and use them when building from the bitcode. This can be removed
    // when all the backend options are recorded in the IR.
    for (const Arg *A : Args) {
      // Do not encode output and input.
      if (A->getOption().getID() == options::OPT_o ||
          A->getOption().getID() == options::OPT_INPUT ||
          A->getOption().getID() == options::OPT_primary_file ||
          A->getOption().getID() == options::OPT_embed_bitcode)
        continue;
      ArgStringList ASL;
      A->render(Args, ASL);
      for (ArgStringList::iterator it = ASL.begin(), ie = ASL.end();
          it != ie; ++ it) {
        StringRef ArgStr(*it);
        Opts.CmdArgs.insert(Opts.CmdArgs.end(), ArgStr.begin(), ArgStr.end());
        // using \00 to terminate to avoid problem decoding.
        Opts.CmdArgs.push_back('\0');
      }
    }
  }

  if (const Arg *A = Args.getLastArg(options::OPT_lto)) {
    auto LLVMLTOKind =
        llvm::StringSwitch<Optional<IRGenLLVMLTOKind>>(A->getValue())
            .Case("llvm-thin", IRGenLLVMLTOKind::Thin)
            .Case("llvm-full", IRGenLLVMLTOKind::Full)
            .Default(llvm::None);
    if (LLVMLTOKind)
      Opts.LLVMLTOKind = LLVMLTOKind.getValue();
    else
      Diags.diagnose(SourceLoc(), diag::error_invalid_arg_value,
                     A->getAsString(Args), A->getValue());
  }

  if (const Arg *A = Args.getLastArg(options::OPT_sanitize_coverage_EQ)) {
    Opts.SanitizeCoverage =
        parseSanitizerCoverageArgValue(A, Triple, Diags, Opts.Sanitizers);
  } else if (Opts.Sanitizers & SanitizerKind::Fuzzer) {

    // Automatically set coverage flags, unless coverage type was explicitly
    // requested.
    // Updated to match clang at Jul 2019.
    Opts.SanitizeCoverage.IndirectCalls = true;
    Opts.SanitizeCoverage.TraceCmp = true;
    Opts.SanitizeCoverage.PCTable = true;
    if (Triple.isOSLinux()) {
      Opts.SanitizeCoverage.StackDepth = true;
    }
    Opts.SanitizeCoverage.Inline8bitCounters = true;
    Opts.SanitizeCoverage.CoverageType = llvm::SanitizerCoverageOptions::SCK_Edge;
  }

  if (Args.hasArg(OPT_disable_reflection_metadata)) {
    Opts.EnableReflectionMetadata = false;
    Opts.EnableReflectionNames = false;
  }

  if (Args.hasArg(OPT_enable_anonymous_context_mangled_names))
    Opts.EnableAnonymousContextMangledNames = true;

  if (Args.hasArg(OPT_disable_reflection_names)) {
    Opts.EnableReflectionNames = false;
  }

  if (Args.hasArg(OPT_force_public_linkage)) {
    Opts.ForcePublicLinkage = true;
  }

  // PE/COFF cannot deal with the cross-module reference to the metadata parent
  // (e.g. NativeObject).  Force the lazy initialization of the VWT always.
  Opts.LazyInitializeClassMetadata = Triple.isOSBinFormatCOFF();

  // PE/COFF cannot deal with cross-module reference to the protocol conformance
  // witness.  Use a runtime initialized value for the protocol conformance
  // witness.
  Opts.LazyInitializeProtocolConformances = Triple.isOSBinFormatCOFF();

  if (Args.hasArg(OPT_disable_legacy_type_info)) {
    Opts.DisableLegacyTypeInfo = true;
  }

  if (Args.hasArg(OPT_prespecialize_generic_metadata) && 
      !Args.hasArg(OPT_disable_generic_metadata_prespecialization)) {
    Opts.PrespecializeGenericMetadata = true;
  }

  if (const Arg *A = Args.getLastArg(OPT_read_legacy_type_info_path_EQ)) {
    Opts.ReadLegacyTypeInfoPath = A->getValue();
  }

  for (const auto &Lib : Args.getAllArgValues(options::OPT_autolink_library))
    Opts.LinkLibraries.push_back(LinkLibrary(Lib, LibraryKind::Library));

  if (const Arg *A = Args.getLastArg(OPT_type_info_dump_filter_EQ)) {
    StringRef mode(A->getValue());
    if (mode == "all")
      Opts.TypeInfoFilter = IRGenOptions::TypeInfoDumpFilter::All;
    else if (mode == "resilient")
      Opts.TypeInfoFilter = IRGenOptions::TypeInfoDumpFilter::Resilient;
    else if (mode == "fragile")
      Opts.TypeInfoFilter = IRGenOptions::TypeInfoDumpFilter::Fragile;
    else {
      Diags.diagnose(SourceLoc(), diag::error_invalid_arg_value,
                     A->getAsString(Args), A->getValue());
    }
  }

  auto getRuntimeCompatVersion = [&] () -> Optional<llvm::VersionTuple> {
    Optional<llvm::VersionTuple> runtimeCompatibilityVersion;
    if (auto versionArg = Args.getLastArg(
                                  options::OPT_runtime_compatibility_version)) {
      auto version = StringRef(versionArg->getValue());
      if (version.equals("none")) {
        runtimeCompatibilityVersion = None;
      } else if (version.equals("5.0")) {
        runtimeCompatibilityVersion = llvm::VersionTuple(5, 0);
      } else if (version.equals("5.1")) {
        runtimeCompatibilityVersion = llvm::VersionTuple(5, 1);
      } else {
        Diags.diagnose(SourceLoc(), diag::error_invalid_arg_value,
                       versionArg->getAsString(Args), version);
      }
    } else {
      runtimeCompatibilityVersion =
                           getSwiftRuntimeCompatibilityVersionForTarget(Triple);
    }
    return runtimeCompatibilityVersion;
  };

  // Autolink runtime compatibility libraries, if asked to.
  if (!Args.hasArg(options::OPT_disable_autolinking_runtime_compatibility)) {
    Opts.AutolinkRuntimeCompatibilityLibraryVersion = getRuntimeCompatVersion();
  }

  if (!Args.hasArg(options::
          OPT_disable_autolinking_runtime_compatibility_dynamic_replacements)) {
    Opts.AutolinkRuntimeCompatibilityDynamicReplacementLibraryVersion =
        getRuntimeCompatVersion();
  }

  if (const Arg *A = Args.getLastArg(OPT_num_threads)) {
    if (StringRef(A->getValue()).getAsInteger(10, Opts.NumThreads)) {
      Diags.diagnose(SourceLoc(), diag::error_invalid_arg_value,
                     A->getAsString(Args), A->getValue());
      return true;
    }
    if (environmentVariableRequestedMaximumDeterminism()) {
      Opts.NumThreads = 1;
      Diags.diagnose(SourceLoc(), diag::remark_max_determinism_overriding,
                     "-num-threads");
    }
  }

  return false;
}

static std::string getScriptFileName(StringRef name, version::Version &ver) {
  if (ver.isVersionAtLeast(4, 2))
    return (Twine(name) + "42" + ".json").str();
  else
    return (Twine(name) + "4" + ".json").str();
}

static bool ParseMigratorArgs(MigratorOptions &Opts,
                              LangOptions &LangOpts,
                              const FrontendOptions &FrontendOpts,
                              StringRef ResourcePath, const ArgList &Args,
                              DiagnosticEngine &Diags) {
  using namespace options;

  Opts.KeepObjcVisibility |= Args.hasArg(OPT_migrate_keep_objc_visibility);
  Opts.DumpUsr = Args.hasArg(OPT_dump_usr);

  if (Args.hasArg(OPT_disable_migrator_fixits)) {
    Opts.EnableMigratorFixits = false;
  }

  if (auto RemapFilePath = Args.getLastArg(OPT_emit_remap_file_path)) {
    Opts.EmitRemapFilePath = RemapFilePath->getValue();
  }

  if (auto MigratedFilePath = Args.getLastArg(OPT_emit_migrated_file_path)) {
    Opts.EmitMigratedFilePath = MigratedFilePath->getValue();
  }

  if (auto Dumpster = Args.getLastArg(OPT_dump_migration_states_dir)) {
    Opts.DumpMigrationStatesDir = Dumpster->getValue();
  }

  if (auto DataPath = Args.getLastArg(OPT_api_diff_data_file)) {
    Opts.APIDigesterDataStorePaths.push_back(DataPath->getValue());
  } else {
    auto &Triple = LangOpts.Target;

    llvm::SmallString<128> basePath;
    if (auto DataDir = Args.getLastArg(OPT_api_diff_data_dir)) {
      basePath = DataDir->getValue();
    } else {
      basePath = ResourcePath;
      llvm::sys::path::append(basePath, "migrator");
    }

    bool Supported = true;
    llvm::SmallString<128> dataPath(basePath);
    auto &langVer = LangOpts.EffectiveLanguageVersion;
    if (Triple.isMacOSX())
      llvm::sys::path::append(dataPath, getScriptFileName("macos", langVer));
    else if (Triple.isiOS())
      llvm::sys::path::append(dataPath, getScriptFileName("ios", langVer));
    else if (Triple.isTvOS())
      llvm::sys::path::append(dataPath, getScriptFileName("tvos", langVer));
    else if (Triple.isWatchOS())
      llvm::sys::path::append(dataPath, getScriptFileName("watchos", langVer));
    else
      Supported = false;
    if (Supported) {
      llvm::SmallString<128> authoredDataPath(basePath);
      llvm::sys::path::append(authoredDataPath, getScriptFileName("overlay", langVer));
      // Add authored list first to take higher priority.
      Opts.APIDigesterDataStorePaths.push_back(std::string(authoredDataPath.str()));
      Opts.APIDigesterDataStorePaths.push_back(std::string(dataPath.str()));
    }
  }

  if (Opts.shouldRunMigrator()) {
    assert(!FrontendOpts.InputsAndOutputs.isWholeModule());
    // FIXME: In order to support batch mode properly, the migrator would have
    // to support having one remap file path and one migrated file path per
    // primary input. The easiest way to do this would be to move processing of
    // these paths into FrontendOptions, like other supplementary outputs, and
    // to call migrator::updateCodeAndEmitRemapIfNeeded once for each primary
    // file.
    //
    // Supporting WMO would be similar, but WMO is set up to only produce one
    // supplementary output for the whole compilation instead of one per input,
    // so it's probably not worth it.
    FrontendOpts.InputsAndOutputs.assertMustNotBeMoreThanOnePrimaryInput();

    // Always disable typo-correction in the migrator.
    LangOpts.TypoCorrectionLimit = 0;
  }

  return false;
}

bool CompilerInvocation::parseArgs(
    ArrayRef<const char *> Args,
    DiagnosticEngine &Diags,
    SmallVectorImpl<std::unique_ptr<llvm::MemoryBuffer>>
        *ConfigurationFileBuffers,
    StringRef workingDirectory) {
  using namespace options;

  if (Args.empty())
    return false;

  // Parse frontend command line options using Swift's option table.
  unsigned MissingIndex;
  unsigned MissingCount;
  std::unique_ptr<llvm::opt::OptTable> Table = createSwiftOptTable();
  llvm::opt::InputArgList ParsedArgs =
      Table->ParseArgs(Args, MissingIndex, MissingCount, FrontendOption);
  if (MissingCount) {
    Diags.diagnose(SourceLoc(), diag::error_missing_arg_value,
                   ParsedArgs.getArgString(MissingIndex), MissingCount);
    return true;
  }

  if (ParsedArgs.hasArg(OPT_UNKNOWN)) {
    for (const Arg *A : ParsedArgs.filtered(OPT_UNKNOWN)) {
      Diags.diagnose(SourceLoc(), diag::error_unknown_arg,
                     A->getAsString(ParsedArgs));
    }
    return true;
  }

  if (ParseFrontendArgs(FrontendOpts, ParsedArgs, Diags,
                        ConfigurationFileBuffers)) {
    return true;
  }

  ParseModuleInterfaceArgs(ModuleInterfaceOpts, ParsedArgs);
  SaveModuleInterfaceArgs(ModuleInterfaceOpts, FrontendOpts, ParsedArgs, Diags);

  if (ParseLangArgs(LangOpts, ParsedArgs, Diags, FrontendOpts)) {
    return true;
  }

  if (ParseTypeCheckerArgs(TypeCheckerOpts, ParsedArgs, Diags, FrontendOpts)) {
    return true;
  }

  if (ParseClangImporterArgs(ClangImporterOpts, ParsedArgs, Diags,
                             workingDirectory)) {
    return true;
  }

  if (ParseSearchPathArgs(SearchPathOpts, ParsedArgs, Diags,
                          workingDirectory)) {
    return true;
  }

  if (ParseSILArgs(SILOpts, ParsedArgs, IRGenOpts, FrontendOpts,
                   TypeCheckerOpts, Diags,
                   LangOpts.Target, ClangImporterOpts)) {
    return true;
  }

  if (ParseIRGenArgs(IRGenOpts, ParsedArgs, Diags, FrontendOpts, SILOpts,
                     getSDKPath(), SearchPathOpts.RuntimeResourcePath,
                     LangOpts.Target)) {
    return true;
  }

  if (ParseTBDGenArgs(TBDGenOpts, ParsedArgs, Diags, *this)) {
    return true;
  }

  if (ParseDiagnosticArgs(DiagnosticOpts, ParsedArgs, Diags)) {
    return true;
  }

  if (ParseMigratorArgs(MigratorOpts, LangOpts, FrontendOpts,
                        SearchPathOpts.RuntimeResourcePath, ParsedArgs, Diags)) {
    return true;
  }

  updateRuntimeLibraryPaths(SearchPathOpts, LangOpts.Target);
  setDefaultPrebuiltCacheIfNecessary();

  // Now that we've parsed everything, setup some inter-option-dependent state.
  setIRGenOutputOptsFromFrontendOptions(IRGenOpts, FrontendOpts);
  setBridgingHeaderFromFrontendOptions(ClangImporterOpts, FrontendOpts);

  return false;
}

serialization::Status
CompilerInvocation::loadFromSerializedAST(StringRef data) {
  serialization::ExtendedValidationInfo extendedInfo;
  serialization::ValidationInfo info =
      serialization::validateSerializedAST(data, &extendedInfo);

  if (info.status != serialization::Status::Valid)
    return info.status;

  LangOpts.EffectiveLanguageVersion = info.compatibilityVersion;
  setTargetTriple(info.targetTriple);
  if (!extendedInfo.getSDKPath().empty())
    setSDKPath(extendedInfo.getSDKPath().str());

  auto &extraClangArgs = getClangImporterOptions().ExtraArgs;
  for (StringRef Arg : extendedInfo.getExtraClangImporterOptions())
    extraClangArgs.push_back(Arg.str());

  return info.status;
}

llvm::ErrorOr<std::unique_ptr<llvm::MemoryBuffer>>
CompilerInvocation::setUpInputForSILTool(
    StringRef inputFilename, StringRef moduleNameArg,
    bool alwaysSetModuleToMain, bool bePrimary,
    serialization::ExtendedValidationInfo &extendedInfo) {
  // Load the input file.
  llvm::ErrorOr<std::unique_ptr<llvm::MemoryBuffer>> fileBufOrErr =
      llvm::MemoryBuffer::getFileOrSTDIN(inputFilename);
  if (!fileBufOrErr) {
    return fileBufOrErr;
  }

  // If it looks like we have an AST, set the source file kind to SIL and the
  // name of the module to the file's name.
  getFrontendOptions().InputsAndOutputs.addInput(
      InputFile(inputFilename, bePrimary, fileBufOrErr.get().get()));

  auto result = serialization::validateSerializedAST(
      fileBufOrErr.get()->getBuffer(), &extendedInfo);
  bool hasSerializedAST = result.status == serialization::Status::Valid;

  if (hasSerializedAST) {
    const StringRef stem = !moduleNameArg.empty()
                               ? moduleNameArg
                               : llvm::sys::path::stem(inputFilename);
    setModuleName(stem);
    setInputKind(InputFileKind::SwiftLibrary);
  } else {
    const StringRef name = (alwaysSetModuleToMain || moduleNameArg.empty())
                               ? "main"
                               : moduleNameArg;
    setModuleName(name);
    setInputKind(InputFileKind::SIL);
  }
  return fileBufOrErr;
}

bool CompilerInvocation::isModuleExternallyConsumed(
    const ModuleDecl *mod) const {
  // Modules for executables aren't expected to be consumed by other modules.
  // This picks up all kinds of entrypoints, including script mode,
  // @UIApplicationMain and @NSApplicationMain.
  if (mod->hasEntryPoint()) {
    return false;
  }

  // If an implicit Objective-C header was needed to construct this module, it
  // must be the product of a library target.
  if (!getFrontendOptions().ImplicitObjCHeaderPath.empty()) {
    return false;
  }

  // App extensions are special beasts because they build without entrypoints
  // like library targets, but they behave like executable targets because
  // their associated modules are not suitable for distribution.
  if (mod->getASTContext().LangOpts.EnableAppExtensionRestrictions) {
    return false;
  }

  // FIXME: This is still a lousy approximation of whether the module file will
  // be externally consumed.
  return true;
}<|MERGE_RESOLUTION|>--- conflicted
+++ resolved
@@ -1043,24 +1043,6 @@
       return true;
     }
   }
-<<<<<<< HEAD
-  if (Args.hasArg(OPT_sil_existential_specializer)) {
-    Opts.ExistentialSpecializer = true;
-  }
-  if (const Arg *A = Args.getLastArg(OPT_num_threads)) {
-    if (StringRef(A->getValue()).getAsInteger(10, Opts.NumThreads)) {
-      Diags.diagnose(SourceLoc(), diag::error_invalid_arg_value,
-                     A->getAsString(Args), A->getValue());
-      return true;
-    }
-    if (environmentVariableRequestedMaximumDeterminism()) {
-      Opts.NumThreads = 1;
-      Diags.diagnose(SourceLoc(), diag::remark_max_determinism_overriding,
-                     "-num-threads");
-    }
-  }
-=======
->>>>>>> 241c5d95
 
   // If we're only emitting a module, stop optimizations once we've serialized
   // the SIL for the module.
