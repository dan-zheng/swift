//===--- ToolChains.cpp - Job invocations (general and per-platform) ------===//
//
// This source file is part of the Swift.org open source project
//
// Copyright (c) 2014 - 2019 Apple Inc. and the Swift project authors
// Licensed under Apache License v2.0 with Runtime Library Exception
//
// See https://swift.org/LICENSE.txt for license information
// See https://swift.org/CONTRIBUTORS.txt for the list of Swift project authors
//
//===----------------------------------------------------------------------===//

#include "ToolChains.h"

#include "swift/Basic/Dwarf.h"
#include "swift/Basic/LLVM.h"
#include "swift/Basic/Platform.h"
#include "swift/Basic/Range.h"
#include "swift/Basic/STLExtras.h"
#include "swift/Basic/TaskQueue.h"
#include "swift/Config.h"
#include "swift/Driver/Compilation.h"
#include "swift/Driver/Driver.h"
#include "swift/Driver/Job.h"
#include "swift/Option/Options.h"
#include "clang/Basic/Version.h"
#include "clang/Driver/Util.h"
#include "llvm/ADT/StringSwitch.h"
#include "llvm/Option/Arg.h"
#include "llvm/Option/ArgList.h"
#include "llvm/ProfileData/InstrProf.h"
#include "llvm/Support/FileSystem.h"
#include "llvm/Support/Path.h"
#include "llvm/Support/Process.h"
#include "llvm/Support/Program.h"

using namespace swift;
using namespace swift::driver;
using namespace llvm::opt;

bool ToolChain::JobContext::shouldUseInputFileList() const {
  return getTopLevelInputFiles().size() > C.getFilelistThreshold();
}

bool ToolChain::JobContext::shouldUsePrimaryInputFileListInFrontendInvocation()
    const {
  return InputActions.size() > C.getFilelistThreshold();
}

bool ToolChain::JobContext::shouldUseMainOutputFileListInFrontendInvocation()
    const {
  return Output.getPrimaryOutputFilenames().size() > C.getFilelistThreshold();
}

bool ToolChain::JobContext::
    shouldUseSupplementaryOutputFileMapInFrontendInvocation() const {
  static const unsigned UpperBoundOnSupplementaryOutputFileTypes =
      file_types::TY_INVALID;
  return InputActions.size() * UpperBoundOnSupplementaryOutputFileTypes >
         C.getFilelistThreshold();
}

bool ToolChain::JobContext::shouldFilterFrontendInputsByType() const {
  // FIXME: SingleCompile has not filtered its inputs in the past and now people
  // rely upon that. But we would like the compilation modes to be consistent.
  return OI.CompilerMode != OutputInfo::Mode::SingleCompile;
}

void ToolChain::addInputsOfType(ArgStringList &Arguments,
                                ArrayRef<const Action *> Inputs,
                                file_types::ID InputType,
                                const char *PrefixArgument) const {
  for (auto &Input : Inputs) {
    if (Input->getType() != InputType)
      continue;
    if (PrefixArgument)
      Arguments.push_back(PrefixArgument);
    Arguments.push_back(cast<InputAction>(Input)->getInputArg().getValue());
  }
}

void ToolChain::addInputsOfType(ArgStringList &Arguments,
                                ArrayRef<const Job *> Jobs,
                                const llvm::opt::ArgList &Args,
                                file_types::ID InputType,
                                const char *PrefixArgument) const {
  for (const Job *Cmd : Jobs) {
    auto output = Cmd->getOutput().getAnyOutputForType(InputType);
    if (!output.empty()) {
      if (PrefixArgument)
        Arguments.push_back(PrefixArgument);
      Arguments.push_back(Args.MakeArgString(output));
    }
  }
}

void ToolChain::addPrimaryInputsOfType(ArgStringList &Arguments,
                                       ArrayRef<const Job *> Jobs,
                                       const llvm::opt::ArgList &Args,
                                       file_types::ID InputType,
                                       const char *PrefixArgument) const {
  for (const Job *Cmd : Jobs) {
    auto &outputInfo = Cmd->getOutput();
    if (outputInfo.getPrimaryOutputType() == InputType) {
      for (auto Output : outputInfo.getPrimaryOutputFilenames()) {
        if (PrefixArgument)
          Arguments.push_back(PrefixArgument);
        Arguments.push_back(Args.MakeArgString(Output));
      }
    }
  }
}

static bool addOutputsOfType(ArgStringList &Arguments,
                             CommandOutput const &Output,
                             const llvm::opt::ArgList &Args,
                             file_types::ID OutputType,
                             const char *PrefixArgument = nullptr) {
  bool Added = false;
  for (auto Output : Output.getAdditionalOutputsForType(OutputType)) {
    assert(!Output.empty());
    if (PrefixArgument)
      Arguments.push_back(PrefixArgument);
    Arguments.push_back(Args.MakeArgString(Output));
    Added = true;
  }
  return Added;
}

/// Handle arguments common to all invocations of the frontend (compilation,
/// module-merging, LLDB's REPL, etc).
static void addCommonFrontendArgs(const ToolChain &TC, const OutputInfo &OI,
                                  const CommandOutput &output,
                                  const ArgList &inputArgs,
                                  ArgStringList &arguments) {
  const llvm::Triple &Triple = TC.getTriple();

  // Only pass -target to the REPL or immediate modes if it was explicitly
  // specified on the command line.
  switch (OI.CompilerMode) {
  case OutputInfo::Mode::REPL:
  case OutputInfo::Mode::Immediate:
    if (!inputArgs.hasArg(options::OPT_target))
      break;
    LLVM_FALLTHROUGH;
  case OutputInfo::Mode::StandardCompile:
  case OutputInfo::Mode::SingleCompile:
  case OutputInfo::Mode::BatchModeCompile:
    arguments.push_back("-target");
    arguments.push_back(inputArgs.MakeArgString(Triple.str()));
    break;
  }

  if (const Arg *variant = inputArgs.getLastArg(options::OPT_target_variant)) {
    arguments.push_back("-target-variant");
    std::string normalized = llvm::Triple::normalize(variant->getValue());
    arguments.push_back(inputArgs.MakeArgString(normalized));
  }

  // Enable address top-byte ignored in the ARM64 backend.
  if (Triple.getArch() == llvm::Triple::aarch64) {
    arguments.push_back("-Xllvm");
    arguments.push_back("-aarch64-use-tbi");
  }

  // Enable or disable ObjC interop appropriately for the platform
  if (Triple.isOSDarwin()) {
    arguments.push_back("-enable-objc-interop");
  } else {
    arguments.push_back("-disable-objc-interop");
  }

  // Handle the CPU and its preferences.
  inputArgs.AddLastArg(arguments, options::OPT_target_cpu);

  if (!OI.SDKPath.empty()) {
    arguments.push_back("-sdk");
    arguments.push_back(inputArgs.MakeArgString(OI.SDKPath));
  }

  if (llvm::sys::Process::StandardErrHasColors()) {
    arguments.push_back("-color-diagnostics");
  }

  inputArgs.AddAllArgs(arguments, options::OPT_I);
  inputArgs.AddAllArgs(arguments, options::OPT_F, options::OPT_Fsystem);

  inputArgs.AddLastArg(arguments, options::OPT_AssertConfig);
  inputArgs.AddLastArg(arguments, options::OPT_autolink_force_load);
  inputArgs.AddLastArg(arguments,
                       options::OPT_color_diagnostics,
                       options::OPT_no_color_diagnostics);
  inputArgs.AddLastArg(arguments, options::OPT_fixit_all);
  inputArgs.AddLastArg(arguments,
                       options::OPT_warn_swift3_objc_inference_minimal,
                       options::OPT_warn_swift3_objc_inference_complete);
  inputArgs.AddLastArg(arguments, options::OPT_warn_implicit_overrides);
  inputArgs.AddLastArg(arguments, options::OPT_typo_correction_limit);
  inputArgs.AddLastArg(arguments, options::OPT_enable_app_extension);
  inputArgs.AddLastArg(arguments, options::OPT_enable_library_evolution);
  inputArgs.AddLastArg(arguments, options::OPT_require_explicit_availability);
  inputArgs.AddLastArg(arguments, options::OPT_require_explicit_availability_target);
  inputArgs.AddLastArg(arguments, options::OPT_enable_testing);
  inputArgs.AddLastArg(arguments, options::OPT_enable_private_imports);
  inputArgs.AddLastArg(arguments, options::OPT_enable_cxx_interop);
  inputArgs.AddLastArg(arguments, options::OPT_g_Group);
  inputArgs.AddLastArg(arguments, options::OPT_debug_info_format);
  inputArgs.AddLastArg(arguments, options::OPT_import_underlying_module);
  inputArgs.AddLastArg(arguments, options::OPT_module_cache_path);
  inputArgs.AddLastArg(arguments, options::OPT_module_link_name);
  inputArgs.AddLastArg(arguments, options::OPT_nostdimport);
  inputArgs.AddLastArg(arguments, options::OPT_parse_stdlib);
  inputArgs.AddLastArg(arguments, options::OPT_resource_dir);
  inputArgs.AddLastArg(arguments, options::OPT_solver_memory_threshold);
  inputArgs.AddLastArg(arguments, options::OPT_value_recursion_threshold);
  inputArgs.AddLastArg(arguments, options::OPT_warn_swift3_objc_inference);
  inputArgs.AddLastArg(arguments, options::OPT_Rpass_EQ);
  inputArgs.AddLastArg(arguments, options::OPT_Rpass_missed_EQ);
  inputArgs.AddLastArg(arguments, options::OPT_suppress_warnings);
  inputArgs.AddLastArg(arguments, options::OPT_profile_generate);
  inputArgs.AddLastArg(arguments, options::OPT_profile_use);
  inputArgs.AddLastArg(arguments, options::OPT_profile_coverage_mapping);
  inputArgs.AddLastArg(arguments, options::OPT_warnings_as_errors);
  inputArgs.AddLastArg(arguments, options::OPT_sanitize_EQ);
  inputArgs.AddLastArg(arguments, options::OPT_sanitize_recover_EQ);
  inputArgs.AddLastArg(arguments, options::OPT_sanitize_coverage_EQ);
  inputArgs.AddLastArg(arguments, options::OPT_static);
  inputArgs.AddLastArg(arguments, options::OPT_swift_version);
  inputArgs.AddLastArg(arguments, options::OPT_enforce_exclusivity_EQ);
  inputArgs.AddLastArg(arguments, options::OPT_stats_output_dir);
  inputArgs.AddLastArg(arguments, options::OPT_trace_stats_events);
  inputArgs.AddLastArg(arguments, options::OPT_profile_stats_events);
  inputArgs.AddLastArg(arguments, options::OPT_profile_stats_entities);
  inputArgs.AddLastArg(arguments,
                       options::OPT_solver_shrink_unsolved_threshold);
  inputArgs.AddLastArg(arguments, options::OPT_O_Group);
  inputArgs.AddLastArg(arguments, options::OPT_RemoveRuntimeAsserts);
  inputArgs.AddLastArg(arguments, options::OPT_AssumeSingleThreaded);
  inputArgs.AddLastArg(arguments,
                       options::OPT_enable_fine_grained_dependencies);
  inputArgs.AddLastArg(arguments,
                       options::OPT_disable_fine_grained_dependencies);
  inputArgs.AddLastArg(arguments, options::OPT_enable_type_fingerprints);
  inputArgs.AddLastArg(arguments, options::OPT_disable_type_fingerprints);
  inputArgs.AddLastArg(arguments,
                       options::OPT_fine_grained_dependency_include_intrafile);
  inputArgs.AddLastArg(arguments,
                       options::OPT_emit_fine_grained_dependency_sourcefile_dot_files);
  inputArgs.AddLastArg(arguments, options::OPT_package_description_version);
  inputArgs.AddLastArg(arguments, options::OPT_serialize_diagnostics_path);
  inputArgs.AddLastArg(arguments, options::OPT_debug_diagnostic_names);
  inputArgs.AddLastArg(arguments, options::OPT_enable_astscope_lookup);
  inputArgs.AddLastArg(arguments, options::OPT_disable_astscope_lookup);
  inputArgs.AddLastArg(arguments, options::OPT_disable_parser_lookup);
  inputArgs.AddLastArg(arguments,
                       options::OPT_enable_experimental_concise_pound_file);
<<<<<<< HEAD
  // SWIFT_ENABLE_TENSORFLOW
  inputArgs.AddLastArg(
      arguments, options::OPT_enable_experimental_forward_mode_differentiation);
  // SWIFT_ENABLE_TENSORFLOW END

=======
  inputArgs.AddLastArg(arguments,
                       options::OPT_verify_incremental_dependencies);
  
>>>>>>> 685d35b7
  // Pass on any build config options
  inputArgs.AddAllArgs(arguments, options::OPT_D);

  // Pass on file paths that should be remapped in debug info.
  inputArgs.AddAllArgs(arguments, options::OPT_debug_prefix_map);

  // Pass through the values passed to -Xfrontend.
  inputArgs.AddAllArgValues(arguments, options::OPT_Xfrontend);

  // Pass on module names whose symbols should be embeded in tbd.
  inputArgs.AddAllArgs(arguments, options::OPT_embed_tbd_for_module);

  if (auto *A = inputArgs.getLastArg(options::OPT_working_directory)) {
    // Add -Xcc -working-directory before any other -Xcc options to ensure it is
    // overridden by an explicit -Xcc -working-directory, although having a
    // different working directory is probably incorrect.
    SmallString<128> workingDirectory(A->getValue());
    llvm::sys::fs::make_absolute(workingDirectory);
    arguments.push_back("-Xcc");
    arguments.push_back("-working-directory");
    arguments.push_back("-Xcc");
    arguments.push_back(inputArgs.MakeArgString(workingDirectory));
  }

  // -g implies -enable-anonymous-context-mangled-names, because the extra
  // metadata aids debugging.
  if (inputArgs.hasArg(options::OPT_g)) {
    // But don't add the option in optimized builds: it would prevent dead code
    // stripping of unused metadata.
    auto OptArg = inputArgs.getLastArgNoClaim(options::OPT_O_Group);
    if (!OptArg || OptArg->getOption().matches(options::OPT_Onone))
      arguments.push_back("-enable-anonymous-context-mangled-names");
  }

  // Pass through any subsystem flags.
  inputArgs.AddAllArgs(arguments, options::OPT_Xllvm);
  inputArgs.AddAllArgs(arguments, options::OPT_Xcc);
}

static void addRuntimeLibraryFlags(const OutputInfo &OI,
                                   ArgStringList &Arguments) {
  if (!OI.RuntimeVariant)
    return;

  const OutputInfo::MSVCRuntime RT = OI.RuntimeVariant.getValue();

  Arguments.push_back("-autolink-library");
  Arguments.push_back("oldnames");

  Arguments.push_back("-autolink-library");
  switch (RT) {
  case OutputInfo::MSVCRuntime::MultiThreaded:
    Arguments.push_back("libcmt");
    break;

  case OutputInfo::MSVCRuntime::MultiThreadedDebug:
    Arguments.push_back("libcmtd");
    break;

  case OutputInfo::MSVCRuntime::MultiThreadedDLL:
    Arguments.push_back("msvcrt");
    break;

  case OutputInfo::MSVCRuntime::MultiThreadedDebugDLL:
    Arguments.push_back("msvcrtd");
    break;
  }

  // NOTE(compnerd) we do not support /ML and /MLd
  Arguments.push_back("-Xcc");
  Arguments.push_back("-D_MT");

  if (RT == OutputInfo::MSVCRuntime::MultiThreadedDLL ||
      RT == OutputInfo::MSVCRuntime::MultiThreadedDebugDLL) {
    Arguments.push_back("-Xcc");
    Arguments.push_back("-D_DLL");
  }
}

ToolChain::InvocationInfo
ToolChain::constructInvocation(const CompileJobAction &job,
                               const JobContext &context) const {
  InvocationInfo II{SWIFT_EXECUTABLE_NAME};
  ArgStringList &Arguments = II.Arguments;
  II.allowsResponseFiles = true;

  for (auto &s : getDriver().getSwiftProgramArgs())
    Arguments.push_back(s.c_str());
  Arguments.push_back("-frontend");

  {
    // Determine the frontend mode option.
    const char *FrontendModeOption = context.computeFrontendModeForCompile();
    assert(FrontendModeOption != nullptr &&
           "No frontend mode option specified!");
    Arguments.push_back(FrontendModeOption);
  }

  context.addFrontendInputAndOutputArguments(Arguments, II.FilelistInfos);

  // Forward migrator flags.
  if (auto DataPath =
          context.Args.getLastArg(options::OPT_api_diff_data_file)) {
    Arguments.push_back("-api-diff-data-file");
    Arguments.push_back(DataPath->getValue());
  }
  if (auto DataDir = context.Args.getLastArg(options::OPT_api_diff_data_dir)) {
    Arguments.push_back("-api-diff-data-dir");
    Arguments.push_back(DataDir->getValue());
  }
  if (context.Args.hasArg(options::OPT_dump_usr)) {
    Arguments.push_back("-dump-usr");
  }

  if (context.Args.hasArg(options::OPT_parse_stdlib))
    Arguments.push_back("-disable-objc-attr-requires-foundation-module");

  addCommonFrontendArgs(*this, context.OI, context.Output, context.Args,
                        Arguments);
  addRuntimeLibraryFlags(context.OI, Arguments);

  // Pass along an -import-objc-header arg, replacing the argument with the name
  // of any input PCH to the current action if one is present.
  if (context.Args.hasArgNoClaim(options::OPT_import_objc_header)) {
    bool ForwardAsIs = true;
    bool bridgingPCHIsEnabled =
        context.Args.hasFlag(options::OPT_enable_bridging_pch,
                             options::OPT_disable_bridging_pch, true);
    bool usePersistentPCH = bridgingPCHIsEnabled &&
                            context.Args.hasArg(options::OPT_pch_output_dir);
    if (!usePersistentPCH) {
      for (auto *IJ : context.Inputs) {
        if (!IJ->getOutput().getAnyOutputForType(file_types::TY_PCH).empty()) {
          Arguments.push_back("-import-objc-header");
          addInputsOfType(Arguments, context.Inputs, context.Args,
                          file_types::TY_PCH);
          ForwardAsIs = false;
          break;
        }
      }
    }
    if (ForwardAsIs) {
      context.Args.AddLastArg(Arguments, options::OPT_import_objc_header);
    }
    if (usePersistentPCH) {
      context.Args.AddLastArg(Arguments, options::OPT_pch_output_dir);
      if (context.OI.CompilerMode == OutputInfo::Mode::StandardCompile) {
        // In the 'multiple invocations for each file' mode we don't need to
        // validate the PCH every time, it has been validated with the initial
        // -emit-pch invocation.
        Arguments.push_back("-pch-disable-validation");
      }
    }
  }

  if (context.Args.hasArg(options::OPT_parse_as_library) ||
      context.Args.hasArg(options::OPT_emit_library))
    Arguments.push_back("-parse-as-library");

  context.Args.AddLastArg(Arguments, options::OPT_parse_sil);

  Arguments.push_back("-module-name");
  Arguments.push_back(context.Args.MakeArgString(context.OI.ModuleName));

  if (context.Args.hasArg(options::OPT_CrossModuleOptimization)) {
    Arguments.push_back("-cross-module-optimization");
  }
                                 

  file_types::ID remarksFileType = file_types::TY_YAMLOptRecord;
  // If a specific format is specified for the remarks, forward that as is.
  if (auto remarksFormat =
          context.Args.getLastArg(options::OPT_save_optimization_record_EQ)) {
    Arguments.push_back(context.Args.MakeArgString(
        Twine("-save-optimization-record=") + remarksFormat->getValue()));
    // If that's the case, add the proper output file for the type.
    if (llvm::Expected<file_types::ID> fileType =
            remarkFileTypeFromArgs(context.Args))
      remarksFileType = *fileType;
    else
      consumeError(fileType.takeError()); // Don't report errors here. This will
                                          // be reported later anyway.
  }
  addOutputsOfType(Arguments, context.Output, context.Args, remarksFileType,
                   "-save-optimization-record-path");

  if (auto remarksFilter = context.Args.getLastArg(
          options::OPT_save_optimization_record_passes)) {
    Arguments.push_back("-save-optimization-record-passes");
    Arguments.push_back(remarksFilter->getValue());
  }

  if (context.Args.hasArg(options::OPT_migrate_keep_objc_visibility)) {
    Arguments.push_back("-migrate-keep-objc-visibility");
  }

  addOutputsOfType(Arguments, context.Output, context.Args,
                   file_types::TY_Remapping, "-emit-remap-file-path");

  if (context.OI.numThreads > 0) {
    Arguments.push_back("-num-threads");
    Arguments.push_back(
        context.Args.MakeArgString(Twine(context.OI.numThreads)));
  }

  // Add the output file argument if necessary.
  if (context.Output.getPrimaryOutputType() != file_types::TY_Nothing) {
    if (context.shouldUseMainOutputFileListInFrontendInvocation()) {
      Arguments.push_back("-output-filelist");
      Arguments.push_back(context.getTemporaryFilePath("outputs", ""));
      II.FilelistInfos.push_back({Arguments.back(),
                                  context.Output.getPrimaryOutputType(),
                                  FilelistInfo::WhichFiles::Output});
    } else {
      for (auto FileName : context.Output.getPrimaryOutputFilenames()) {
        Arguments.push_back("-o");
        Arguments.push_back(context.Args.MakeArgString(FileName));
      }
    }
  }

  if (context.Args.hasArg(options::OPT_embed_bitcode_marker))
    Arguments.push_back("-embed-bitcode-marker");

  // For `-index-file` mode add `-disable-typo-correction`, since the errors
  // will be ignored and it can be expensive to do typo-correction.
  if (job.getType() == file_types::TY_IndexData) {
    Arguments.push_back("-disable-typo-correction");
  }

  if (context.Args.hasArg(options::OPT_index_store_path)) {
    context.Args.AddLastArg(Arguments, options::OPT_index_store_path);
    if (!context.Args.hasArg(options::OPT_index_ignore_system_modules))
      Arguments.push_back("-index-system-modules");
  }

  if (context.Args.hasArg(options::OPT_debug_info_store_invocation) ||
      shouldStoreInvocationInDebugInfo()) {
    Arguments.push_back("-debug-info-store-invocation");
  }

  if (context.Args.hasArg(
                      options::OPT_disable_autolinking_runtime_compatibility)) {
    Arguments.push_back("-disable-autolinking-runtime-compatibility");
  }
                                 
  if (auto arg = context.Args.getLastArg(
                                  options::OPT_runtime_compatibility_version)) {
    Arguments.push_back("-runtime-compatibility-version");
    Arguments.push_back(arg->getValue());
  }
  if (context.Args.hasArg(options::OPT_track_system_dependencies)) {
    Arguments.push_back("-track-system-dependencies");
  }

  context.Args.AddLastArg(
      Arguments,
      options::
          OPT_disable_autolinking_runtime_compatibility_dynamic_replacements);

  return II;
}

const char *ToolChain::JobContext::computeFrontendModeForCompile() const {
  switch (OI.CompilerMode) {
  case OutputInfo::Mode::StandardCompile:
  case OutputInfo::Mode::SingleCompile:
  case OutputInfo::Mode::BatchModeCompile:
    break;
  case OutputInfo::Mode::Immediate:
  case OutputInfo::Mode::REPL:
    llvm_unreachable("REPL and immediate modes handled elsewhere");
  }
  switch (Output.getPrimaryOutputType()) {
  case file_types::TY_Object:
    return "-c";
  case file_types::TY_PCH:
    return "-emit-pch";
  case file_types::TY_ASTDump:
    return "-dump-ast";
  case file_types::TY_RawSIL:
    return "-emit-silgen";
  case file_types::TY_SIL:
    return "-emit-sil";
  case file_types::TY_RawSIB:
    return "-emit-sibgen";
  case file_types::TY_SIB:
    return "-emit-sib";
  case file_types::TY_LLVM_IR:
    return "-emit-ir";
  case file_types::TY_LLVM_BC:
    return "-emit-bc";
  case file_types::TY_ClangModuleFile:
    return "-emit-pcm";
  case file_types::TY_Assembly:
    return "-S";
  case file_types::TY_SwiftModuleFile:
    // Since this is our primary output, we need to specify the option here.
    return "-emit-module";
  case file_types::TY_ImportedModules:
    return "-emit-imported-modules";
  case file_types::TY_IndexData:
    return "-typecheck";
  case file_types::TY_Remapping:
    return "-update-code";
  case file_types::TY_Nothing:
    // We were told to output nothing, so get the last mode option and use that.
    if (const Arg *A = Args.getLastArg(options::OPT_modes_Group))
      return A->getSpelling().data();
    else
      llvm_unreachable("We were told to perform a standard compile, "
                       "but no mode option was passed to the driver.");
  case file_types::TY_Swift:
  case file_types::TY_dSYM:
  case file_types::TY_AutolinkFile:
  case file_types::TY_Dependencies:
  case file_types::TY_SwiftModuleDocFile:
  case file_types::TY_SerializedDiagnostics:
  case file_types::TY_ObjCHeader:
  case file_types::TY_Image:
  case file_types::TY_SwiftDeps:
  case file_types::TY_SwiftRanges:
  case file_types::TY_CompiledSource:
  case file_types::TY_ModuleTrace:
  case file_types::TY_TBD:
  case file_types::TY_YAMLOptRecord:
  case file_types::TY_BitstreamOptRecord:
  case file_types::TY_SwiftModuleInterfaceFile:
  case file_types::TY_PrivateSwiftModuleInterfaceFile:
  case file_types::TY_SwiftSourceInfoFile:
  case file_types::TY_SwiftCrossImportDir:
  case file_types::TY_SwiftOverlayFile:
    llvm_unreachable("Output type can never be primary output.");
  case file_types::TY_INVALID:
    llvm_unreachable("Invalid type ID");
  }
  llvm_unreachable("unhandled output type");
}

void ToolChain::JobContext::addFrontendInputAndOutputArguments(
    ArgStringList &Arguments, std::vector<FilelistInfo> &FilelistInfos) const {

  switch (OI.CompilerMode) {
  case OutputInfo::Mode::StandardCompile:
    assert(InputActions.size() == 1 &&
           "Standard-compile mode takes exactly one input (the primary file)");
    break;
  case OutputInfo::Mode::BatchModeCompile:
  case OutputInfo::Mode::SingleCompile:
    break;
  case OutputInfo::Mode::Immediate:
  case OutputInfo::Mode::REPL:
    llvm_unreachable("REPL and immediate modes handled elsewhere");
  }

  const bool UseFileList = shouldUseInputFileList();
  const bool MayHavePrimaryInputs = OI.mightHaveExplicitPrimaryInputs(Output);
  const bool UsePrimaryFileList =
      MayHavePrimaryInputs &&
      shouldUsePrimaryInputFileListInFrontendInvocation();
  const bool FilterInputsByType = shouldFilterFrontendInputsByType();
  const bool UseSupplementaryOutputFileList =
      shouldUseSupplementaryOutputFileMapInFrontendInvocation();

  assert((C.getFilelistThreshold() != Compilation::NEVER_USE_FILELIST ||
          !UseFileList && !UsePrimaryFileList &&
              !UseSupplementaryOutputFileList) &&
         "No filelists are used if FilelistThreshold=NEVER_USE_FILELIST");

  if (UseFileList) {
    Arguments.push_back("-filelist");
    Arguments.push_back(getAllSourcesPath());
  }
  if (UsePrimaryFileList) {
    Arguments.push_back("-primary-filelist");
    Arguments.push_back(getTemporaryFilePath("primaryInputs", ""));
    FilelistInfos.push_back({Arguments.back(), file_types::TY_Swift,
                             FilelistInfo::WhichFiles::SourceInputActions});
  }
  if (!UseFileList || !UsePrimaryFileList) {
    addFrontendCommandLineInputArguments(MayHavePrimaryInputs, UseFileList,
                                         UsePrimaryFileList, FilterInputsByType,
                                         Arguments);
  }

  if (UseSupplementaryOutputFileList) {
    Arguments.push_back("-supplementary-output-file-map");
    Arguments.push_back(getTemporaryFilePath("supplementaryOutputs", ""));
    FilelistInfos.push_back({Arguments.back(), file_types::TY_INVALID,
                             FilelistInfo::WhichFiles::SupplementaryOutput});
  } else {
    addFrontendSupplementaryOutputArguments(Arguments);
  }
}

void ToolChain::JobContext::addFrontendCommandLineInputArguments(
    const bool mayHavePrimaryInputs, const bool useFileList,
    const bool usePrimaryFileList, const bool filterByType,
    ArgStringList &arguments) const {
  llvm::DenseSet<StringRef> primaries;

  if (mayHavePrimaryInputs) {
    for (const Action *A : InputActions) {
      const auto *IA = cast<InputAction>(A);
      const llvm::opt::Arg &InArg = IA->getInputArg();
      primaries.insert(InArg.getValue());
    }
  }
  // -index-file compilations are weird. They are processed as SingleCompiles
  // (WMO), but must indicate that there is one primary file, designated by
  // -index-file-path.
  if (Arg *A = Args.getLastArg(options::OPT_index_file_path)) {
    assert(primaries.empty() &&
           "index file jobs should be treated as single (WMO) compiles");
    primaries.insert(A->getValue());
  }
  for (auto inputPair : getTopLevelInputFiles()) {
    if (filterByType && !file_types::isPartOfSwiftCompilation(inputPair.first))
      continue;
    const char *inputName = inputPair.second->getValue();
    const bool isPrimary = primaries.count(inputName);
    if (isPrimary && !usePrimaryFileList) {
      arguments.push_back("-primary-file");
      arguments.push_back(inputName);
    }
    if ((!isPrimary || usePrimaryFileList) && !useFileList)
      arguments.push_back(inputName);
  }
}

void ToolChain::JobContext::addFrontendSupplementaryOutputArguments(
    ArgStringList &arguments) const {
  // FIXME: Get these and other argument strings from the same place for both
  // driver and frontend.
  addOutputsOfType(arguments, Output, Args, file_types::ID::TY_SwiftModuleFile,
                   "-emit-module-path");

  addOutputsOfType(arguments, Output, Args, file_types::TY_SwiftModuleDocFile,
                   "-emit-module-doc-path");

  addOutputsOfType(arguments, Output, Args, file_types::TY_SwiftSourceInfoFile,
                   "-emit-module-source-info-path");

  addOutputsOfType(arguments, Output, Args,
                   file_types::ID::TY_SwiftModuleInterfaceFile,
                   "-emit-module-interface-path");

  addOutputsOfType(arguments, Output, Args,
                   file_types::ID::TY_PrivateSwiftModuleInterfaceFile,
                   "-emit-private-module-interface-path");

  addOutputsOfType(arguments, Output, Args,
                   file_types::TY_SerializedDiagnostics,
                   "-serialize-diagnostics-path");

  if (addOutputsOfType(arguments, Output, Args, file_types::ID::TY_ObjCHeader,
                       "-emit-objc-header-path")) {
    assert(OI.CompilerMode == OutputInfo::Mode::SingleCompile &&
           "The Swift tool should only emit an Obj-C header in single compile"
           "mode!");
  }

  addOutputsOfType(arguments, Output, Args, file_types::TY_Dependencies,
                   "-emit-dependencies-path");
  addOutputsOfType(arguments, Output, Args, file_types::TY_SwiftDeps,
                   "-emit-reference-dependencies-path");
  addOutputsOfType(arguments, Output, Args, file_types::TY_SwiftRanges,
                   "-emit-swift-ranges-path");
  addOutputsOfType(arguments, Output, Args, file_types::TY_CompiledSource,
                   "-emit-compiled-source-path");
  addOutputsOfType(arguments, Output, Args, file_types::TY_ModuleTrace,
                   "-emit-loaded-module-trace-path");
  addOutputsOfType(arguments, Output, Args, file_types::TY_TBD,
                   "-emit-tbd-path");
}

ToolChain::InvocationInfo
ToolChain::constructInvocation(const InterpretJobAction &job,
                               const JobContext &context) const {
  assert(context.OI.CompilerMode == OutputInfo::Mode::Immediate);

  InvocationInfo II{SWIFT_EXECUTABLE_NAME};
  ArgStringList &Arguments = II.Arguments;
  II.allowsResponseFiles = true;

  for (auto &s : getDriver().getSwiftProgramArgs())
    Arguments.push_back(s.c_str());
  Arguments.push_back("-frontend");
  Arguments.push_back("-interpret");

  assert(context.Inputs.empty() &&
         "The Swift frontend does not expect to be fed any input Jobs!");

  for (const Action *A : context.InputActions) {
    cast<InputAction>(A)->getInputArg().render(context.Args, Arguments);
  }

  if (context.Args.hasArg(options::OPT_parse_stdlib))
    Arguments.push_back("-disable-objc-attr-requires-foundation-module");

  addCommonFrontendArgs(*this, context.OI, context.Output, context.Args,
                        Arguments);
  addRuntimeLibraryFlags(context.OI, Arguments);

  context.Args.AddLastArg(Arguments, options::OPT_import_objc_header);

  context.Args.AddLastArg(Arguments, options::OPT_parse_sil);

  Arguments.push_back("-module-name");
  Arguments.push_back(context.Args.MakeArgString(context.OI.ModuleName));

  context.Args.AddAllArgs(Arguments, options::OPT_l, options::OPT_framework);

  // The immediate arguments must be last.
  context.Args.AddLastArg(Arguments, options::OPT__DASH_DASH);

  return II;
}

ToolChain::InvocationInfo
ToolChain::constructInvocation(const BackendJobAction &job,
                               const JobContext &context) const {
  assert(context.Args.hasArg(options::OPT_embed_bitcode));
  ArgStringList Arguments;

  for (auto &s : getDriver().getSwiftProgramArgs())
    Arguments.push_back(s.c_str());
  Arguments.push_back("-frontend");

  // Determine the frontend mode option.
  const char *FrontendModeOption = nullptr;
  switch (context.OI.CompilerMode) {
  case OutputInfo::Mode::StandardCompile:
  case OutputInfo::Mode::SingleCompile: {
    switch (context.Output.getPrimaryOutputType()) {
    case file_types::TY_Object:
      FrontendModeOption = "-c";
      break;
    case file_types::TY_LLVM_IR:
      FrontendModeOption = "-emit-ir";
      break;
    case file_types::TY_LLVM_BC:
      FrontendModeOption = "-emit-bc";
      break;
    case file_types::TY_Assembly:
      FrontendModeOption = "-S";
      break;
    case file_types::TY_Nothing:
      // We were told to output nothing, so get the last mode option and use
      // that.
      if (const Arg *A = context.Args.getLastArg(options::OPT_modes_Group))
        FrontendModeOption = A->getSpelling().data();
      else
        llvm_unreachable("We were told to perform a standard compile, "
                         "but no mode option was passed to the driver.");
      break;

    case file_types::TY_ImportedModules:
    case file_types::TY_TBD:
    case file_types::TY_SwiftModuleFile:
    case file_types::TY_ASTDump:
    case file_types::TY_RawSIL:
    case file_types::TY_RawSIB:
    case file_types::TY_SIL:
    case file_types::TY_SIB:
    case file_types::TY_PCH:
    case file_types::TY_ClangModuleFile:
    case file_types::TY_IndexData:
      llvm_unreachable("Cannot be output from backend job");
    case file_types::TY_Swift:
    case file_types::TY_dSYM:
    case file_types::TY_AutolinkFile:
    case file_types::TY_Dependencies:
    case file_types::TY_SwiftModuleDocFile:
    case file_types::TY_SerializedDiagnostics:
    case file_types::TY_ObjCHeader:
    case file_types::TY_Image:
    case file_types::TY_SwiftDeps:
    case file_types::TY_SwiftRanges:
    case file_types::TY_CompiledSource:
    case file_types::TY_Remapping:
    case file_types::TY_ModuleTrace:
    case file_types::TY_YAMLOptRecord:
    case file_types::TY_BitstreamOptRecord:
    case file_types::TY_SwiftModuleInterfaceFile:
    case file_types::TY_PrivateSwiftModuleInterfaceFile:
    case file_types::TY_SwiftSourceInfoFile:
    case file_types::TY_SwiftCrossImportDir:
    case file_types::TY_SwiftOverlayFile:
      llvm_unreachable("Output type can never be primary output.");
    case file_types::TY_INVALID:
      llvm_unreachable("Invalid type ID");
    }
    break;
  }
  case OutputInfo::Mode::BatchModeCompile:
  case OutputInfo::Mode::Immediate:
  case OutputInfo::Mode::REPL:
    llvm_unreachable("invalid mode for backend job");
  }

  assert(FrontendModeOption != nullptr && "No frontend mode option specified!");

  Arguments.push_back(FrontendModeOption);

  // Add input arguments.
  switch (context.OI.CompilerMode) {
  case OutputInfo::Mode::StandardCompile: {
    assert(context.Inputs.size() == 1 && "The backend expects one input!");
    Arguments.push_back("-primary-file");
    const Job *Cmd = context.Inputs.front();
    Arguments.push_back(context.Args.MakeArgString(
        Cmd->getOutput().getPrimaryOutputFilename()));
    break;
  }
  case OutputInfo::Mode::SingleCompile: {
    assert(context.Inputs.size() == 1 && "The backend expects one input!");
    Arguments.push_back("-primary-file");
    const Job *Cmd = context.Inputs.front();

    // In multi-threaded compilation, the backend job must select the correct
    // output file of the compilation job.
    auto OutNames = Cmd->getOutput().getPrimaryOutputFilenames();
    Arguments.push_back(
        context.Args.MakeArgString(OutNames[job.getInputIndex()]));
    break;
  }
  case OutputInfo::Mode::BatchModeCompile:
  case OutputInfo::Mode::Immediate:
  case OutputInfo::Mode::REPL:
    llvm_unreachable("invalid mode for backend job");
  }

  // Add flags implied by -embed-bitcode.
  Arguments.push_back("-embed-bitcode");

  // -embed-bitcode only supports a restricted set of flags.
  Arguments.push_back("-target");
  Arguments.push_back(context.Args.MakeArgString(getTriple().str()));

  // Enable address top-byte ignored in the ARM64 backend.
  if (getTriple().getArch() == llvm::Triple::aarch64) {
    Arguments.push_back("-Xllvm");
    Arguments.push_back("-aarch64-use-tbi");
  }

  // Handle the CPU and its preferences.
  context.Args.AddLastArg(Arguments, options::OPT_target_cpu);

  // Enable optimizations, but disable all LLVM-IR-level transformations.
  context.Args.AddLastArg(Arguments, options::OPT_O_Group);
  Arguments.push_back("-disable-llvm-optzns");

  context.Args.AddLastArg(Arguments, options::OPT_parse_stdlib);

  Arguments.push_back("-module-name");
  Arguments.push_back(context.Args.MakeArgString(context.OI.ModuleName));

  // Add the output file argument if necessary.
  if (context.Output.getPrimaryOutputType() != file_types::TY_Nothing) {
    for (auto FileName : context.Output.getPrimaryOutputFilenames()) {
      Arguments.push_back("-o");
      Arguments.push_back(context.Args.MakeArgString(FileName));
    }
  }

  return {SWIFT_EXECUTABLE_NAME, Arguments};
}

ToolChain::InvocationInfo
ToolChain::constructInvocation(const MergeModuleJobAction &job,
                               const JobContext &context) const {
  InvocationInfo II{SWIFT_EXECUTABLE_NAME};
  ArgStringList &Arguments = II.Arguments;
  II.allowsResponseFiles = true;

  for (auto &s : getDriver().getSwiftProgramArgs())
    Arguments.push_back(s.c_str());
  Arguments.push_back("-frontend");

  Arguments.push_back("-merge-modules");
  Arguments.push_back("-emit-module");

  if (context.shouldUseInputFileList()) {
    Arguments.push_back("-filelist");
    Arguments.push_back(context.getTemporaryFilePath("inputs", ""));
    II.FilelistInfos.push_back({Arguments.back(),
                                file_types::TY_SwiftModuleFile,
                                FilelistInfo::WhichFiles::InputJobs});

    addInputsOfType(Arguments, context.InputActions,
                    file_types::TY_SwiftModuleFile);
  } else {
    size_t origLen = Arguments.size();
    (void)origLen;
    addInputsOfType(Arguments, context.Inputs, context.Args,
                    file_types::TY_SwiftModuleFile);
    addInputsOfType(Arguments, context.InputActions,
                    file_types::TY_SwiftModuleFile);
    assert(Arguments.size() - origLen >=
               context.Inputs.size() + context.InputActions.size() ||
           context.OI.CompilerOutputType == file_types::TY_Nothing);
    assert((Arguments.size() - origLen == context.Inputs.size() ||
            context.OI.CompilerOutputType == file_types::TY_Nothing ||
            !context.InputActions.empty()) &&
           "every input to MergeModule must generate a swiftmodule");
  }

  // Tell all files to parse as library, which is necessary to load them as
  // serialized ASTs.
  Arguments.push_back("-parse-as-library");

  // Merge serialized SIL from partial modules.
  Arguments.push_back("-sil-merge-partial-modules");

  // Disable SIL optimization passes; we've already optimized the code in each
  // partial mode.
  Arguments.push_back("-disable-diagnostic-passes");
  Arguments.push_back("-disable-sil-perf-optzns");

  addCommonFrontendArgs(*this, context.OI, context.Output, context.Args,
                        Arguments);
  addRuntimeLibraryFlags(context.OI, Arguments);

  addOutputsOfType(Arguments, context.Output, context.Args,
                   file_types::TY_SwiftModuleDocFile, "-emit-module-doc-path");
  addOutputsOfType(Arguments, context.Output, context.Args,
                   file_types::TY_SwiftSourceInfoFile,
                   "-emit-module-source-info-path");
  addOutputsOfType(Arguments, context.Output, context.Args,
                   file_types::ID::TY_SwiftModuleInterfaceFile,
                   "-emit-module-interface-path");
  addOutputsOfType(Arguments, context.Output, context.Args,
                   file_types::ID::TY_PrivateSwiftModuleInterfaceFile,
                   "-emit-private-module-interface-path");
  addOutputsOfType(Arguments, context.Output, context.Args,
                   file_types::TY_SerializedDiagnostics,
                   "-serialize-diagnostics-path");
  addOutputsOfType(Arguments, context.Output, context.Args,
                   file_types::TY_ObjCHeader, "-emit-objc-header-path");
  addOutputsOfType(Arguments, context.Output, context.Args, file_types::TY_TBD,
                   "-emit-tbd-path");

  context.Args.AddLastArg(Arguments, options::OPT_import_objc_header);

  Arguments.push_back("-module-name");
  Arguments.push_back(context.Args.MakeArgString(context.OI.ModuleName));

  assert(context.Output.getPrimaryOutputType() ==
             file_types::TY_SwiftModuleFile &&
         "The MergeModule tool only produces swiftmodule files!");

  Arguments.push_back("-o");
  Arguments.push_back(
      context.Args.MakeArgString(context.Output.getPrimaryOutputFilename()));

  return II;
}

ToolChain::InvocationInfo
ToolChain::constructInvocation(const ModuleWrapJobAction &job,
                               const JobContext &context) const {
  InvocationInfo II{SWIFT_EXECUTABLE_NAME};
  ArgStringList &Arguments = II.Arguments;
  II.allowsResponseFiles = true;

  for (auto &s : getDriver().getSwiftProgramArgs())
    Arguments.push_back(s.c_str());
  Arguments.push_back("-modulewrap");

  addInputsOfType(Arguments, context.Inputs, context.Args,
                  file_types::TY_SwiftModuleFile);
  addInputsOfType(Arguments, context.InputActions,
                  file_types::TY_SwiftModuleFile);
  assert(Arguments.size() == 2 &&
         "ModuleWrap expects exactly one merged swiftmodule as input");

  assert(context.Output.getPrimaryOutputType() == file_types::TY_Object &&
         "The -modulewrap mode only produces object files");

  Arguments.push_back("-target");
  Arguments.push_back(context.Args.MakeArgString(getTriple().str()));

  Arguments.push_back("-o");
  Arguments.push_back(
      context.Args.MakeArgString(context.Output.getPrimaryOutputFilename()));

  return II;
}

ToolChain::InvocationInfo
ToolChain::constructInvocation(const REPLJobAction &job,
                               const JobContext &context) const {
  assert(context.Inputs.empty());
  assert(context.InputActions.empty());

  bool useLLDB;

  switch (job.getRequestedMode()) {
  case REPLJobAction::Mode::Integrated:
    useLLDB = false;
    break;
  case REPLJobAction::Mode::RequireLLDB:
    useLLDB = true;
    break;
  case REPLJobAction::Mode::PreferLLDB:
    useLLDB = !findProgramRelativeToSwift("lldb").empty();
    break;
  }

  ArgStringList FrontendArgs;
  for (auto &s : getDriver().getSwiftProgramArgs())
    FrontendArgs.push_back(s.c_str());

  addCommonFrontendArgs(*this, context.OI, context.Output, context.Args,
                        FrontendArgs);
  addRuntimeLibraryFlags(context.OI, FrontendArgs);

  context.Args.AddLastArg(FrontendArgs, options::OPT_import_objc_header);
  context.Args.AddAllArgs(FrontendArgs, options::OPT_l, options::OPT_framework,
                          options::OPT_L);

  if (!useLLDB) {
    FrontendArgs.insert(FrontendArgs.begin(), {"-frontend", "-repl"});
    FrontendArgs.push_back("-module-name");
    FrontendArgs.push_back(context.Args.MakeArgString(context.OI.ModuleName));
    return {SWIFT_EXECUTABLE_NAME, FrontendArgs};
  }

  // Squash important frontend options into a single argument for LLDB.
  std::string SingleArg = "--repl=";
  {
    llvm::raw_string_ostream os(SingleArg);
    Job::printArguments(os, FrontendArgs);
  }

  ArgStringList Arguments;
  Arguments.push_back(context.Args.MakeArgString(std::move(SingleArg)));

  return {"lldb", Arguments};
}

ToolChain::InvocationInfo
ToolChain::constructInvocation(const GenerateDSYMJobAction &job,
                               const JobContext &context) const {
  assert(context.Inputs.size() == 1);
  assert(context.InputActions.empty());
  assert(context.Output.getPrimaryOutputType() == file_types::TY_dSYM);

  ArgStringList Arguments;

  auto inputPath =
      context.Inputs.front()->getOutput().getPrimaryOutputFilename();
  Arguments.push_back(context.Args.MakeArgString(inputPath));

  Arguments.push_back("-o");
  Arguments.push_back(
      context.Args.MakeArgString(context.Output.getPrimaryOutputFilename()));

  return {"dsymutil", Arguments};
}

ToolChain::InvocationInfo
ToolChain::constructInvocation(const VerifyDebugInfoJobAction &job,
                               const JobContext &context) const {
  assert(context.Inputs.size() == 1);
  assert(context.InputActions.empty());

  // This mirrors the clang driver's --verify-debug-info option.
  ArgStringList Arguments;
  Arguments.push_back("--verify");
  Arguments.push_back("--debug-info");
  Arguments.push_back("--eh-frame");
  Arguments.push_back("--quiet");

  auto inputPath =
      context.Inputs.front()->getOutput().getPrimaryOutputFilename();
  Arguments.push_back(context.Args.MakeArgString(inputPath));

  return {"dwarfdump", Arguments};
}

ToolChain::InvocationInfo
ToolChain::constructInvocation(const GeneratePCHJobAction &job,
                               const JobContext &context) const {
  assert(context.Inputs.empty());
  assert(context.InputActions.size() == 1);
  assert((!job.isPersistentPCH() &&
          context.Output.getPrimaryOutputType() == file_types::TY_PCH) ||
         (job.isPersistentPCH() &&
          context.Output.getPrimaryOutputType() == file_types::TY_Nothing));

  InvocationInfo II{SWIFT_EXECUTABLE_NAME};
  ArgStringList &Arguments = II.Arguments;
  II.allowsResponseFiles = true;

  for (auto &s : getDriver().getSwiftProgramArgs())
    Arguments.push_back(s.c_str());
  Arguments.push_back("-frontend");

  addCommonFrontendArgs(*this, context.OI, context.Output, context.Args,
                        Arguments);
  addRuntimeLibraryFlags(context.OI, Arguments);

  addOutputsOfType(Arguments, context.Output, context.Args,
                   file_types::TY_SerializedDiagnostics,
                   "-serialize-diagnostics-path");

  addInputsOfType(Arguments, context.InputActions, file_types::TY_ObjCHeader);
  context.Args.AddLastArg(Arguments, options::OPT_index_store_path);

  if (job.isPersistentPCH()) {
    Arguments.push_back("-emit-pch");
    Arguments.push_back("-pch-output-dir");
    Arguments.push_back(context.Args.MakeArgString(job.getPersistentPCHDir()));
  } else {
    Arguments.push_back("-emit-pch");
    Arguments.push_back("-o");
    Arguments.push_back(
        context.Args.MakeArgString(context.Output.getPrimaryOutputFilename()));
  }

  return II;
}

ToolChain::InvocationInfo
ToolChain::constructInvocation(const AutolinkExtractJobAction &job,
                               const JobContext &context) const {
  llvm_unreachable("autolink extraction not implemented for this toolchain");
}

ToolChain::InvocationInfo
ToolChain::constructInvocation(const DynamicLinkJobAction &job,
                               const JobContext &context) const {
  llvm_unreachable("linking not implemented for this toolchain");
}

ToolChain::InvocationInfo
ToolChain::constructInvocation(const StaticLinkJobAction &job,
                               const JobContext &context) const {
   llvm_unreachable("archiving not implemented for this toolchain");
}

void ToolChain::addPathEnvironmentVariableIfNeeded(
    Job::EnvironmentVector &env, const char *name, const char *separator,
    options::ID optionID, const ArgList &args,
    ArrayRef<std::string> extraEntries) const {
  auto linkPathOptions = args.filtered(optionID);
  if (linkPathOptions.begin() == linkPathOptions.end() && extraEntries.empty())
    return;

  std::string newPaths;
  interleave(linkPathOptions,
             [&](const Arg *arg) { newPaths.append(arg->getValue()); },
             [&] { newPaths.append(separator); });
  for (auto extraEntry : extraEntries) {
    if (!newPaths.empty())
      newPaths.append(separator);
    newPaths.append(extraEntry.data(), extraEntry.size());
  }
  if (auto currentPaths = llvm::sys::Process::GetEnv(name)) {
    newPaths.append(separator);
    newPaths.append(currentPaths.getValue());
  }
  env.emplace_back(name, args.MakeArgString(newPaths));
}

void ToolChain::addLinkRuntimeLib(const ArgList &Args, ArgStringList &Arguments,
                                  StringRef LibName) const {
  SmallString<128> P;
  getClangLibraryPath(Args, P);
  llvm::sys::path::append(P, LibName);
  Arguments.push_back(Args.MakeArgString(P));
}

void ToolChain::getClangLibraryPath(const ArgList &Args,
                                    SmallString<128> &LibPath) const {
  const llvm::Triple &T = getTriple();

  getResourceDirPath(LibPath, Args, /*Shared=*/true);
  // Remove platform name.
  llvm::sys::path::remove_filename(LibPath);
  llvm::sys::path::append(LibPath, "clang", "lib",
                          T.isOSDarwin() ? "darwin"
                                         : getPlatformNameForTriple(T));
}

/// Get the runtime library link path, which is platform-specific and found
/// relative to the compiler.
void ToolChain::getResourceDirPath(SmallVectorImpl<char> &resourceDirPath,
                                   const llvm::opt::ArgList &args,
                                   bool shared) const {
  // FIXME: Duplicated from CompilerInvocation, but in theory the runtime
  // library link path and the standard library module import path don't
  // need to be the same.
  if (const Arg *A = args.getLastArg(options::OPT_resource_dir)) {
    StringRef value = A->getValue();
    resourceDirPath.append(value.begin(), value.end());
  } else if (!getTriple().isOSDarwin() && args.hasArg(options::OPT_sdk)) {
    StringRef value = args.getLastArg(options::OPT_sdk)->getValue();
    resourceDirPath.append(value.begin(), value.end());
    llvm::sys::path::append(resourceDirPath, "usr", "lib",
                            shared ? "swift" : "swift_static");
  } else {
    auto programPath = getDriver().getSwiftProgramPath();
    resourceDirPath.append(programPath.begin(), programPath.end());
    llvm::sys::path::remove_filename(resourceDirPath); // remove /swift
    llvm::sys::path::remove_filename(resourceDirPath); // remove /bin
    llvm::sys::path::append(resourceDirPath, "lib",
                            shared ? "swift" : "swift_static");
  }

  StringRef libSubDir = getPlatformNameForTriple(getTriple());
  if (tripleIsMacCatalystEnvironment(getTriple()))
    libSubDir = "maccatalyst";
  llvm::sys::path::append(resourceDirPath, libSubDir);
}

// Get the secondary runtime library link path given the primary path.
// The compiler will look for runtime libraries in the secondary path if they
// can't be found in the primary path.
void ToolChain::getSecondaryResourceDirPath(
    SmallVectorImpl<char> &secondaryResourceDirPath,
    StringRef primaryPath) const {
  if (!tripleIsMacCatalystEnvironment(getTriple()))
    return;

  // For macCatalyst, the secondary runtime library path is the macOS library
  // path. The compiler will find zippered libraries here.
  secondaryResourceDirPath.append(primaryPath.begin(), primaryPath.end());
  // Remove '/maccatalyst' and replace with 'macosx'.
  llvm::sys::path::remove_filename(secondaryResourceDirPath);
  llvm::sys::path::append(secondaryResourceDirPath, "macosx");
}

void ToolChain::getRuntimeLibraryPaths(SmallVectorImpl<std::string> &runtimeLibPaths,
                                       const llvm::opt::ArgList &args,
                                       StringRef SDKPath, bool shared) const {
  SmallString<128> scratchPath;
  getResourceDirPath(scratchPath, args, shared);
  runtimeLibPaths.push_back(scratchPath.str());

  // If there's a secondary resource dir, add it too.
  scratchPath.clear();
  getSecondaryResourceDirPath(scratchPath, runtimeLibPaths[0]);
  if (!scratchPath.empty())
    runtimeLibPaths.push_back(scratchPath.str());

  if (!SDKPath.empty()) {
    if (!scratchPath.empty()) {
      // If we added the secondary resource dir, we also need the iOSSupport
      // directory.
      scratchPath = SDKPath;
      llvm::sys::path::append(scratchPath, "System", "iOSSupport");
      llvm::sys::path::append(scratchPath, "usr", "lib", "swift");
      runtimeLibPaths.push_back(scratchPath.str());
    }

    scratchPath = SDKPath;
    llvm::sys::path::append(scratchPath, "usr", "lib", "swift");
    runtimeLibPaths.push_back(scratchPath.str());
  }
}

bool ToolChain::sanitizerRuntimeLibExists(const ArgList &args,
                                          StringRef sanitizerName,
                                          bool shared) const {
  SmallString<128> sanitizerLibPath;
  getClangLibraryPath(args, sanitizerLibPath);
  llvm::sys::path::append(sanitizerLibPath,
                          sanitizerRuntimeLibName(sanitizerName, shared));
  return llvm::sys::fs::exists(sanitizerLibPath.str());
}<|MERGE_RESOLUTION|>--- conflicted
+++ resolved
@@ -254,17 +254,13 @@
   inputArgs.AddLastArg(arguments, options::OPT_disable_parser_lookup);
   inputArgs.AddLastArg(arguments,
                        options::OPT_enable_experimental_concise_pound_file);
-<<<<<<< HEAD
+  inputArgs.AddLastArg(arguments,
+                       options::OPT_verify_incremental_dependencies);
   // SWIFT_ENABLE_TENSORFLOW
   inputArgs.AddLastArg(
       arguments, options::OPT_enable_experimental_forward_mode_differentiation);
   // SWIFT_ENABLE_TENSORFLOW END
-
-=======
-  inputArgs.AddLastArg(arguments,
-                       options::OPT_verify_incremental_dependencies);
   
->>>>>>> 685d35b7
   // Pass on any build config options
   inputArgs.AddAllArgs(arguments, options::OPT_D);
 
