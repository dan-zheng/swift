//===--- Serialization.cpp - Read and write Swift modules -----------------===//
//
// This source file is part of the Swift.org open source project
//
// Copyright (c) 2014 - 2018 Apple Inc. and the Swift project authors
// Licensed under Apache License v2.0 with Runtime Library Exception
//
// See https://swift.org/LICENSE.txt for license information
// See https://swift.org/CONTRIBUTORS.txt for the list of Swift project authors
//
//===----------------------------------------------------------------------===//

#include "Serialization.h"
#include "SILFormat.h"
#include "swift/AST/ASTContext.h"
#include "swift/AST/ASTMangler.h"
#include "swift/AST/ASTVisitor.h"
#include "swift/AST/AutoDiff.h"
#include "swift/AST/DiagnosticsCommon.h"
#include "swift/AST/Expr.h"
#include "swift/AST/FileSystem.h"
#include "swift/AST/ForeignErrorConvention.h"
#include "swift/AST/GenericEnvironment.h"
#include "swift/AST/IndexSubset.h"
#include "swift/AST/Initializer.h"
#include "swift/AST/LazyResolver.h"
#include "swift/AST/LinkLibrary.h"
#include "swift/AST/ParameterList.h"
#include "swift/AST/Pattern.h"
#include "swift/AST/PrettyStackTrace.h"
#include "swift/AST/PropertyWrappers.h"
#include "swift/AST/ProtocolConformance.h"
#include "swift/AST/RawComment.h"
#include "swift/AST/SourceFile.h"
#include "swift/AST/TypeCheckRequests.h"
#include "swift/AST/TypeVisitor.h"
#include "swift/Basic/Dwarf.h"
#include "swift/Basic/FileSystem.h"
#include "swift/Basic/STLExtras.h"
#include "swift/Basic/Timer.h"
#include "swift/Basic/Version.h"
#include "swift/ClangImporter/ClangImporter.h"
#include "swift/ClangImporter/ClangModule.h"
#include "swift/ClangImporter/SwiftAbstractBasicWriter.h"
#include "swift/Demangling/ManglingMacros.h"
#include "swift/Serialization/SerializationOptions.h"
#include "swift/Strings.h"
#include "llvm/ADT/SmallString.h"
#include "llvm/ADT/StringExtras.h"
#include "llvm/Bitcode/RecordLayout.h"
#include "llvm/Bitstream/BitstreamWriter.h"
#include "llvm/Config/config.h"
#include "llvm/Support/Allocator.h"
#include "llvm/Support/Chrono.h"
#include "llvm/Support/Compiler.h"
#include "llvm/Support/DJB.h"
#include "llvm/Support/EndianStream.h"
#include "llvm/Support/FileSystem.h"
#include "llvm/Support/MemoryBuffer.h"
#include "llvm/Support/OnDiskHashTable.h"
#include "llvm/Support/Path.h"
#include "llvm/Support/raw_ostream.h"
#include "llvm/Support/SmallVectorMemoryBuffer.h"

#include <vector>

using namespace swift;
using namespace swift::serialization;
using namespace llvm::support;
using swift::version::Version;
using llvm::BCBlockRAII;

ASTContext &SerializerBase::getASTContext() {
  return M->getASTContext();
}

/// Used for static_assert.
static constexpr bool declIDFitsIn32Bits() {
  using Int32Info = std::numeric_limits<uint32_t>;
  using PtrIntInfo = std::numeric_limits<uintptr_t>;
  using DeclIDTraits = llvm::PointerLikeTypeTraits<DeclID>;
  return PtrIntInfo::digits - DeclIDTraits::NumLowBitsAvailable <= Int32Info::digits;
}

/// Used for static_assert.
static constexpr bool bitOffsetFitsIn32Bits() {
  // FIXME: Considering BitOffset is a _bit_ offset, and we're storing it in 31
  // bits of a PointerEmbeddedInt, the maximum offset inside a modulefile we can
  // handle happens at 2**28 _bytes_, which is only 268MB. Considering
  // Swift.swiftmodule is itself 25MB, it seems entirely possible users will
  // exceed this limit.
  using Int32Info = std::numeric_limits<uint32_t>;
  using PtrIntInfo = std::numeric_limits<uintptr_t>;
  using BitOffsetTraits = llvm::PointerLikeTypeTraits<BitOffset>;
  return PtrIntInfo::digits - BitOffsetTraits::NumLowBitsAvailable <= Int32Info::digits;
}

namespace {
  /// Used to serialize the on-disk decl hash table.
  class DeclTableInfo {
  public:
    using key_type = DeclBaseName;
    using key_type_ref = key_type;
    using data_type = Serializer::DeclTableData;
    using data_type_ref = const data_type &;
    using hash_value_type = uint32_t;
    using offset_type = unsigned;

    hash_value_type ComputeHash(key_type_ref key) {
      switch (key.getKind()) {
        case DeclBaseName::Kind::Normal:
          assert(!key.empty());
          return llvm::djbHash(key.getIdentifier().str(),
                               SWIFTMODULE_HASH_SEED);
        case DeclBaseName::Kind::Subscript:
          return static_cast<uint8_t>(DeclNameKind::Subscript);
        case DeclBaseName::Kind::Constructor:
          return static_cast<uint8_t>(DeclNameKind::Constructor);
        case DeclBaseName::Kind::Destructor:
          return static_cast<uint8_t>(DeclNameKind::Destructor);
      }
      llvm_unreachable("unhandled kind");
    }

    std::pair<unsigned, unsigned> EmitKeyDataLength(raw_ostream &out,
                                                    key_type_ref key,
                                                    data_type_ref data) {
      uint32_t keyLength = sizeof(uint8_t); // For the flag of the name's kind
      if (key.getKind() == DeclBaseName::Kind::Normal) {
        keyLength += key.getIdentifier().str().size(); // The name's length
      }
      assert(keyLength == static_cast<uint16_t>(keyLength));

      uint32_t dataLength = (sizeof(uint32_t) + 1) * data.size();
      assert(dataLength == static_cast<uint16_t>(dataLength));

      endian::Writer writer(out, little);
      writer.write<uint16_t>(keyLength);
      writer.write<uint16_t>(dataLength);
      return { keyLength, dataLength };
    }

    void EmitKey(raw_ostream &out, key_type_ref key, unsigned len) {
      endian::Writer writer(out, little);
      switch (key.getKind()) {
      case DeclBaseName::Kind::Normal:
        writer.write<uint8_t>(static_cast<uint8_t>(DeclNameKind::Normal));
        writer.OS << key.getIdentifier().str();
        break;
      case DeclBaseName::Kind::Subscript:
        writer.write<uint8_t>(static_cast<uint8_t>(DeclNameKind::Subscript));
        break;
      case DeclBaseName::Kind::Constructor:
        writer.write<uint8_t>(static_cast<uint8_t>(DeclNameKind::Constructor));
        break;
      case DeclBaseName::Kind::Destructor:
        writer.write<uint8_t>(static_cast<uint8_t>(DeclNameKind::Destructor));
        break;
      }
    }

    void EmitData(raw_ostream &out, key_type_ref key, data_type_ref data,
                  unsigned len) {
      static_assert(declIDFitsIn32Bits(), "DeclID too large");
      endian::Writer writer(out, little);
      for (auto entry : data) {
        writer.write<uint8_t>(entry.first);
        writer.write<uint32_t>(entry.second);
      }
    }
  };

  class ExtensionTableInfo {
    serialization::Serializer &Serializer;
    llvm::SmallDenseMap<const NominalTypeDecl *,std::string,4> MangledNameCache;

  public:
    explicit ExtensionTableInfo(serialization::Serializer &serializer)
        : Serializer(serializer) {}

    using key_type = Identifier;
    using key_type_ref = key_type;
    using data_type = Serializer::ExtensionTableData;
    using data_type_ref = const data_type &;
    using hash_value_type = uint32_t;
    using offset_type = unsigned;

    hash_value_type ComputeHash(key_type_ref key) {
      assert(!key.empty());
      return llvm::djbHash(key.str(), SWIFTMODULE_HASH_SEED);
    }

    int32_t getNameDataForBase(const NominalTypeDecl *nominal,
                               StringRef *dataToWrite = nullptr) {
      if (nominal->getDeclContext()->isModuleScopeContext())
        return -Serializer.addContainingModuleRef(nominal->getDeclContext());

      auto &mangledName = MangledNameCache[nominal];
      if (mangledName.empty())
        mangledName = Mangle::ASTMangler().mangleNominalType(nominal);

      assert(llvm::isUInt<31>(mangledName.size()));
      if (dataToWrite)
        *dataToWrite = mangledName;
      return mangledName.size();
    }

    std::pair<unsigned, unsigned> EmitKeyDataLength(raw_ostream &out,
                                                    key_type_ref key,
                                                    data_type_ref data) {
      uint32_t keyLength = key.str().size();
      assert(keyLength == static_cast<uint16_t>(keyLength));
      uint32_t dataLength = (sizeof(uint32_t) * 2) * data.size();
      for (auto dataPair : data) {
        int32_t nameData = getNameDataForBase(dataPair.first);
        if (nameData > 0)
          dataLength += nameData;
      }
      assert(dataLength == static_cast<uint16_t>(dataLength));
      endian::Writer writer(out, little);
      writer.write<uint16_t>(keyLength);
      writer.write<uint16_t>(dataLength);
      return { keyLength, dataLength };
    }

    void EmitKey(raw_ostream &out, key_type_ref key, unsigned len) {
      out << key.str();
    }

    void EmitData(raw_ostream &out, key_type_ref key, data_type_ref data,
                  unsigned len) {
      static_assert(declIDFitsIn32Bits(), "DeclID too large");
      endian::Writer writer(out, little);
      for (auto entry : data) {
        StringRef dataToWrite;
        writer.write<uint32_t>(entry.second);
        writer.write<int32_t>(getNameDataForBase(entry.first, &dataToWrite));
        out << dataToWrite;
      }
    }
  };

  class LocalDeclTableInfo {
  public:
    using key_type = std::string;
    using key_type_ref = StringRef;
    using data_type = DeclID;
    using data_type_ref = const data_type &;
    using hash_value_type = uint32_t;
    using offset_type = unsigned;

    hash_value_type ComputeHash(key_type_ref key) {
      assert(!key.empty());
      return llvm::djbHash(key, SWIFTMODULE_HASH_SEED);
    }

    std::pair<unsigned, unsigned> EmitKeyDataLength(raw_ostream &out,
                                                    key_type_ref key,
                                                    data_type_ref data) {
      uint32_t keyLength = key.size();
      assert(keyLength == static_cast<uint16_t>(keyLength));
      uint32_t dataLength = sizeof(uint32_t);
      endian::Writer writer(out, little);
      writer.write<uint16_t>(keyLength);
      // No need to write the data length; it's constant.
      return { keyLength, dataLength };
    }

    void EmitKey(raw_ostream &out, key_type_ref key, unsigned len) {
      out << key;
    }

    void EmitData(raw_ostream &out, key_type_ref key, data_type_ref data,
                  unsigned len) {
      static_assert(declIDFitsIn32Bits(), "DeclID too large");
      endian::Writer writer(out, little);
      writer.write<uint32_t>(data);
    }
  };

  using LocalTypeHashTableGenerator =
    llvm::OnDiskChainedHashTableGenerator<LocalDeclTableInfo>;

  class NestedTypeDeclsTableInfo {
  public:
    using key_type = Identifier;
    using key_type_ref = const key_type &;
    using data_type = Serializer::NestedTypeDeclsData; // (parent, child) pairs
    using data_type_ref = const data_type &;
    using hash_value_type = uint32_t;
    using offset_type = unsigned;

    hash_value_type ComputeHash(key_type_ref key) {
      assert(!key.empty());
      return llvm::djbHash(key.str(), SWIFTMODULE_HASH_SEED);
    }

    std::pair<unsigned, unsigned> EmitKeyDataLength(raw_ostream &out,
                                                    key_type_ref key,
                                                    data_type_ref data) {
      uint32_t keyLength = key.str().size();
      assert(keyLength == static_cast<uint16_t>(keyLength));
      uint32_t dataLength = (sizeof(uint32_t) * 2) * data.size();
      assert(dataLength == static_cast<uint16_t>(dataLength));
      endian::Writer writer(out, little);
      writer.write<uint16_t>(keyLength);
      writer.write<uint16_t>(dataLength);
      return { keyLength, dataLength };
    }

    void EmitKey(raw_ostream &out, key_type_ref key, unsigned len) {
      // FIXME: Avoid writing string data for identifiers here.
      out << key.str();
    }

    void EmitData(raw_ostream &out, key_type_ref key, data_type_ref data,
                  unsigned len) {
      static_assert(declIDFitsIn32Bits(), "DeclID too large");
      endian::Writer writer(out, little);
      for (auto entry : data) {
        writer.write<uint32_t>(entry.first);
        writer.write<uint32_t>(entry.second);
      }
    }
  };

  class DeclMemberNamesTableInfo {
  public:
    using key_type = DeclBaseName;
    using key_type_ref = const key_type &;
    using data_type = BitOffset; // Offsets to sub-tables
    using data_type_ref = const data_type &;
    using hash_value_type = uint32_t;
    using offset_type = unsigned;

    hash_value_type ComputeHash(key_type_ref key) {
      switch (key.getKind()) {
      case DeclBaseName::Kind::Normal:
        assert(!key.empty());
        return llvm::djbHash(key.getIdentifier().str(), SWIFTMODULE_HASH_SEED);
      case DeclBaseName::Kind::Subscript:
        return static_cast<uint8_t>(DeclNameKind::Subscript);
      case DeclBaseName::Kind::Constructor:
        return static_cast<uint8_t>(DeclNameKind::Constructor);
      case DeclBaseName::Kind::Destructor:
        return static_cast<uint8_t>(DeclNameKind::Destructor);
      }
      llvm_unreachable("unhandled kind");
    }

    std::pair<unsigned, unsigned> EmitKeyDataLength(raw_ostream &out,
                                                    key_type_ref key,
                                                    data_type_ref data) {
      uint32_t keyLength = sizeof(uint8_t); // For the flag of the name's kind
      if (key.getKind() == DeclBaseName::Kind::Normal) {
        keyLength += key.getIdentifier().str().size(); // The name's length
      }
      assert(keyLength == static_cast<uint16_t>(keyLength));
      uint32_t dataLength = sizeof(uint32_t);
      endian::Writer writer(out, little);
      writer.write<uint16_t>(keyLength);
      // No need to write dataLength, it's constant.
      return { keyLength, dataLength };
    }

    void EmitKey(raw_ostream &out, key_type_ref key, unsigned len) {
      endian::Writer writer(out, little);
      switch (key.getKind()) {
      case DeclBaseName::Kind::Normal:
        writer.write<uint8_t>(static_cast<uint8_t>(DeclNameKind::Normal));
        writer.OS << key.getIdentifier().str();
        break;
      case DeclBaseName::Kind::Subscript:
        writer.write<uint8_t>(static_cast<uint8_t>(DeclNameKind::Subscript));
        break;
      case DeclBaseName::Kind::Constructor:
        writer.write<uint8_t>(static_cast<uint8_t>(DeclNameKind::Constructor));
        break;
      case DeclBaseName::Kind::Destructor:
        writer.write<uint8_t>(static_cast<uint8_t>(DeclNameKind::Destructor));
        break;
      }
    }

    void EmitData(raw_ostream &out, key_type_ref key, data_type_ref data,
                  unsigned len) {
      static_assert(bitOffsetFitsIn32Bits(), "BitOffset too large");
      endian::Writer writer(out, little);
      writer.write<uint32_t>(static_cast<uint32_t>(data));
    }
  };

  class DeclMembersTableInfo {
  public:
    using key_type = DeclID;
    using key_type_ref = const key_type &;
    using data_type = Serializer::DeclMembersData; // Vector of DeclIDs
    using data_type_ref = const data_type &;
    using hash_value_type = uint32_t;
    using offset_type = unsigned;

    hash_value_type ComputeHash(key_type_ref key) {
      return llvm::hash_value(static_cast<uint32_t>(key));
    }

    std::pair<unsigned, unsigned> EmitKeyDataLength(raw_ostream &out,
                                                    key_type_ref key,
                                                    data_type_ref data) {
      // This will trap if a single ValueDecl has more than 16383 members
      // with the same DeclBaseName. Seems highly unlikely.
      assert((data.size() < (1 << 14)) && "Too many members");
      uint32_t dataLength = sizeof(uint32_t) * data.size(); // value DeclIDs
      endian::Writer writer(out, little);
      // No need to write the key length; it's constant.
      writer.write<uint16_t>(dataLength);
      return { sizeof(uint32_t), dataLength };
    }

    void EmitKey(raw_ostream &out, key_type_ref key, unsigned len) {
      static_assert(declIDFitsIn32Bits(), "DeclID too large");
      assert(len == sizeof(uint32_t));
      endian::Writer writer(out, little);
      writer.write<uint32_t>(key);
    }

    void EmitData(raw_ostream &out, key_type_ref key, data_type_ref data,
                  unsigned len) {
      static_assert(declIDFitsIn32Bits(), "DeclID too large");
      endian::Writer writer(out, little);
      for (auto entry : data) {
        writer.write<uint32_t>(entry);
      }
    }
  };
} // end anonymous namespace

static ModuleDecl *getModule(ModuleOrSourceFile DC) {
  if (auto M = DC.dyn_cast<ModuleDecl *>())
    return M;
  return DC.get<SourceFile *>()->getParentModule();
}

static ASTContext &getContext(ModuleOrSourceFile DC) {
  return getModule(DC)->getASTContext();
}

static bool shouldSerializeAsLocalContext(const DeclContext *DC) {
  return DC->isLocalContext() && !isa<AbstractFunctionDecl>(DC) &&
        !isa<SubscriptDecl>(DC) && !isa<EnumElementDecl>(DC);
}

namespace {
  struct Accessors {
    uint8_t OpaqueReadOwnership;
    uint8_t ReadImpl, WriteImpl, ReadWriteImpl;
    SmallVector<AccessorDecl *, 8> Decls;
  };
} // end anonymous namespace

static uint8_t getRawOpaqueReadOwnership(swift::OpaqueReadOwnership ownership) {
  switch (ownership) {
#define CASE(KIND)                                            \
  case swift::OpaqueReadOwnership::KIND:                      \
    return uint8_t(serialization::OpaqueReadOwnership::KIND);
  CASE(Owned)
  CASE(Borrowed)
  CASE(OwnedOrBorrowed)
#undef CASE
  }
  llvm_unreachable("bad kind");  
}

static uint8_t getRawReadImplKind(swift::ReadImplKind kind) {
  switch (kind) {
#define CASE(KIND)                                     \
  case swift::ReadImplKind::KIND:                      \
    return uint8_t(serialization::ReadImplKind::KIND);
  CASE(Stored)
  CASE(Get)
  CASE(Inherited)
  CASE(Address)
  CASE(Read)
#undef CASE
  }
  llvm_unreachable("bad kind");
}

static unsigned getRawWriteImplKind(swift::WriteImplKind kind) {
  switch (kind) {
#define CASE(KIND)                                      \
  case swift::WriteImplKind::KIND:                      \
    return uint8_t(serialization::WriteImplKind::KIND);
  CASE(Immutable)
  CASE(Stored)
  CASE(Set)
  CASE(StoredWithObservers)
  CASE(InheritedWithObservers)
  CASE(MutableAddress)
  CASE(Modify)
#undef CASE
  }
  llvm_unreachable("bad kind");
}

static unsigned getRawReadWriteImplKind(swift::ReadWriteImplKind kind) {
  switch (kind) {
#define CASE(KIND)                                          \
  case swift::ReadWriteImplKind::KIND:                      \
    return uint8_t(serialization::ReadWriteImplKind::KIND);
  CASE(Immutable)
  CASE(Stored)
  CASE(MutableAddress)
  CASE(MaterializeToTemporary)
  CASE(Modify)
#undef CASE
  }
  llvm_unreachable("bad kind");
}

static Accessors getAccessors(const AbstractStorageDecl *storage) {
  Accessors accessors;
  accessors.OpaqueReadOwnership =
    getRawOpaqueReadOwnership(storage->getOpaqueReadOwnership());
  auto impl = storage->getImplInfo();
  accessors.ReadImpl = getRawReadImplKind(impl.getReadImpl());
  accessors.WriteImpl = getRawWriteImplKind(impl.getWriteImpl());
  accessors.ReadWriteImpl = getRawReadWriteImplKind(impl.getReadWriteImpl());
  auto decls = storage->getAllAccessors();
  accessors.Decls.append(decls.begin(), decls.end());
  return accessors;
}

LocalDeclContextID Serializer::addLocalDeclContextRef(const DeclContext *DC) {
  assert(DC->isLocalContext() && "Expected a local DeclContext");
  return LocalDeclContextsToSerialize.addRef(DC);
}

GenericSignatureID
Serializer::addGenericSignatureRef(GenericSignature sig) {
  if (!sig)
    return 0;
  return GenericSignaturesToSerialize.addRef(sig);
}

SubstitutionMapID
Serializer::addSubstitutionMapRef(SubstitutionMap substitutions) {
  return SubstitutionMapsToSerialize.addRef(substitutions);
}

DeclContextID Serializer::addDeclContextRef(const DeclContext *DC) {
  assert(DC && "cannot reference a null DeclContext");

  switch (DC->getContextKind()) {
  case DeclContextKind::Module:
  case DeclContextKind::FileUnit: // Skip up to the module
    return DeclContextID();
  default:
    break;
  }

  // If this decl context is a plain old serializable decl, queue it up for
  // normal serialization.
  if (shouldSerializeAsLocalContext(DC))
    return DeclContextID::forLocalDeclContext(addLocalDeclContextRef(DC));
  return DeclContextID::forDecl(addDeclRef(DC->getAsDecl()));
}

DeclID Serializer::addDeclRef(const Decl *D, bool allowTypeAliasXRef) {
  assert((!D || !isDeclXRef(D) || isa<ValueDecl>(D) || isa<OperatorDecl>(D) ||
          isa<PrecedenceGroupDecl>(D)) &&
         "cannot cross-reference this decl");

  assert((!D || !isDeclXRef(D) ||
          !D->getAttrs().hasAttribute<ForbidSerializingReferenceAttr>()) &&
         "cannot cross-reference this decl");

  assert((!D || allowTypeAliasXRef || !isa<TypeAliasDecl>(D) ||
          D->getModuleContext() == M) &&
         "cannot cross-reference typealiases directly (use the TypeAliasType)");

  return DeclsToSerialize.addRef(D);
}

serialization::TypeID Serializer::addTypeRef(Type ty) {
#ifndef NDEBUG
  PrettyStackTraceType trace(M->getASTContext(), "serializing", ty);
  assert((!ty || !ty->hasError()) && "Serializing error type");
#endif

  return TypesToSerialize.addRef(ty);
}

serialization::ClangTypeID Serializer::addClangTypeRef(const clang::Type *ty) {
  if (!ty) return 0;

  // Try to serialize the non-canonical type, but fall back to the
  // canonical type if necessary.
  auto loader = getASTContext().getClangModuleLoader();
  bool isSerializable;
  if (loader->isSerializable(ty, false)) {
    isSerializable = true;
  } else if (!ty->isCanonicalUnqualified()) {
    ty = ty->getCanonicalTypeInternal().getTypePtr();
    isSerializable = loader->isSerializable(ty, false);
  } else {
    isSerializable = false;
  }
  if (!isSerializable) {
    PrettyStackTraceClangType trace("staging a serialized reference to", ty);
    llvm::report_fatal_error("Clang function type is not serializable");
  }

  return ClangTypesToSerialize.addRef(ty);
}

IdentifierID Serializer::addDeclBaseNameRef(DeclBaseName ident) {
  switch (ident.getKind()) {
  case DeclBaseName::Kind::Normal: {
    if (ident.empty())
      return 0;

    IdentifierID &id = IdentifierIDs[ident.getIdentifier()];
    if (id != 0)
      return id;

    id = ++LastUniquedStringID;
    StringsToWrite.push_back(ident.getIdentifier().str());
    return id;
  }
  case DeclBaseName::Kind::Subscript:
    return SUBSCRIPT_ID;
  case DeclBaseName::Kind::Constructor:
    return CONSTRUCTOR_ID;
  case DeclBaseName::Kind::Destructor:
    return DESTRUCTOR_ID;
  }
  llvm_unreachable("unhandled kind");
}

std::pair<StringRef, IdentifierID> Serializer::addUniquedString(StringRef str) {
  if (str.empty())
    return {str, 0};

  decltype(UniquedStringIDs)::iterator iter;
  bool isNew;
  std::tie(iter, isNew) =
      UniquedStringIDs.insert({str, LastUniquedStringID + 1});

  if (!isNew)
    return {iter->getKey(), iter->getValue()};

  ++LastUniquedStringID;
  // Note that we use the string data stored in the StringMap.
  StringsToWrite.push_back(iter->getKey());
  return {iter->getKey(), LastUniquedStringID};
}

IdentifierID Serializer::addFilename(StringRef filename) {
  assert(!filename.empty() && "Attemping to add an empty filename");

  return addUniquedString(filename).second;
}

IdentifierID Serializer::addContainingModuleRef(const DeclContext *DC) {
  assert(!isa<ModuleDecl>(DC) &&
         "References should be to things within modules");
  const FileUnit *file = cast<FileUnit>(DC->getModuleScopeContext());
  const ModuleDecl *M = file->getParentModule();

  if (M == this->M)
    return CURRENT_MODULE_ID;
  if (M == this->M->getASTContext().TheBuiltinModule)
    return BUILTIN_MODULE_ID;

  auto clangImporter =
    static_cast<ClangImporter *>(
      this->M->getASTContext().getClangModuleLoader());
  if (M == clangImporter->getImportedHeaderModule())
    return OBJC_HEADER_MODULE_ID;

  auto exportedModuleName = file->getExportedModuleName();
  assert(!exportedModuleName.empty());
  auto exportedModuleID = M->getASTContext().getIdentifier(exportedModuleName);
  return addDeclBaseNameRef(exportedModuleID);
}

SILLayoutID Serializer::addSILLayoutRef(const SILLayout *layout) {
  return SILLayoutsToSerialize.addRef(layout);
}

NormalConformanceID
Serializer::addConformanceRef(const NormalProtocolConformance *conformance) {
  assert(conformance->getDeclContext()->getParentModule() == M &&
         "cannot reference conformance from another module");
  return NormalConformancesToSerialize.addRef(conformance);
}

/// Record the name of a block.
void SerializerBase::emitBlockID(unsigned ID, StringRef name,
                                 SmallVectorImpl<unsigned char> &nameBuffer) {
  SmallVector<unsigned, 1> idBuffer;
  idBuffer.push_back(ID);
  Out.EmitRecord(llvm::bitc::BLOCKINFO_CODE_SETBID, idBuffer);

  // Emit the block name if present.
  if (name.empty())
    return;
  nameBuffer.resize(name.size());
  memcpy(nameBuffer.data(), name.data(), name.size());
  Out.EmitRecord(llvm::bitc::BLOCKINFO_CODE_BLOCKNAME, nameBuffer);
}

void SerializerBase::emitRecordID(unsigned ID, StringRef name,
                                  SmallVectorImpl<unsigned char> &nameBuffer) {
  assert(ID < 256 && "can't fit record ID in next to name");
  nameBuffer.resize(name.size()+1);
  nameBuffer[0] = ID;
  memcpy(nameBuffer.data()+1, name.data(), name.size());
  Out.EmitRecord(llvm::bitc::BLOCKINFO_CODE_SETRECORDNAME, nameBuffer);
}

void Serializer::writeBlockInfoBlock() {
  BCBlockRAII restoreBlock(Out, llvm::bitc::BLOCKINFO_BLOCK_ID, 2);

  SmallVector<unsigned char, 64> nameBuffer;
#define BLOCK(X) emitBlockID(X ## _ID, #X, nameBuffer)
#define BLOCK_RECORD(K, X) emitRecordID(K::X, #X, nameBuffer)

  BLOCK(MODULE_BLOCK);

  BLOCK(CONTROL_BLOCK);
  BLOCK_RECORD(control_block, METADATA);
  BLOCK_RECORD(control_block, MODULE_NAME);
  BLOCK_RECORD(control_block, TARGET);

  BLOCK(OPTIONS_BLOCK);
  BLOCK_RECORD(options_block, SDK_PATH);
  BLOCK_RECORD(options_block, XCC);
  BLOCK_RECORD(options_block, IS_SIB);
  BLOCK_RECORD(options_block, IS_TESTABLE);
  BLOCK_RECORD(options_block, ARE_PRIVATE_IMPORTS_ENABLED);
  BLOCK_RECORD(options_block, RESILIENCE_STRATEGY);

  BLOCK(INPUT_BLOCK);
  BLOCK_RECORD(input_block, IMPORTED_MODULE);
  BLOCK_RECORD(input_block, LINK_LIBRARY);
  BLOCK_RECORD(input_block, IMPORTED_HEADER);
  BLOCK_RECORD(input_block, IMPORTED_HEADER_CONTENTS);
  BLOCK_RECORD(input_block, MODULE_FLAGS);
  BLOCK_RECORD(input_block, SEARCH_PATH);
  BLOCK_RECORD(input_block, FILE_DEPENDENCY);
  BLOCK_RECORD(input_block, DEPENDENCY_DIRECTORY);
  BLOCK_RECORD(input_block, MODULE_INTERFACE_PATH);
  BLOCK_RECORD(input_block, IMPORTED_MODULE_SPIS);

  BLOCK(DECLS_AND_TYPES_BLOCK);
#define RECORD(X) BLOCK_RECORD(decls_block, X);
#include "DeclTypeRecordNodes.def"

  BLOCK(IDENTIFIER_DATA_BLOCK);
  BLOCK_RECORD(identifier_block, IDENTIFIER_DATA);

  BLOCK(INDEX_BLOCK);
  BLOCK_RECORD(index_block, TYPE_OFFSETS);
  BLOCK_RECORD(index_block, DECL_OFFSETS);
  BLOCK_RECORD(index_block, IDENTIFIER_OFFSETS);
  BLOCK_RECORD(index_block, TOP_LEVEL_DECLS);
  BLOCK_RECORD(index_block, OPERATORS);
  BLOCK_RECORD(index_block, EXTENSIONS);
  BLOCK_RECORD(index_block, CLASS_MEMBERS_FOR_DYNAMIC_LOOKUP);
  BLOCK_RECORD(index_block, OPERATOR_METHODS);
  BLOCK_RECORD(index_block, OBJC_METHODS);
  // SWIFT_ENABLE_TENSORFLOW
  BLOCK_RECORD(index_block, DERIVATIVE_FUNCTION_CONFIGURATIONS);
  // SWIFT_ENABLE_TENSORFLOW END
  BLOCK_RECORD(index_block, ENTRY_POINT);
  BLOCK_RECORD(index_block, LOCAL_DECL_CONTEXT_OFFSETS);
  BLOCK_RECORD(index_block, GENERIC_SIGNATURE_OFFSETS);
  BLOCK_RECORD(index_block, SUBSTITUTION_MAP_OFFSETS);
  BLOCK_RECORD(index_block, CLANG_TYPE_OFFSETS);
  BLOCK_RECORD(index_block, LOCAL_TYPE_DECLS);
  BLOCK_RECORD(index_block, NORMAL_CONFORMANCE_OFFSETS);
  BLOCK_RECORD(index_block, SIL_LAYOUT_OFFSETS);
  BLOCK_RECORD(index_block, PRECEDENCE_GROUPS);
  BLOCK_RECORD(index_block, NESTED_TYPE_DECLS);
  BLOCK_RECORD(index_block, DECL_MEMBER_NAMES);
  BLOCK_RECORD(index_block, ORDERED_TOP_LEVEL_DECLS);

  BLOCK(DECL_MEMBER_TABLES_BLOCK);
  BLOCK_RECORD(decl_member_tables_block, DECL_MEMBERS);

  BLOCK(SIL_BLOCK);
  BLOCK_RECORD(sil_block, SIL_FUNCTION);
  BLOCK_RECORD(sil_block, SIL_BASIC_BLOCK);
  BLOCK_RECORD(sil_block, SIL_ONE_VALUE_ONE_OPERAND);
  BLOCK_RECORD(sil_block, SIL_ONE_TYPE);
  BLOCK_RECORD(sil_block, SIL_ONE_OPERAND);
  BLOCK_RECORD(sil_block, SIL_ONE_TYPE_ONE_OPERAND);
  BLOCK_RECORD(sil_block, SIL_ONE_TYPE_VALUES);
  BLOCK_RECORD(sil_block, SIL_TWO_OPERANDS);
  BLOCK_RECORD(sil_block, SIL_TAIL_ADDR);
  BLOCK_RECORD(sil_block, SIL_INST_APPLY);
  BLOCK_RECORD(sil_block, SIL_INST_NO_OPERAND);
  BLOCK_RECORD(sil_block, SIL_VTABLE);
  BLOCK_RECORD(sil_block, SIL_VTABLE_ENTRY);
  BLOCK_RECORD(sil_block, SIL_GLOBALVAR);
  BLOCK_RECORD(sil_block, SIL_INIT_EXISTENTIAL);
  BLOCK_RECORD(sil_block, SIL_WITNESS_TABLE);
  BLOCK_RECORD(sil_block, SIL_WITNESS_METHOD_ENTRY);
  BLOCK_RECORD(sil_block, SIL_WITNESS_BASE_ENTRY);
  BLOCK_RECORD(sil_block, SIL_WITNESS_ASSOC_PROTOCOL);
  BLOCK_RECORD(sil_block, SIL_WITNESS_ASSOC_ENTRY);
  BLOCK_RECORD(sil_block, SIL_WITNESS_CONDITIONAL_CONFORMANCE);
  BLOCK_RECORD(sil_block, SIL_DEFAULT_WITNESS_TABLE);
  BLOCK_RECORD(sil_block, SIL_DEFAULT_WITNESS_TABLE_NO_ENTRY);
  BLOCK_RECORD(sil_block, SIL_INST_WITNESS_METHOD);
  BLOCK_RECORD(sil_block, SIL_SPECIALIZE_ATTR);
  BLOCK_RECORD(sil_block, SIL_ONE_OPERAND_EXTRA_ATTR);
  BLOCK_RECORD(sil_block, SIL_TWO_OPERANDS_EXTRA_ATTR);
  BLOCK_RECORD(sil_block, SIL_INST_DIFFERENTIABLE_FUNCTION);
  BLOCK_RECORD(sil_block, SIL_INST_DIFFERENTIABLE_FUNCTION_EXTRACT);
  // SWIFT_ENABLE_TENSORFLOW
  BLOCK_RECORD(sil_block, SIL_INST_LINEAR_FUNCTION);
  BLOCK_RECORD(sil_block, SIL_INST_LINEAR_FUNCTION_EXTRACT);
  // SWIFT_ENABLE_TENSORFLOW END
  BLOCK_RECORD(sil_block, SIL_DIFFERENTIABILITY_WITNESS);

  // These layouts can exist in both decl blocks and sil blocks.
#define BLOCK_RECORD_WITH_NAMESPACE(K, X) emitRecordID(X, #X, nameBuffer)
  BLOCK_RECORD_WITH_NAMESPACE(sil_block,
                              decls_block::INVALID_PROTOCOL_CONFORMANCE);
  BLOCK_RECORD_WITH_NAMESPACE(sil_block,
                              decls_block::ABSTRACT_PROTOCOL_CONFORMANCE);
  BLOCK_RECORD_WITH_NAMESPACE(sil_block,
                              decls_block::NORMAL_PROTOCOL_CONFORMANCE);
  BLOCK_RECORD_WITH_NAMESPACE(sil_block,
                              decls_block::SELF_PROTOCOL_CONFORMANCE);
  BLOCK_RECORD_WITH_NAMESPACE(sil_block,
                              decls_block::SPECIALIZED_PROTOCOL_CONFORMANCE);
  BLOCK_RECORD_WITH_NAMESPACE(sil_block,
                              decls_block::INHERITED_PROTOCOL_CONFORMANCE);
  BLOCK_RECORD_WITH_NAMESPACE(sil_block,
                              decls_block::NORMAL_PROTOCOL_CONFORMANCE_ID);
  BLOCK_RECORD_WITH_NAMESPACE(sil_block,
                              decls_block::PROTOCOL_CONFORMANCE_XREF);
  BLOCK_RECORD_WITH_NAMESPACE(sil_block,
                              decls_block::GENERIC_PARAM_LIST);
  BLOCK_RECORD_WITH_NAMESPACE(sil_block,
                              decls_block::GENERIC_REQUIREMENT);
  BLOCK_RECORD_WITH_NAMESPACE(sil_block,
                              decls_block::LAYOUT_REQUIREMENT);

  BLOCK(SIL_INDEX_BLOCK);
  BLOCK_RECORD(sil_index_block, SIL_FUNC_NAMES);
  BLOCK_RECORD(sil_index_block, SIL_FUNC_OFFSETS);
  BLOCK_RECORD(sil_index_block, SIL_VTABLE_NAMES);
  BLOCK_RECORD(sil_index_block, SIL_VTABLE_OFFSETS);
  BLOCK_RECORD(sil_index_block, SIL_GLOBALVAR_NAMES);
  BLOCK_RECORD(sil_index_block, SIL_GLOBALVAR_OFFSETS);
  BLOCK_RECORD(sil_index_block, SIL_WITNESS_TABLE_NAMES);
  BLOCK_RECORD(sil_index_block, SIL_WITNESS_TABLE_OFFSETS);
  BLOCK_RECORD(sil_index_block, SIL_DEFAULT_WITNESS_TABLE_NAMES);
  BLOCK_RECORD(sil_index_block, SIL_DEFAULT_WITNESS_TABLE_OFFSETS);
  BLOCK_RECORD(sil_index_block, SIL_PROPERTY_OFFSETS);
  // SWIFT_ENABLE_TENSORFLOW
  BLOCK_RECORD(sil_index_block, SIL_DIFFERENTIABILITY_WITNESS_NAMES);
  BLOCK_RECORD(sil_index_block, SIL_DIFFERENTIABILITY_WITNESS_OFFSETS);
  // SWIFT_ENABLE_TENSORFLOW END

#undef BLOCK
#undef BLOCK_RECORD
}

void Serializer::writeHeader(const SerializationOptions &options) {
  {
    BCBlockRAII restoreBlock(Out, CONTROL_BLOCK_ID, 3);
    control_block::ModuleNameLayout ModuleName(Out);
    control_block::MetadataLayout Metadata(Out);
    control_block::TargetLayout Target(Out);

    ModuleName.emit(ScratchRecord, M->getName().str());

    SmallString<32> versionStringBuf;
    llvm::raw_svector_ostream versionString(versionStringBuf);
    versionString << Version::getCurrentLanguageVersion();
    size_t shortVersionStringLength = versionString.tell();
    versionString << '('
                  << M->getASTContext().LangOpts.EffectiveLanguageVersion;
    size_t compatibilityVersionStringLength =
        versionString.tell() - shortVersionStringLength - 1;
    versionString << ")/" << version::getSwiftFullVersion();
    Metadata.emit(ScratchRecord,
                  SWIFTMODULE_VERSION_MAJOR, SWIFTMODULE_VERSION_MINOR,
                  shortVersionStringLength,
                  compatibilityVersionStringLength,
                  versionString.str());

    Target.emit(ScratchRecord, M->getASTContext().LangOpts.Target.str());

    {
      llvm::BCBlockRAII restoreBlock(Out, OPTIONS_BLOCK_ID, 4);

      options_block::IsSIBLayout IsSIB(Out);
      IsSIB.emit(ScratchRecord, options.IsSIB);

      if (M->isTestingEnabled()) {
        options_block::IsTestableLayout IsTestable(Out);
        IsTestable.emit(ScratchRecord);
      }

      if (M->arePrivateImportsEnabled()) {
        options_block::ArePrivateImportsEnabledLayout PrivateImports(Out);
        PrivateImports.emit(ScratchRecord);
      }

      if (M->getResilienceStrategy() != ResilienceStrategy::Default) {
        options_block::ResilienceStrategyLayout Strategy(Out);
        Strategy.emit(ScratchRecord, unsigned(M->getResilienceStrategy()));
      }

      if (options.SerializeOptionsForDebugging) {
        options_block::SDKPathLayout SDKPath(Out);
        options_block::XCCLayout XCC(Out);

        SDKPath.emit(ScratchRecord, M->getASTContext().SearchPathOpts.SDKPath);
        auto &Opts = options.ExtraClangOptions;
        for (auto Arg = Opts.begin(), E = Opts.end(); Arg != E; ++Arg) { 
          // FIXME: This is a hack and calls for a better design.
          //
          // Filter out any -ivfsoverlay options that include an
          // unextended-module-overlay.yaml overlay. By convention the Xcode
          // buildsystem uses these while *building* mixed Objective-C and Swift
          // frameworks; but they should never be used to *import* the module
          // defined in the framework.
          if (StringRef(*Arg).startswith("-ivfsoverlay")) {
            auto Next = std::next(Arg);
            if (Next != E &&
                StringRef(*Next).endswith("unextended-module-overlay.yaml")) {
              ++Arg;
              continue;
            }
          }
          XCC.emit(ScratchRecord, *Arg);
        }
      }
    }
  }
}

static void flattenImportPath(const ModuleDecl::ImportedModule &import,
                              SmallVectorImpl<char> &out) {
  llvm::raw_svector_ostream outStream(out);
  import.second->getReverseFullModuleName().printForward(outStream,
                                                         StringRef("\0", 1));

  if (import.first.empty())
    return;

  outStream << '\0';
  assert(import.first.size() == 1 && "can only handle top-level decl imports");
  auto accessPathElem = import.first.front();
  outStream << accessPathElem.Item.str();
}

uint64_t getRawModTimeOrHash(const SerializationOptions::FileDependency &dep) {
  if (dep.isHashBased()) return dep.getContentHash();
  return dep.getModificationTime();
}

using ImportSet = llvm::SmallSet<ModuleDecl::ImportedModule, 8,
                                 ModuleDecl::OrderImportedModules>;
static ImportSet getImportsAsSet(const ModuleDecl *M,
                                 ModuleDecl::ImportFilter filter) {
  SmallVector<ModuleDecl::ImportedModule, 8> imports;
  M->getImportedModules(imports, filter);
  ImportSet importSet;
  importSet.insert(imports.begin(), imports.end());
  return importSet;
}

void Serializer::writeInputBlock(const SerializationOptions &options) {
  BCBlockRAII restoreBlock(Out, INPUT_BLOCK_ID, 4);
  input_block::ImportedModuleLayout ImportedModule(Out);
  input_block::ImportedModuleLayoutSPI ImportedModuleSPI(Out);
  input_block::LinkLibraryLayout LinkLibrary(Out);
  input_block::ImportedHeaderLayout ImportedHeader(Out);
  input_block::ImportedHeaderContentsLayout ImportedHeaderContents(Out);
  input_block::SearchPathLayout SearchPath(Out);
  input_block::FileDependencyLayout FileDependency(Out);
  input_block::DependencyDirectoryLayout DependencyDirectory(Out);
  input_block::ModuleInterfaceLayout ModuleInterface(Out);

  if (options.SerializeOptionsForDebugging) {
    const SearchPathOptions &searchPathOpts = M->getASTContext().SearchPathOpts;
    // Put the framework search paths first so that they'll be preferred upon
    // deserialization.
    for (auto &framepath : searchPathOpts.FrameworkSearchPaths)
      SearchPath.emit(ScratchRecord, /*framework=*/true, framepath.IsSystem,
                      framepath.Path);
    for (auto &path : searchPathOpts.ImportSearchPaths)
      SearchPath.emit(ScratchRecord, /*framework=*/false, /*system=*/false, path);
  }

  // Note: We're not using StringMap here because we don't need to own the
  // strings.
  llvm::DenseMap<StringRef, unsigned> dependencyDirectories;
  for (auto const &dep : options.Dependencies) {
    StringRef directoryName = llvm::sys::path::parent_path(dep.getPath());
    unsigned &dependencyDirectoryIndex = dependencyDirectories[directoryName];
    if (!dependencyDirectoryIndex) {
      // This name must be newly-added. Give it a new ID (and skip 0).
      dependencyDirectoryIndex = dependencyDirectories.size();
      DependencyDirectory.emit(ScratchRecord, directoryName);
    }
    FileDependency.emit(ScratchRecord,
                        dep.getSize(),
                        getRawModTimeOrHash(dep),
                        dep.isHashBased(),
                        dep.isSDKRelative(),
                        dependencyDirectoryIndex,
                        llvm::sys::path::filename(dep.getPath()));
  }

  if (!options.ModuleInterface.empty())
    ModuleInterface.emit(ScratchRecord, options.ModuleInterface);

  ModuleDecl::ImportFilter allImportFilter;
  allImportFilter |= ModuleDecl::ImportFilterKind::Public;
  allImportFilter |= ModuleDecl::ImportFilterKind::Private;
  allImportFilter |= ModuleDecl::ImportFilterKind::ImplementationOnly;
  allImportFilter |= ModuleDecl::ImportFilterKind::SPIAccessControl;
  SmallVector<ModuleDecl::ImportedModule, 8> allImports;
  M->getImportedModules(allImports, allImportFilter);
  ModuleDecl::removeDuplicateImports(allImports);

  // Collect the public and private imports as a subset so that we can
  // distinguish them.
  ImportSet publicImportSet =
      getImportsAsSet(M, ModuleDecl::ImportFilterKind::Public);
  ImportSet privateImportSet =
      getImportsAsSet(M, ModuleDecl::ImportFilterKind::Private);
  ImportSet spiImportSet =
      getImportsAsSet(M, ModuleDecl::ImportFilterKind::SPIAccessControl);

  auto clangImporter =
    static_cast<ClangImporter *>(M->getASTContext().getClangModuleLoader());
  ModuleDecl *bridgingHeaderModule = clangImporter->getImportedHeaderModule();
  ModuleDecl::ImportedModule bridgingHeaderImport{{}, bridgingHeaderModule};

  // Make sure the bridging header module is always at the top of the import
  // list, mimicking how it is processed before any module imports when
  // compiling source files.
  if (llvm::is_contained(allImports, bridgingHeaderImport)) {
    off_t importedHeaderSize = 0;
    time_t importedHeaderModTime = 0;
    std::string contents;
    if (!options.ImportedHeader.empty()) {
      contents = clangImporter->getBridgingHeaderContents(
          options.ImportedHeader, importedHeaderSize, importedHeaderModTime);
    }
    assert(publicImportSet.count(bridgingHeaderImport));
    ImportedHeader.emit(ScratchRecord,
                        publicImportSet.count(bridgingHeaderImport),
                        importedHeaderSize, importedHeaderModTime,
                        options.ImportedHeader);
    if (!contents.empty()) {
      contents.push_back('\0');
      ImportedHeaderContents.emit(ScratchRecord, contents);
    }
  }

  ModuleDecl *theBuiltinModule = M->getASTContext().TheBuiltinModule;
  for (auto import : allImports) {
    if (import.second == theBuiltinModule ||
        import.second == bridgingHeaderModule) {
      continue;
    }

    SmallString<64> importPath;
    flattenImportPath(import, importPath);

    serialization::ImportControl stableImportControl;
    // The order of checks here is important, since a module can be imported
    // differently in different files, and we need to record the "most visible"
    // form here.
    if (publicImportSet.count(import))
      stableImportControl = ImportControl::Exported;
    else if (privateImportSet.count(import) || spiImportSet.count(import))
      stableImportControl = ImportControl::Normal;
    else
      stableImportControl = ImportControl::ImplementationOnly;

    SmallVector<Identifier, 4> spis;
    M->lookupImportedSPIGroups(import.second, spis);

    ImportedModule.emit(ScratchRecord,
                        static_cast<uint8_t>(stableImportControl),
                        !import.first.empty(), !spis.empty(), importPath);

    if (!spis.empty()) {
      SmallString<64> out;
      llvm::raw_svector_ostream outStream(out);
      swift::interleave(spis,
                        [&outStream](Identifier next) { outStream << next.str(); },
                        [&outStream] { outStream << StringRef("\0", 1); });
      ImportedModuleSPI.emit(ScratchRecord, out);
    }
  }

  if (!options.ModuleLinkName.empty()) {
    LinkLibrary.emit(ScratchRecord, serialization::LibraryKind::Library,
                     options.AutolinkForceLoad, options.ModuleLinkName);
  }
}

/// Translate AST default argument kind to the Serialization enum values, which
/// are guaranteed to be stable.
static uint8_t getRawStableDefaultArgumentKind(swift::DefaultArgumentKind kind) {
  switch (kind) {
#define CASE(X) \
  case swift::DefaultArgumentKind::X: \
    return static_cast<uint8_t>(serialization::DefaultArgumentKind::X);
  CASE(None)
  CASE(Normal)
  CASE(Inherited)
  CASE(Column)
  CASE(File)
  CASE(FilePath)
  CASE(Line)
  CASE(Function)
  CASE(DSOHandle)
  CASE(NilLiteral)
  CASE(EmptyArray)
  CASE(EmptyDictionary)
  CASE(StoredProperty)
#undef CASE
  }

  llvm_unreachable("Unhandled DefaultArgumentKind in switch.");
}

static uint8_t
getRawStableMetatypeRepresentation(const AnyMetatypeType *metatype) {
  if (!metatype->hasRepresentation()) {
    return serialization::MetatypeRepresentation::MR_None;
  }

  switch (metatype->getRepresentation()) {
  case swift::MetatypeRepresentation::Thin:
    return serialization::MetatypeRepresentation::MR_Thin;
  case swift::MetatypeRepresentation::Thick:
    return serialization::MetatypeRepresentation::MR_Thick;
  case swift::MetatypeRepresentation::ObjC:
    return serialization::MetatypeRepresentation::MR_ObjC;
  }
  llvm_unreachable("bad representation");
}

/// Translate from the requirement kind to the Serialization enum
/// values, which are guaranteed to be stable.
static uint8_t getRawStableRequirementKind(RequirementKind kind) {
#define CASE(KIND)            \
  case RequirementKind::KIND: \
    return GenericRequirementKind::KIND;

  switch (kind) {
  CASE(Conformance)
  CASE(Superclass)
  CASE(SameType)
  CASE(Layout)
  }
#undef CASE

  llvm_unreachable("Unhandled RequirementKind in switch.");
}

void Serializer::writeGenericRequirements(ArrayRef<Requirement> requirements,
                                          const std::array<unsigned, 256> &abbrCodes) {
  using namespace decls_block;

  if (requirements.empty())
    return;

  auto reqAbbrCode = abbrCodes[GenericRequirementLayout::Code];
  auto layoutReqAbbrCode = abbrCodes[LayoutRequirementLayout::Code];
  for (const auto &req : requirements) {
    if (req.getKind() != RequirementKind::Layout)
      GenericRequirementLayout::emitRecord(
          Out, ScratchRecord, reqAbbrCode,
          getRawStableRequirementKind(req.getKind()),
          addTypeRef(req.getFirstType()), addTypeRef(req.getSecondType()));
    else {
      // Write layout requirement.
      auto layout = req.getLayoutConstraint();
      unsigned size = 0;
      unsigned alignment = 0;
      if (layout->isKnownSizeTrivial()) {
        size = layout->getTrivialSizeInBits();
        alignment = layout->getAlignmentInBits();
      }
      LayoutRequirementKind rawKind = LayoutRequirementKind::UnknownLayout;
      switch (layout->getKind()) {
      case LayoutConstraintKind::NativeRefCountedObject:
        rawKind = LayoutRequirementKind::NativeRefCountedObject;
        break;
      case LayoutConstraintKind::RefCountedObject:
        rawKind = LayoutRequirementKind::RefCountedObject;
        break;
      case LayoutConstraintKind::Trivial:
        rawKind = LayoutRequirementKind::Trivial;
        break;
      case LayoutConstraintKind::TrivialOfExactSize:
        rawKind = LayoutRequirementKind::TrivialOfExactSize;
        break;
      case LayoutConstraintKind::TrivialOfAtMostSize:
        rawKind = LayoutRequirementKind::TrivialOfAtMostSize;
        break;
      case LayoutConstraintKind::Class:
        rawKind = LayoutRequirementKind::Class;
        break;
      case LayoutConstraintKind::NativeClass:
        rawKind = LayoutRequirementKind::NativeClass;
        break;
      case LayoutConstraintKind::UnknownLayout:
        rawKind = LayoutRequirementKind::UnknownLayout;
        break;
      }
      LayoutRequirementLayout::emitRecord(
          Out, ScratchRecord, layoutReqAbbrCode, rawKind,
          addTypeRef(req.getFirstType()), size, alignment);
    }
  }
}

void Serializer::writeASTBlockEntity(GenericSignature sig) {
  using namespace decls_block;

  assert(sig);
  assert(GenericSignaturesToSerialize.hasRef(sig));

  // Determine whether we can just write the param types as is, or whether we
  // have to encode them manually because one of them has a declaration with
  // module context (which can happen in SIL).
  bool mustEncodeParamsManually =
      llvm::any_of(sig->getGenericParams(),
                   [](const GenericTypeParamType *paramTy) {
    auto *decl = paramTy->getDecl();
    return decl && decl->getDeclContext()->isModuleScopeContext();
  });

  if (!mustEncodeParamsManually) {
    // Record the generic parameters.
    SmallVector<uint64_t, 4> rawParamIDs;
    for (auto *paramTy : sig->getGenericParams()) {
      rawParamIDs.push_back(addTypeRef(paramTy));
    }

    auto abbrCode = DeclTypeAbbrCodes[GenericSignatureLayout::Code];
    GenericSignatureLayout::emitRecord(Out, ScratchRecord, abbrCode,
                                       rawParamIDs);
  } else {
    // Record the generic parameters.
    SmallVector<uint64_t, 4> rawParamIDs;
    for (auto *paramTy : sig->getGenericParams()) {
      auto *decl = paramTy->getDecl();

      // For a full environment, add the name and canonicalize the param type.
      Identifier paramName = decl ? decl->getName() : Identifier();
      rawParamIDs.push_back(addDeclBaseNameRef(paramName));

      paramTy = paramTy->getCanonicalType()->castTo<GenericTypeParamType>();
      rawParamIDs.push_back(addTypeRef(paramTy));
    }

    auto envAbbrCode = DeclTypeAbbrCodes[SILGenericSignatureLayout::Code];
    SILGenericSignatureLayout::emitRecord(Out, ScratchRecord, envAbbrCode,
                                          rawParamIDs);
  }

  writeGenericRequirements(sig->getRequirements(), DeclTypeAbbrCodes);
}

void Serializer::writeASTBlockEntity(const SubstitutionMap substitutions) {
  using namespace decls_block;
  assert(substitutions);
  assert(SubstitutionMapsToSerialize.hasRef(substitutions));

  // Collect the replacement types.
  SmallVector<uint64_t, 4> rawReplacementTypes;
  for (auto type : substitutions.getReplacementTypes())
    rawReplacementTypes.push_back(addTypeRef(type));

  auto substitutionsAbbrCode = DeclTypeAbbrCodes[SubstitutionMapLayout::Code];
  SubstitutionMapLayout::emitRecord(Out, ScratchRecord, substitutionsAbbrCode,
                                    addGenericSignatureRef(
                                      substitutions.getGenericSignature()),
                                    substitutions.getConformances().size(),
                                    rawReplacementTypes);

  writeConformances(substitutions.getConformances(), DeclTypeAbbrCodes);
}

void Serializer::writeASTBlockEntity(const SILLayout *layout) {
  using namespace decls_block;
  assert(SILLayoutsToSerialize.hasRef(layout));

  SmallVector<unsigned, 16> data;
  // Save field types.
  for (auto &field : layout->getFields()) {
    unsigned typeRef = addTypeRef(field.getLoweredType());
    // Set the high bit if mutable.
    if (field.isMutable())
      typeRef |= 0x80000000U;
    data.push_back(typeRef);
  }
  
  unsigned abbrCode
    = DeclTypeAbbrCodes[SILLayoutLayout::Code];

  SILLayoutLayout::emitRecord(
                        Out, ScratchRecord, abbrCode,
                        addGenericSignatureRef(layout->getGenericSignature()),
                        layout->getFields().size(),
                        data);
}

void Serializer::writeASTBlockEntity(
    const NormalProtocolConformance *conformance) {
  using namespace decls_block;

  // The conformance must be complete, or we can't serialize it.
  assert(conformance->isComplete());
  assert(NormalConformancesToSerialize.hasRef(conformance));

  auto protocol = conformance->getProtocol();

  SmallVector<DeclID, 32> data;
  unsigned numValueWitnesses = 0;
  unsigned numTypeWitnesses = 0;

  conformance->forEachTypeWitness([&](AssociatedTypeDecl *assocType,
                                      Type type, TypeDecl *typeDecl) {
    data.push_back(addDeclRef(assocType));
    data.push_back(addTypeRef(type));
    data.push_back(addDeclRef(typeDecl, /*allowTypeAliasXRef*/true));
    ++numTypeWitnesses;
    return false;
  });

  conformance->forEachValueWitness([&](ValueDecl *req, Witness witness) {
      ++numValueWitnesses;
      data.push_back(addDeclRef(req));
      data.push_back(addDeclRef(witness.getDecl()));
      assert(witness.getDecl() || req->getAttrs().hasAttribute<OptionalAttr>()
             || req->getAttrs().isUnavailable(req->getASTContext()));

      // If there is no witness, we're done.
      if (!witness.getDecl()) return;

      auto subs = witness.getSubstitutions();

      // Canonicalize away typealiases, since these substitutions aren't used
      // for diagnostics and we reference fewer declarations that way.
      subs = subs.getCanonical();

      // Map archetypes to type parameters, since we always substitute them
      // away. Note that in a merge-modules pass, we're serializing conformances
      // that we deserialized, so they will already have their replacement types
      // in terms of interface types; hence the hasArchetypes() check is
      // necessary for correctness, not just as a fast path.
      if (subs.hasArchetypes())
        subs = subs.mapReplacementTypesOutOfContext();

      data.push_back(addSubstitutionMapRef(subs));
  });

  unsigned numSignatureConformances =
      conformance->getSignatureConformances().size();

  unsigned abbrCode
    = DeclTypeAbbrCodes[NormalProtocolConformanceLayout::Code];
  auto ownerID = addDeclContextRef(conformance->getDeclContext());
  NormalProtocolConformanceLayout::emitRecord(Out, ScratchRecord, abbrCode,
                                              addDeclRef(protocol),
                                              ownerID.getOpaqueValue(),
                                              numTypeWitnesses,
                                              numValueWitnesses,
                                              numSignatureConformances,
                                              data);

  // Write requirement signature conformances.
  for (auto reqConformance : conformance->getSignatureConformances())
    writeConformance(reqConformance, DeclTypeAbbrCodes);
}

void
Serializer::writeConformance(ProtocolConformance *conformance,
                             const std::array<unsigned, 256> &abbrCodes,
                             GenericEnvironment *genericEnv) {
  writeConformance(ProtocolConformanceRef(conformance), abbrCodes, genericEnv);
}

void
Serializer::writeConformance(ProtocolConformanceRef conformanceRef,
                             const std::array<unsigned, 256> &abbrCodes,
                             GenericEnvironment *genericEnv) {
  using namespace decls_block;

  if (conformanceRef.isInvalid()) {
    unsigned abbrCode = abbrCodes[InvalidProtocolConformanceLayout::Code];
    InvalidProtocolConformanceLayout::emitRecord(Out, ScratchRecord, abbrCode);
    return;
  }

  if (conformanceRef.isAbstract()) {
    unsigned abbrCode = abbrCodes[AbstractProtocolConformanceLayout::Code];
    AbstractProtocolConformanceLayout::emitRecord(Out, ScratchRecord, abbrCode,
                                      addDeclRef(conformanceRef.getAbstract()));
    return;
  }

  auto conformance = conformanceRef.getConcrete();
  switch (conformance->getKind()) {
  case ProtocolConformanceKind::Normal: {
    auto normal = cast<NormalProtocolConformance>(conformance);
    if (!isDeclXRef(normal->getDeclContext()->getAsDecl())
        && !isa<ClangModuleUnit>(normal->getDeclContext()
                                       ->getModuleScopeContext())) {
      // A normal conformance in this module file.
      unsigned abbrCode = abbrCodes[NormalProtocolConformanceIdLayout::Code];
      NormalProtocolConformanceIdLayout::emitRecord(Out, ScratchRecord,
                                                    abbrCode,
                                                    addConformanceRef(normal));
    } else {
      // A conformance in a different module file.
      unsigned abbrCode = abbrCodes[ProtocolConformanceXrefLayout::Code];
      ProtocolConformanceXrefLayout::emitRecord(
        Out, ScratchRecord,
        abbrCode,
        addDeclRef(normal->getProtocol()),
        addDeclRef(normal->getType()->getAnyNominal()),
        addContainingModuleRef(normal->getDeclContext()));
    }
    break;
  }

  case ProtocolConformanceKind::Self: {
    auto self = cast<SelfProtocolConformance>(conformance);
    unsigned abbrCode = abbrCodes[SelfProtocolConformanceLayout::Code];
    auto protocolID = addDeclRef(self->getProtocol());
    SelfProtocolConformanceLayout::emitRecord(Out, ScratchRecord, abbrCode,
                                              protocolID);
    break;
  }

  case ProtocolConformanceKind::Specialized: {
    auto conf = cast<SpecializedProtocolConformance>(conformance);
    unsigned abbrCode = abbrCodes[SpecializedProtocolConformanceLayout::Code];
    auto type = conf->getType();
    if (genericEnv && type->hasArchetype())
      type = type->mapTypeOutOfContext();
    SpecializedProtocolConformanceLayout::emitRecord(
                           Out, ScratchRecord,
                           abbrCode,
                           addTypeRef(type),
                           addSubstitutionMapRef(conf->getSubstitutionMap()));

    writeConformance(conf->getGenericConformance(), abbrCodes, genericEnv);
    break;
  }

  case ProtocolConformanceKind::Inherited: {
    auto conf = cast<InheritedProtocolConformance>(conformance);
    unsigned abbrCode
      = abbrCodes[InheritedProtocolConformanceLayout::Code];

    auto type = conf->getType();
    if (genericEnv && type->hasArchetype())
      type = type->mapTypeOutOfContext();

    InheritedProtocolConformanceLayout::emitRecord(
      Out, ScratchRecord, abbrCode, addTypeRef(type));

    writeConformance(conf->getInheritedConformance(), abbrCodes, genericEnv);
    break;
  }
  }
}

void
Serializer::writeConformances(ArrayRef<ProtocolConformanceRef> conformances,
                              const std::array<unsigned, 256> &abbrCodes) {
  using namespace decls_block;

  for (auto conformance : conformances)
    writeConformance(conformance, abbrCodes);
}

void
Serializer::writeConformances(ArrayRef<ProtocolConformance*> conformances,
                              const std::array<unsigned, 256> &abbrCodes) {
  using namespace decls_block;

  for (auto conformance : conformances)
    writeConformance(conformance, abbrCodes);
}

static bool shouldSerializeMember(Decl *D) {
  switch (D->getKind()) {
  case DeclKind::Import:
  case DeclKind::InfixOperator:
  case DeclKind::PrefixOperator:
  case DeclKind::PostfixOperator:
  case DeclKind::TopLevelCode:
  case DeclKind::Extension:
  case DeclKind::Module:
  case DeclKind::PrecedenceGroup:
    llvm_unreachable("decl should never be a member");

  case DeclKind::MissingMember:
    llvm_unreachable("should never need to reserialize a member placeholder");

  case DeclKind::IfConfig:
  case DeclKind::PoundDiagnostic:
    return false;

  case DeclKind::EnumCase:
    return false;

  case DeclKind::OpaqueType:
    return true;
      
  case DeclKind::EnumElement:
  case DeclKind::Protocol:
  case DeclKind::Constructor:
  case DeclKind::Destructor:
  case DeclKind::PatternBinding:
  case DeclKind::Subscript:
  case DeclKind::TypeAlias:
  case DeclKind::GenericTypeParam:
  case DeclKind::AssociatedType:
  case DeclKind::Enum:
  case DeclKind::Struct:
  case DeclKind::Class:
  case DeclKind::Var:
  case DeclKind::Param:
  case DeclKind::Func:
  case DeclKind::Accessor:
    return true;
  }

  llvm_unreachable("Unhandled DeclKind in switch.");
}

static serialization::AccessorKind getStableAccessorKind(swift::AccessorKind K){
  switch (K) {
#define ACCESSOR(ID) \
  case swift::AccessorKind::ID: return serialization::ID;
#include "swift/AST/AccessorKinds.def"
  }

  llvm_unreachable("Unhandled AccessorKind in switch.");
}

static serialization::CtorInitializerKind
getStableCtorInitializerKind(swift::CtorInitializerKind K){
  switch (K) {
#define CASE(NAME) \
  case swift::CtorInitializerKind::NAME: return serialization::NAME;
      CASE(Designated)
      CASE(Convenience)
      CASE(Factory)
      CASE(ConvenienceFactory)
#undef CASE
  }

  llvm_unreachable("Unhandled CtorInitializerKind in switch.");
}

static serialization::ClangDeclPathComponentKind
getStableClangDeclPathComponentKind(
                   StableSerializationPath::ExternalPath::ComponentKind kind) {
  switch (kind) {
#define CASE(ID) \
  case StableSerializationPath::ExternalPath::ID: \
    return serialization::ClangDeclPathComponentKind::ID;
  CASE(Record)
  CASE(Enum)
  CASE(Namespace)
  CASE(Typedef)
  CASE(TypedefAnonDecl)
  CASE(ObjCInterface)
  CASE(ObjCProtocol)
#undef CASE
  }
  llvm_unreachable("bad kind");
}

void Serializer::writeCrossReference(const DeclContext *DC, uint32_t pathLen) {
  using namespace decls_block;

  unsigned abbrCode;

  switch (DC->getContextKind()) {
  case DeclContextKind::AbstractClosureExpr:
  case DeclContextKind::Initializer:
  case DeclContextKind::TopLevelCodeDecl:
  case DeclContextKind::SerializedLocal:
  case DeclContextKind::EnumElementDecl:
    llvm_unreachable("cannot cross-reference this context");

  case DeclContextKind::Module:
    llvm_unreachable("should only cross-reference something within a file");

  case DeclContextKind::FileUnit:
    abbrCode = DeclTypeAbbrCodes[XRefLayout::Code];
    XRefLayout::emitRecord(Out, ScratchRecord, abbrCode,
                           addContainingModuleRef(DC), pathLen);
    break;

  case DeclContextKind::GenericTypeDecl: {
    auto generic = cast<GenericTypeDecl>(DC);

    writeCrossReference(DC->getParent(), pathLen + 1);

    // Opaque return types are unnamed and need a special xref.
    if (auto opaque = dyn_cast<OpaqueTypeDecl>(generic)) {
      if (!opaque->hasName()) {
        abbrCode = DeclTypeAbbrCodes[XRefOpaqueReturnTypePathPieceLayout::Code];
        
        XRefOpaqueReturnTypePathPieceLayout::emitRecord(Out, ScratchRecord,
                  abbrCode,
                  addDeclBaseNameRef(opaque->getOpaqueReturnTypeIdentifier()));
        break;
      }
    }
      
    assert(generic->hasName());

    abbrCode = DeclTypeAbbrCodes[XRefTypePathPieceLayout::Code];

    Identifier discriminator;
    if (generic->isOutermostPrivateOrFilePrivateScope()) {
      auto *containingFile = cast<FileUnit>(generic->getModuleScopeContext());
      discriminator = containingFile->getDiscriminatorForPrivateValue(generic);
    }

    bool isProtocolExt = DC->getParent()->getExtendedProtocolDecl();

    XRefTypePathPieceLayout::emitRecord(Out, ScratchRecord, abbrCode,
                                        addDeclBaseNameRef(generic->getName()),
                                        addDeclBaseNameRef(discriminator),
                                        isProtocolExt,
                                        generic->hasClangNode());
    break;
  }

  case DeclContextKind::ExtensionDecl: {
    auto ext = cast<ExtensionDecl>(DC);
    auto nominal = ext->getExtendedNominal();
    assert(nominal);
    writeCrossReference(nominal, pathLen + 1);

    abbrCode = DeclTypeAbbrCodes[XRefExtensionPathPieceLayout::Code];
    CanGenericSignature genericSig(nullptr);
    if (ext->isConstrainedExtension()) {
      genericSig = ext->getGenericSignature().getCanonicalSignature();
    }
    XRefExtensionPathPieceLayout::emitRecord(
        Out, ScratchRecord, abbrCode, addContainingModuleRef(DC),
        addGenericSignatureRef(genericSig));
    break;
  }

  case DeclContextKind::SubscriptDecl: {
    auto SD = cast<SubscriptDecl>(DC);
    writeCrossReference(DC->getParent(), pathLen + 1);
    
    Type ty = SD->getInterfaceType()->getCanonicalType();

    abbrCode = DeclTypeAbbrCodes[XRefValuePathPieceLayout::Code];
    bool isProtocolExt = SD->getDeclContext()->getExtendedProtocolDecl();
    XRefValuePathPieceLayout::emitRecord(Out, ScratchRecord, abbrCode,
                                         addTypeRef(ty), SUBSCRIPT_ID,
                                         isProtocolExt, SD->hasClangNode(),
                                         SD->isStatic());
    break;
  }
      
  case DeclContextKind::AbstractFunctionDecl: {
    if (auto fn = dyn_cast<AccessorDecl>(DC)) {
      auto storage = fn->getStorage();
      writeCrossReference(storage->getDeclContext(), pathLen + 2);

      Type ty = storage->getInterfaceType()->getCanonicalType();
      IdentifierID nameID = addDeclBaseNameRef(storage->getBaseName());
      bool isProtocolExt = fn->getDeclContext()->getExtendedProtocolDecl();
      abbrCode = DeclTypeAbbrCodes[XRefValuePathPieceLayout::Code];
      XRefValuePathPieceLayout::emitRecord(Out, ScratchRecord, abbrCode,
                                           addTypeRef(ty), nameID,
                                           isProtocolExt,
                                           storage->hasClangNode(),
                                           storage->isStatic());

      abbrCode =
        DeclTypeAbbrCodes[XRefOperatorOrAccessorPathPieceLayout::Code];
      auto emptyID = addDeclBaseNameRef(Identifier());
      auto accessorKind = getStableAccessorKind(fn->getAccessorKind());
      assert(!fn->isObservingAccessor() &&
             "cannot form cross-reference to observing accessors");
      XRefOperatorOrAccessorPathPieceLayout::emitRecord(Out, ScratchRecord,
                                                        abbrCode, emptyID,
                                                        accessorKind);
      break;
    }

    auto fn = cast<AbstractFunctionDecl>(DC);
    writeCrossReference(DC->getParent(), pathLen + 1 + fn->isOperator());

    Type ty = fn->getInterfaceType()->getCanonicalType();

    if (auto ctor = dyn_cast<ConstructorDecl>(DC)) {
      abbrCode = DeclTypeAbbrCodes[XRefInitializerPathPieceLayout::Code];
      XRefInitializerPathPieceLayout::emitRecord(
        Out, ScratchRecord, abbrCode, addTypeRef(ty),
        (bool)ctor->getDeclContext()->getExtendedProtocolDecl(),
        ctor->hasClangNode(),
        getStableCtorInitializerKind(ctor->getInitKind()));
      break;
    }

    abbrCode = DeclTypeAbbrCodes[XRefValuePathPieceLayout::Code];
    bool isProtocolExt = fn->getDeclContext()->getExtendedProtocolDecl();
    XRefValuePathPieceLayout::emitRecord(Out, ScratchRecord, abbrCode,
                                         addTypeRef(ty),
                                         addDeclBaseNameRef(fn->getBaseName()),
                                         isProtocolExt, fn->hasClangNode(),
                                         fn->isStatic());

    if (fn->isOperator()) {
      // Encode the fixity as a filter on the func decls, to distinguish prefix
      // and postfix operators.
      auto op = cast<FuncDecl>(fn)->getOperatorDecl();
      assert(op);
      abbrCode = DeclTypeAbbrCodes[XRefOperatorOrAccessorPathPieceLayout::Code];
      auto emptyID = addDeclBaseNameRef(Identifier());
      auto fixity = getStableFixity(op->getFixity());
      XRefOperatorOrAccessorPathPieceLayout::emitRecord(Out, ScratchRecord,
                                                        abbrCode, emptyID,
                                                        fixity);
    }
    break;
  }
  }
}

void Serializer::writeCrossReference(const Decl *D) {
  using namespace decls_block;

  unsigned abbrCode;

  if (auto op = dyn_cast<OperatorDecl>(D)) {
    writeCrossReference(op->getDeclContext(), 1);

    abbrCode = DeclTypeAbbrCodes[XRefOperatorOrAccessorPathPieceLayout::Code];
    auto nameID = addDeclBaseNameRef(op->getName());
    auto fixity = getStableFixity(op->getFixity());
    XRefOperatorOrAccessorPathPieceLayout::emitRecord(Out, ScratchRecord,
                                                      abbrCode, nameID,
                                                      fixity);
    return;
  }

  if (auto prec = dyn_cast<PrecedenceGroupDecl>(D)) {
    writeCrossReference(prec->getDeclContext(), 1);

    abbrCode = DeclTypeAbbrCodes[XRefOperatorOrAccessorPathPieceLayout::Code];
    auto nameID = addDeclBaseNameRef(prec->getName());
    uint8_t fixity = OperatorKind::PrecedenceGroup;
    XRefOperatorOrAccessorPathPieceLayout::emitRecord(Out, ScratchRecord,
                                                      abbrCode, nameID,
                                                      fixity);
    return;
  }

  if (auto fn = dyn_cast<AbstractFunctionDecl>(D)) {
    // Functions are special because they might be operators.
    writeCrossReference(fn, 0);
    return;
  }

  writeCrossReference(D->getDeclContext());

  if (auto opaque = dyn_cast<OpaqueTypeDecl>(D)) {
    abbrCode = DeclTypeAbbrCodes[XRefOpaqueReturnTypePathPieceLayout::Code];
    XRefOpaqueReturnTypePathPieceLayout::emitRecord(Out, ScratchRecord,
                   abbrCode,
                   addDeclBaseNameRef(opaque->getOpaqueReturnTypeIdentifier()));
    return;
  }
  
  if (auto genericParam = dyn_cast<GenericTypeParamDecl>(D)) {
    assert(!D->getDeclContext()->isModuleScopeContext() &&
           "Cannot cross reference a generic type decl at module scope.");
    abbrCode = DeclTypeAbbrCodes[XRefGenericParamPathPieceLayout::Code];
    XRefGenericParamPathPieceLayout::emitRecord(Out, ScratchRecord, abbrCode,
                                                genericParam->getDepth(),
                                                genericParam->getIndex());
    return;
  }

  bool isProtocolExt = D->getDeclContext()->getExtendedProtocolDecl();
  if (auto type = dyn_cast<TypeDecl>(D)) {
    abbrCode = DeclTypeAbbrCodes[XRefTypePathPieceLayout::Code];

    Identifier discriminator;
    if (type->isOutermostPrivateOrFilePrivateScope()) {
      auto *containingFile =
         cast<FileUnit>(type->getDeclContext()->getModuleScopeContext());
      discriminator = containingFile->getDiscriminatorForPrivateValue(type);
    }

    XRefTypePathPieceLayout::emitRecord(Out, ScratchRecord, abbrCode,
                                        addDeclBaseNameRef(type->getName()),
                                        addDeclBaseNameRef(discriminator),
                                        isProtocolExt, D->hasClangNode());
    return;
  }

  auto val = cast<ValueDecl>(D);
  auto ty = val->getInterfaceType()->getCanonicalType();
  abbrCode = DeclTypeAbbrCodes[XRefValuePathPieceLayout::Code];
  IdentifierID iid = addDeclBaseNameRef(val->getBaseName());
  XRefValuePathPieceLayout::emitRecord(Out, ScratchRecord, abbrCode,
                                       addTypeRef(ty), iid, isProtocolExt,
                                       D->hasClangNode(), val->isStatic());
}

/// Translate from the AST associativity enum to the Serialization enum
/// values, which are guaranteed to be stable.
static uint8_t getRawStableAssociativity(swift::Associativity assoc) {
  switch (assoc) {
  case swift::Associativity::Left:
    return serialization::Associativity::LeftAssociative;
  case swift::Associativity::Right:
    return serialization::Associativity::RightAssociative;
  case swift::Associativity::None:
    return serialization::Associativity::NonAssociative;
  }

  llvm_unreachable("Unhandled Associativity in switch.");
}

static serialization::StaticSpellingKind
getStableStaticSpelling(swift::StaticSpellingKind SS) {
  switch (SS) {
  case swift::StaticSpellingKind::None:
    return serialization::StaticSpellingKind::None;
  case swift::StaticSpellingKind::KeywordStatic:
    return serialization::StaticSpellingKind::KeywordStatic;
  case swift::StaticSpellingKind::KeywordClass:
    return serialization::StaticSpellingKind::KeywordClass;
  }

  llvm_unreachable("Unhandled StaticSpellingKind in switch.");
}

static uint8_t getRawStableAccessLevel(swift::AccessLevel access) {
  switch (access) {
#define CASE(NAME) \
  case swift::AccessLevel::NAME: \
    return static_cast<uint8_t>(serialization::AccessLevel::NAME);
  CASE(Private)
  CASE(FilePrivate)
  CASE(Internal)
  CASE(Public)
  CASE(Open)
#undef CASE
  }

  llvm_unreachable("Unhandled AccessLevel in switch.");
}

static serialization::SelfAccessKind
getStableSelfAccessKind(swift::SelfAccessKind MM) {
  switch (MM) {
  case swift::SelfAccessKind::NonMutating:
    return serialization::SelfAccessKind::NonMutating;
  case swift::SelfAccessKind::Mutating:
    return serialization::SelfAccessKind::Mutating;
  case swift::SelfAccessKind::Consuming:
    return serialization::SelfAccessKind::Consuming;
  }

  llvm_unreachable("Unhandled StaticSpellingKind in switch.");
}

#ifndef NDEBUG
// This is done with a macro so that we get a slightly more useful assertion.
# define DECL(KIND, PARENT)\
LLVM_ATTRIBUTE_UNUSED \
static void verifyAttrSerializable(const KIND ## Decl *D) {\
  for (auto Attr : D->getAttrs()) {\
    assert(Attr->canAppearOnDecl(D) && "attribute cannot appear on a " #KIND);\
  }\
}
# include "swift/AST/DeclNodes.def"

#else
static void verifyAttrSerializable(const Decl *D) {}
#endif

bool Serializer::isDeclXRef(const Decl *D) const {
  const DeclContext *topLevel = D->getDeclContext()->getModuleScopeContext();
  if (topLevel->getParentModule() != M)
    return true;
  if (!SF || topLevel == SF)
    return false;
  // Special-case for SIL generic parameter decls, which don't have a real
  // DeclContext.
  if (!isa<FileUnit>(topLevel)) {
    // SWIFT_ENABLE_TENSORFLOW
    // FIXME(TF-623): Find a robust way to special-casing structs/enums
    // synthesized during SIL differentiation transform.
    auto isDifferentiationDataStructure = [](const Decl *D) {
      auto *valueDecl = dyn_cast<ValueDecl>(D);
      if (!valueDecl)
        return false;
      if (auto *structDecl =
              valueDecl->getInterfaceType()->getStructOrBoundGenericStruct())
        return structDecl->getNameStr().contains("__PB__");
      if (auto *enumDecl =
              valueDecl->getInterfaceType()->getEnumOrBoundGenericEnum())
        return enumDecl->getNameStr().contains("__Pred__");
      return false;
    };
    assert(
        (isa<GenericTypeParamDecl>(D) || isDifferentiationDataStructure(D)) &&
        "unexpected decl kind");
    return false;
  }
  return true;
}

void Serializer::writePatternBindingInitializer(PatternBindingDecl *binding,
                                                unsigned bindingIndex) {
  using namespace decls_block;
  auto abbrCode = DeclTypeAbbrCodes[PatternBindingInitializerLayout::Code];

  StringRef initStr;
  SmallString<128> scratch;
  auto varDecl = binding->getAnchoringVarDecl(bindingIndex);
  if (binding->hasInitStringRepresentation(bindingIndex) &&
      varDecl->isInitExposedToClients()) {
    initStr = binding->getInitStringRepresentation(bindingIndex, scratch);
  }

  PatternBindingInitializerLayout::emitRecord(Out, ScratchRecord,
                                              abbrCode, addDeclRef(binding),
                                              bindingIndex, initStr);
}

void
Serializer::writeDefaultArgumentInitializer(const DeclContext *parentContext,
                                            unsigned index) {
  using namespace decls_block;
  auto abbrCode = DeclTypeAbbrCodes[DefaultArgumentInitializerLayout::Code];
  auto parentID = addDeclContextRef(parentContext);
  DefaultArgumentInitializerLayout::emitRecord(Out, ScratchRecord, abbrCode,
                                               parentID.getOpaqueValue(),
                                               index);
}

void Serializer::writeAbstractClosureExpr(const DeclContext *parentContext,
                                          Type Ty, bool isImplicit,
                                          unsigned discriminator) {
  using namespace decls_block;
  auto abbrCode = DeclTypeAbbrCodes[AbstractClosureExprLayout::Code];
  auto parentID = addDeclContextRef(parentContext);
  AbstractClosureExprLayout::emitRecord(Out, ScratchRecord, abbrCode,
                                        addTypeRef(Ty), isImplicit,
                                        discriminator,
                                        parentID.getOpaqueValue());
}

void Serializer::writeASTBlockEntity(const DeclContext *DC) {
  using namespace decls_block;

  assert(shouldSerializeAsLocalContext(DC) &&
         "should be serialized as a Decl instead");
  assert(LocalDeclContextsToSerialize.hasRef(DC));

  switch (DC->getContextKind()) {
  case DeclContextKind::AbstractClosureExpr: {
    auto ACE = cast<AbstractClosureExpr>(DC);
    writeAbstractClosureExpr(ACE->getParent(), ACE->getType(),
                             ACE->isImplicit(), ACE->getDiscriminator());
    break;
  }

  case DeclContextKind::Initializer: {
    if (auto PBI = dyn_cast<PatternBindingInitializer>(DC)) {
      writePatternBindingInitializer(PBI->getBinding(), PBI->getBindingIndex());
    } else if (auto DAI = dyn_cast<DefaultArgumentInitializer>(DC)) {
      writeDefaultArgumentInitializer(DAI->getParent(), DAI->getIndex());
    }
    break;
  }

  case DeclContextKind::TopLevelCodeDecl: {
    auto abbrCode = DeclTypeAbbrCodes[TopLevelCodeDeclContextLayout::Code];
    TopLevelCodeDeclContextLayout::emitRecord(Out, ScratchRecord, abbrCode,
        addDeclContextRef(DC->getParent()).getOpaqueValue());
    break;
  }

  // If we are merging already serialized modules with local decl contexts,
  // we handle them here in a similar fashion.
  case DeclContextKind::SerializedLocal: {
    auto local = cast<SerializedLocalDeclContext>(DC);
    switch (local->getLocalDeclContextKind()) {
    case LocalDeclContextKind::AbstractClosure: {
      auto SACE = cast<SerializedAbstractClosureExpr>(local);
      writeAbstractClosureExpr(SACE->getParent(), SACE->getType(),
                               SACE->isImplicit(), SACE->getDiscriminator());
      return;
    }
    case LocalDeclContextKind::DefaultArgumentInitializer: {
      auto DAI = cast<SerializedDefaultArgumentInitializer>(local);
      writeDefaultArgumentInitializer(DAI->getParent(), DAI->getIndex());
      return;
    }
    case LocalDeclContextKind::PatternBindingInitializer: {
      auto PBI = cast<SerializedPatternBindingInitializer>(local);
      writePatternBindingInitializer(PBI->getBinding(), PBI->getBindingIndex());
      return;
    }
    case LocalDeclContextKind::TopLevelCodeDecl: {
      auto abbrCode = DeclTypeAbbrCodes[TopLevelCodeDeclContextLayout::Code];
      TopLevelCodeDeclContextLayout::emitRecord(Out, ScratchRecord,
          abbrCode, addDeclContextRef(DC->getParent()).getOpaqueValue());
      return;
    }
    }
  }

  default:
    llvm_unreachable("Trying to write a DeclContext that isn't local");
  }
}

static ForeignErrorConventionKind getRawStableForeignErrorConventionKind(
                                    ForeignErrorConvention::Kind kind) {
  switch (kind) {
  case ForeignErrorConvention::ZeroResult:
    return ForeignErrorConventionKind::ZeroResult;
  case ForeignErrorConvention::NonZeroResult:
    return ForeignErrorConventionKind::NonZeroResult;
  case ForeignErrorConvention::ZeroPreservedResult:
    return ForeignErrorConventionKind::ZeroPreservedResult;
  case ForeignErrorConvention::NilResult:
    return ForeignErrorConventionKind::NilResult;
  case ForeignErrorConvention::NonNilError:
    return ForeignErrorConventionKind::NonNilError;
  }

  llvm_unreachable("Unhandled ForeignErrorConvention in switch.");
}

/// Translate from the AST VarDeclSpecifier enum to the
/// Serialization enum values, which are guaranteed to be stable.
static uint8_t getRawStableParamDeclSpecifier(swift::ParamDecl::Specifier sf) {
  switch (sf) {
  case swift::ParamDecl::Specifier::Default:
    return uint8_t(serialization::ParamDeclSpecifier::Default);
  case swift::ParamDecl::Specifier::InOut:
    return uint8_t(serialization::ParamDeclSpecifier::InOut);
  case swift::ParamDecl::Specifier::Shared:
    return uint8_t(serialization::ParamDeclSpecifier::Shared);
  case swift::ParamDecl::Specifier::Owned:
    return uint8_t(serialization::ParamDeclSpecifier::Owned);
  }
  llvm_unreachable("bad param decl specifier kind");
}

static uint8_t getRawStableVarDeclIntroducer(swift::VarDecl::Introducer intr) {
  switch (intr) {
  case swift::VarDecl::Introducer::Let:
    return uint8_t(serialization::VarDeclIntroducer::Let);
  case swift::VarDecl::Introducer::Var:
    return uint8_t(serialization::VarDeclIntroducer::Var);
  }
  llvm_unreachable("bad variable decl introducer kind");
}

/// Translate from the AST derivative function kind enum to the Serialization
/// enum values, which are guaranteed to be stable.
static uint8_t getRawStableAutoDiffDerivativeFunctionKind(
    swift::AutoDiffDerivativeFunctionKind kind) {
  switch (kind) {
  case swift::AutoDiffDerivativeFunctionKind::JVP:
    return uint8_t(serialization::AutoDiffDerivativeFunctionKind::JVP);
  case swift::AutoDiffDerivativeFunctionKind::VJP:
    return uint8_t(serialization::AutoDiffDerivativeFunctionKind::VJP);
  }
  llvm_unreachable("bad derivative function kind");
}

/// Returns true if the declaration of \p decl depends on \p problemContext
/// based on lexical nesting.
///
/// - \p decl is \p problemContext
/// - \p decl is declared within \p problemContext
/// - \p decl is declared in an extension of a type that depends on
///   \p problemContext
static bool contextDependsOn(const NominalTypeDecl *decl,
                             const DeclContext *problemContext) {
  SmallPtrSet<const ExtensionDecl *, 8> seenExtensionDCs;

  const DeclContext *dc = decl;
  do {
    if (dc == problemContext)
      return true;

    if (auto *extension = dyn_cast<ExtensionDecl>(dc)) {
      if (extension->isChildContextOf(problemContext))
        return true;

      // Avoid cycles when Left.Nested depends on Right.Nested somehow.
      bool isNewlySeen = seenExtensionDCs.insert(extension).second;
      if (!isNewlySeen)
        break;
      dc = extension->getSelfNominalTypeDecl();

    } else {
      dc = dc->getParent();
    }
  } while (dc);

  return false;
}

static void collectDependenciesFromType(llvm::SmallSetVector<Type, 4> &seen,
                                        Type ty,
                                        const DeclContext *excluding) {
  ty.visit([&](Type next) {
    auto *nominal = next->getAnyNominal();
    if (!nominal)
      return;
    if (contextDependsOn(nominal, excluding))
      return;
    seen.insert(nominal->getDeclaredInterfaceType());
  });
}

static void
collectDependenciesFromRequirement(llvm::SmallSetVector<Type, 4> &seen,
                                   const Requirement &req,
                                   const DeclContext *excluding) {
  collectDependenciesFromType(seen, req.getFirstType(), excluding);
  if (req.getKind() != RequirementKind::Layout)
    collectDependenciesFromType(seen, req.getSecondType(), excluding);
}

static SmallVector<Type, 4> collectDependenciesFromType(Type ty) {
  llvm::SmallSetVector<Type, 4> result;
  collectDependenciesFromType(result, ty, /*excluding*/nullptr);
  return result.takeVector();
}

class Serializer::DeclSerializer : public DeclVisitor<DeclSerializer> {
  Serializer &S;
  DeclID id;
  bool didVerifyAttrs = false;

  template <typename DeclKind>
  void verifyAttrSerializable(const DeclKind *D) {
    ::verifyAttrSerializable(D);
    didVerifyAttrs = true;
  }

  void writeDeclAttribute(const Decl *D, const DeclAttribute *DA) {
    using namespace decls_block;

    // Completely ignore attributes that aren't serialized.
    if (DA->isNotSerialized())
      return;

    // Ignore attributes that have been marked invalid. (This usually means
    // type-checking removed them, but only provided a warning rather than an
    // error.)
    if (DA->isInvalid())
      return;

    switch (DA->getKind()) {
    case DAK_RawDocComment:
    case DAK_ReferenceOwnership: // Serialized as part of the type.
    case DAK_AccessControl:
    case DAK_SetterAccess:
    case DAK_ObjCBridged:
    case DAK_SynthesizedProtocol:
    case DAK_Implements:
    case DAK_ObjCRuntimeName:
    case DAK_RestatedObjCConformance:
    case DAK_ClangImporterSynthesizedType:
    case DAK_PrivateImport:
      llvm_unreachable("cannot serialize attribute");

    case DAK_Count:
      llvm_unreachable("not a real attribute");

  #define SIMPLE_DECL_ATTR(_, CLASS, ...)\
    case DAK_##CLASS: { \
      auto abbrCode = S.DeclTypeAbbrCodes[CLASS##DeclAttrLayout::Code]; \
      CLASS##DeclAttrLayout::emitRecord(S.Out, S.ScratchRecord, abbrCode, \
                                        DA->isImplicit()); \
      return; \
    }
  #include "swift/AST/Attr.def"

    case DAK_SILGenName: {
      auto *theAttr = cast<SILGenNameAttr>(DA);
      auto abbrCode = S.DeclTypeAbbrCodes[SILGenNameDeclAttrLayout::Code];
      SILGenNameDeclAttrLayout::emitRecord(S.Out, S.ScratchRecord, abbrCode,
  	                                       theAttr->isImplicit(),
  	                                       theAttr->Name);
      return;
    }

    case DAK_CDecl: {
      auto *theAttr = cast<CDeclAttr>(DA);
      auto abbrCode = S.DeclTypeAbbrCodes[CDeclDeclAttrLayout::Code];
      CDeclDeclAttrLayout::emitRecord(S.Out, S.ScratchRecord, abbrCode,
                                      theAttr->isImplicit(),
                                      theAttr->Name);
      return;
    }

    case DAK_SPIAccessControl: {
      auto theAttr = cast<SPIAccessControlAttr>(DA);
      auto abbrCode = S.DeclTypeAbbrCodes[SPIAccessControlDeclAttrLayout::Code];

      SmallVector<IdentifierID, 4> spis;
      for (auto spi : theAttr->getSPIGroups()) {
        assert(!spi.empty() && "Empty SPI name");
        spis.push_back(S.addDeclBaseNameRef(spi));
      }

      SPIAccessControlDeclAttrLayout::emitRecord(S.Out, S.ScratchRecord,
                                                 abbrCode, spis);
      return;
    }

    case DAK_Alignment: {
      auto *theAlignment = cast<AlignmentAttr>(DA);
      auto abbrCode = S.DeclTypeAbbrCodes[AlignmentDeclAttrLayout::Code];
      AlignmentDeclAttrLayout::emitRecord(S.Out, S.ScratchRecord, abbrCode,
                                          theAlignment->isImplicit(),
                                          theAlignment->getValue());
      return;
    }

    case DAK_SwiftNativeObjCRuntimeBase: {
      auto *theBase = cast<SwiftNativeObjCRuntimeBaseAttr>(DA);
      auto abbrCode
        = S.DeclTypeAbbrCodes[SwiftNativeObjCRuntimeBaseDeclAttrLayout::Code];
      auto nameID = S.addDeclBaseNameRef(theBase->BaseClassName);

      SwiftNativeObjCRuntimeBaseDeclAttrLayout::emitRecord(
          S.Out, S.ScratchRecord, abbrCode,
          theBase->isImplicit(), nameID);
      return;
    }

    case DAK_Semantics: {
      auto *theAttr = cast<SemanticsAttr>(DA);
      auto abbrCode = S.DeclTypeAbbrCodes[SemanticsDeclAttrLayout::Code];
      SemanticsDeclAttrLayout::emitRecord(S.Out, S.ScratchRecord, abbrCode,
                                        theAttr->isImplicit(),
                                        theAttr->Value);
      return;
    }

    case DAK_Inline: {
      auto *theAttr = cast<InlineAttr>(DA);
      auto abbrCode = S.DeclTypeAbbrCodes[InlineDeclAttrLayout::Code];
      InlineDeclAttrLayout::emitRecord(S.Out, S.ScratchRecord, abbrCode,
                                       (unsigned)theAttr->getKind());
      return;
    }

    case DAK_Optimize: {
      auto *theAttr = cast<OptimizeAttr>(DA);
      auto abbrCode = S.DeclTypeAbbrCodes[OptimizeDeclAttrLayout::Code];
      OptimizeDeclAttrLayout::emitRecord(S.Out, S.ScratchRecord, abbrCode,
                                         (unsigned)theAttr->getMode());
      return;
    }

    case DAK_Effects: {
      auto *theAttr = cast<EffectsAttr>(DA);
      auto abbrCode = S.DeclTypeAbbrCodes[EffectsDeclAttrLayout::Code];
      EffectsDeclAttrLayout::emitRecord(S.Out, S.ScratchRecord, abbrCode,
                                       (unsigned)theAttr->getKind());
      return;
    }

    case DAK_OriginallyDefinedIn: {
      auto *theAttr = cast<OriginallyDefinedInAttr>(DA);
      ENCODE_VER_TUPLE(Moved, llvm::Optional<llvm::VersionTuple>(theAttr->MovedVersion));
      auto abbrCode = S.DeclTypeAbbrCodes[OriginallyDefinedInDeclAttrLayout::Code];
      llvm::SmallString<32> blob;
      blob.append(theAttr->OriginalModuleName.str());
      blob.push_back('\0');
      OriginallyDefinedInDeclAttrLayout::emitRecord(
          S.Out, S.ScratchRecord, abbrCode,
          theAttr->isImplicit(),
          LIST_VER_TUPLE_PIECES(Moved),
          static_cast<unsigned>(theAttr->Platform),
          blob);
      return;
    }

    case DAK_Available: {
      auto *theAttr = cast<AvailableAttr>(DA);
      ENCODE_VER_TUPLE(Introduced, theAttr->Introduced)
      ENCODE_VER_TUPLE(Deprecated, theAttr->Deprecated)
      ENCODE_VER_TUPLE(Obsoleted, theAttr->Obsoleted)

      llvm::SmallString<32> blob;
      blob.append(theAttr->Message);
      blob.append(theAttr->Rename);
      auto abbrCode = S.DeclTypeAbbrCodes[AvailableDeclAttrLayout::Code];
      AvailableDeclAttrLayout::emitRecord(
          S.Out, S.ScratchRecord, abbrCode,
          theAttr->isImplicit(),
          theAttr->isUnconditionallyUnavailable(),
          theAttr->isUnconditionallyDeprecated(),
          theAttr->isPackageDescriptionVersionSpecific(),
          LIST_VER_TUPLE_PIECES(Introduced),
          LIST_VER_TUPLE_PIECES(Deprecated),
          LIST_VER_TUPLE_PIECES(Obsoleted),
          static_cast<unsigned>(theAttr->Platform),
          theAttr->Message.size(),
          theAttr->Rename.size(),
          blob);
      return;
    }

    case DAK_ObjC: {
      auto *theAttr = cast<ObjCAttr>(DA);
      SmallVector<IdentifierID, 4> pieces;
      unsigned numArgs = 0;
      if (auto name = theAttr->getName()) {
        numArgs = name->getNumArgs() + 1;
        for (auto piece : name->getSelectorPieces()) {
          pieces.push_back(S.addDeclBaseNameRef(piece));
        }
      }
      auto abbrCode = S.DeclTypeAbbrCodes[ObjCDeclAttrLayout::Code];
      ObjCDeclAttrLayout::emitRecord(S.Out, S.ScratchRecord, abbrCode,
                                     theAttr->isImplicit(),
                                     theAttr->isSwift3Inferred(),
                                     theAttr->isNameImplicit(), numArgs, pieces);
      return;
    }

    case DAK_Specialize: {
      auto abbrCode = S.DeclTypeAbbrCodes[SpecializeDeclAttrLayout::Code];
      auto SA = cast<SpecializeAttr>(DA);

      SpecializeDeclAttrLayout::emitRecord(
          S.Out, S.ScratchRecord, abbrCode,
          (unsigned)SA->isExported(),
          (unsigned)SA->getSpecializationKind(),
          S.addGenericSignatureRef(SA->getSpecializedSgnature()));
      return;
    }

    case DAK_DynamicReplacement: {
      auto abbrCode =
          S.DeclTypeAbbrCodes[DynamicReplacementDeclAttrLayout::Code];
      auto theAttr = cast<DynamicReplacementAttr>(DA);
      auto replacedFun = theAttr->getReplacedFunctionName();
      SmallVector<IdentifierID, 4> pieces;
      pieces.push_back(S.addDeclBaseNameRef(replacedFun.getBaseName()));
      for (auto argName : replacedFun.getArgumentNames())
        pieces.push_back(S.addDeclBaseNameRef(argName));
      auto *afd = cast<ValueDecl>(D)->getDynamicallyReplacedDecl();
      assert(afd && "Missing replaced decl!");
      DynamicReplacementDeclAttrLayout::emitRecord(
          S.Out, S.ScratchRecord, abbrCode, false, /*implicit flag*/
          S.addDeclRef(afd), pieces.size(), pieces);
      return;
    }

    case DAK_TypeEraser: {
      auto abbrCode = S.DeclTypeAbbrCodes[TypeEraserDeclAttrLayout::Code];
      auto attr = cast<TypeEraserAttr>(DA);
      auto typeEraser = attr->getTypeEraserLoc().getType();
      TypeEraserDeclAttrLayout::emitRecord(S.Out, S.ScratchRecord, abbrCode,
                                           attr->isImplicit(),
                                           S.addTypeRef(typeEraser));
      return;
    }

    case DAK_Custom: {
      auto abbrCode = S.DeclTypeAbbrCodes[CustomDeclAttrLayout::Code];
      auto theAttr = cast<CustomAttr>(DA);
      CustomDeclAttrLayout::emitRecord(
        S.Out, S.ScratchRecord, abbrCode, theAttr->isImplicit(),
        S.addTypeRef(theAttr->getTypeLoc().getType()));
      return;
    }

    case DAK_ProjectedValueProperty: {
      auto abbrCode =
          S.DeclTypeAbbrCodes[ProjectedValuePropertyDeclAttrLayout::Code];
      auto theAttr = cast<ProjectedValuePropertyAttr>(DA);
      ProjectedValuePropertyDeclAttrLayout::emitRecord(
        S.Out, S.ScratchRecord, abbrCode, theAttr->isImplicit(),
        S.addDeclBaseNameRef(theAttr->ProjectionPropertyName));
      break;
    }

    case DAK_Differentiable: {
      auto abbrCode = S.DeclTypeAbbrCodes[DifferentiableDeclAttrLayout::Code];
      auto *attr = cast<DifferentiableAttr>(DA);
      assert(attr->getOriginalDeclaration() &&
             "`@differentiable` attribute should have original declaration set "
             "during construction or parsing");
<<<<<<< HEAD
      auto paramIndices = attr->getParameterIndices();
      assert(paramIndices && "Checked parameter indices must be resolved");
      SmallVector<bool, 4> indices;
=======
      auto *paramIndices = attr->getParameterIndices();
      assert(paramIndices && "Parameter indices must be resolved");
      SmallVector<bool, 4> paramIndicesVector;
>>>>>>> 7811f531
      for (unsigned i : range(paramIndices->getCapacity()))
        paramIndicesVector.push_back(paramIndices->contains(i));

      DifferentiableDeclAttrLayout::emitRecord(
          S.Out, S.ScratchRecord, abbrCode, attr->isImplicit(),
          attr->isLinear(),
          S.addGenericSignatureRef(attr->getDerivativeGenericSignature()),
          paramIndicesVector);
      return;
    }

    case DAK_Derivative: {
      auto abbrCode = S.DeclTypeAbbrCodes[DerivativeDeclAttrLayout::Code];
      auto *attr = cast<DerivativeAttr>(DA);
      assert(attr->getOriginalFunction() &&
             "`@derivative` attribute should have original declaration set "
             "during construction or parsing");
      auto origName = attr->getOriginalFunctionName().Name.getBaseName();
      IdentifierID origNameId = S.addDeclBaseNameRef(origName);
      DeclID origDeclID = S.addDeclRef(attr->getOriginalFunction());
      auto derivativeKind =
          getRawStableAutoDiffDerivativeFunctionKind(attr->getDerivativeKind());
      auto *parameterIndices = attr->getParameterIndices();
      assert(parameterIndices && "Parameter indices must be resolved");
      SmallVector<bool, 4> paramIndicesVector;
      for (unsigned i : range(parameterIndices->getCapacity()))
        paramIndicesVector.push_back(parameterIndices->contains(i));
      DerivativeDeclAttrLayout::emitRecord(
          S.Out, S.ScratchRecord, abbrCode, attr->isImplicit(), origNameId,
          origDeclID, derivativeKind, paramIndicesVector);
      return;
    }

    case DAK_Transpose: {
      auto abbrCode = S.DeclTypeAbbrCodes[TransposeDeclAttrLayout::Code];
      auto *attr = cast<TransposeAttr>(DA);
      assert(attr->getOriginalFunction() &&
             "`@transpose` attribute should have original declaration set "
             "during construction or parsing");
      auto origName = attr->getOriginalFunctionName().Name.getBaseName();
      IdentifierID origNameId = S.addDeclBaseNameRef(origName);
      DeclID origDeclID = S.addDeclRef(attr->getOriginalFunction());
      auto *parameterIndices = attr->getParameterIndices();
      assert(parameterIndices && "Parameter indices must be resolved");
      SmallVector<bool, 4> paramIndicesVector;
      for (unsigned i : range(parameterIndices->getCapacity()))
        paramIndicesVector.push_back(parameterIndices->contains(i));
      TransposeDeclAttrLayout::emitRecord(
          S.Out, S.ScratchRecord, abbrCode, attr->isImplicit(), origNameId,
          origDeclID, paramIndicesVector);
      return;
    }
    }
  }

  void writeDiscriminatorsIfNeeded(const ValueDecl *value) {
    using namespace decls_block;

    auto *storage = dyn_cast<AbstractStorageDecl>(value);
    auto access = value->getFormalAccess();
    // Emit the private descriminator for private decls.
    // FIXME: We shouldn't need to encode this for /all/ private decls.
    // In theory we can follow the same rules as mangling and only include
    // the outermost private context.
    bool shouldEmitPrivateDescriminator =
        access <= swift::AccessLevel::FilePrivate &&
        !value->getDeclContext()->isLocalContext();

    // Emit the the filename for private mapping for private decls and
    // decls with private accessors if compiled with -enable-private-imports.
    bool shouldEmitFilenameForPrivate =
        S.M->arePrivateImportsEnabled() &&
        !value->getDeclContext()->isLocalContext() &&
        (access <= swift::AccessLevel::FilePrivate ||
         (storage &&
          storage->getFormalAccess() >= swift::AccessLevel::Internal &&
          storage->hasPrivateAccessor()));

    if (shouldEmitFilenameForPrivate || shouldEmitPrivateDescriminator) {
      auto topLevelContext = value->getDeclContext()->getModuleScopeContext();
      if (auto *enclosingFile = dyn_cast<FileUnit>(topLevelContext)) {
        if (shouldEmitPrivateDescriminator) {
          Identifier discriminator =
              enclosingFile->getDiscriminatorForPrivateValue(value);
          unsigned abbrCode =
              S.DeclTypeAbbrCodes[PrivateDiscriminatorLayout::Code];
          PrivateDiscriminatorLayout::emitRecord(
              S.Out, S.ScratchRecord, abbrCode,
              S.addDeclBaseNameRef(discriminator));
        }
        auto getFilename = [](FileUnit *enclosingFile,
                              const ValueDecl *decl) -> StringRef {
          if (auto *SF = dyn_cast<SourceFile>(enclosingFile)) {
            return llvm::sys::path::filename(SF->getFilename());
          } else if (auto *LF = dyn_cast<LoadedFile>(enclosingFile)) {
            return LF->getFilenameForPrivateDecl(decl);
          }
          return StringRef();
        };
        if (shouldEmitFilenameForPrivate) {
          auto filename = getFilename(enclosingFile, value);
          if (!filename.empty()) {
            auto filenameID = S.addFilename(filename);
            FilenameForPrivateLayout::emitRecord(
                S.Out, S.ScratchRecord,
                S.DeclTypeAbbrCodes[FilenameForPrivateLayout::Code],
                filenameID);
          }
        }
      }
    }

    if (value->getDeclContext()->isLocalContext()) {
      auto discriminator = value->getLocalDiscriminator();
      auto abbrCode = S.DeclTypeAbbrCodes[LocalDiscriminatorLayout::Code];
      LocalDiscriminatorLayout::emitRecord(S.Out, S.ScratchRecord, abbrCode,
                                           discriminator);
    }
  }

  void writeForeignErrorConvention(const ForeignErrorConvention &fec) {
    using namespace decls_block;

    auto kind = getRawStableForeignErrorConventionKind(fec.getKind());
    uint8_t isOwned = fec.isErrorOwned() == ForeignErrorConvention::IsOwned;
    uint8_t isReplaced = bool(fec.isErrorParameterReplacedWithVoid());
    TypeID errorParameterTypeID = S.addTypeRef(fec.getErrorParameterType());
    TypeID resultTypeID;
    switch (fec.getKind()) {
    case ForeignErrorConvention::ZeroResult:
    case ForeignErrorConvention::NonZeroResult:
      resultTypeID = S.addTypeRef(fec.getResultType());
      break;

    case ForeignErrorConvention::ZeroPreservedResult:
    case ForeignErrorConvention::NilResult:
    case ForeignErrorConvention::NonNilError:
      resultTypeID = 0;
      break;
    }

    auto abbrCode = S.DeclTypeAbbrCodes[ForeignErrorConventionLayout::Code];
    ForeignErrorConventionLayout::emitRecord(S.Out, S.ScratchRecord, abbrCode,
                                             static_cast<uint8_t>(kind),
                                             isOwned,
                                             isReplaced,
                                             fec.getErrorParameterIndex(),
                                             errorParameterTypeID,
                                             resultTypeID);
  }

  void writeGenericParams(const GenericParamList *genericParams) {
    using namespace decls_block;

    // Don't write anything if there are no generic params.
    if (!genericParams)
      return;

    SmallVector<DeclID, 4> paramIDs;
    for (auto next : genericParams->getParams())
      paramIDs.push_back(S.addDeclRef(next));

    unsigned abbrCode = S.DeclTypeAbbrCodes[GenericParamListLayout::Code];
    GenericParamListLayout::emitRecord(S.Out, S.ScratchRecord, abbrCode,
                                       paramIDs);
  }

  void writeParameterList(const ParameterList *PL) {
    using namespace decls_block;

    SmallVector<DeclID, 8> paramIDs;
    for (const ParamDecl *param : *PL)
      paramIDs.push_back(S.addDeclRef(param));

    unsigned abbrCode = S.DeclTypeAbbrCodes[ParameterListLayout::Code];
    ParameterListLayout::emitRecord(S.Out, S.ScratchRecord, abbrCode, paramIDs);
  }

  /// Writes an array of members for a decl context.
  ///
  /// \param parentID The DeclID of the context.
  /// \param members The decls within the context.
  /// \param isClass True if the context could be a class context (class,
  ///        class extension, or protocol).
  void writeMembers(DeclID parentID, DeclRange members, bool isClass) {
    using namespace decls_block;

    SmallVector<DeclID, 16> memberIDs;
    for (auto member : members) {
      if (!shouldSerializeMember(member))
        continue;

      DeclID memberID = S.addDeclRef(member);
      memberIDs.push_back(memberID);

      if (auto VD = dyn_cast<ValueDecl>(member)) {
        // Record parent->members in subtable of DeclMemberNames
        if (VD->hasName() &&
            !VD->getBaseName().empty()) {
          std::unique_ptr<DeclMembersTable> &memberTable =
            S.DeclMemberNames[VD->getBaseName()].second;
          if (!memberTable) {
            memberTable = std::make_unique<DeclMembersTable>();
          }
          (*memberTable)[parentID].push_back(memberID);
        }

        // Same as above, but for @_implements attributes
        if (auto A = VD->getAttrs().getAttribute<ImplementsAttr>()) {
          std::unique_ptr<DeclMembersTable> &memberTable =
            S.DeclMemberNames[A->getMemberName().getBaseName()].second;
          if (!memberTable) {
            memberTable = std::make_unique<DeclMembersTable>();
          }
          (*memberTable)[parentID].push_back(memberID);
        }

        // Possibly add a record to ClassMembersForDynamicLookup too.
        if (isClass) {
          if (VD->canBeAccessedByDynamicLookup()) {
            auto &list = S.ClassMembersForDynamicLookup[VD->getBaseName()];
            list.push_back({getKindForTable(VD), memberID});
          }
        }
      }
    }

    unsigned abbrCode = S.DeclTypeAbbrCodes[MembersLayout::Code];
    MembersLayout::emitRecord(S.Out, S.ScratchRecord, abbrCode, memberIDs);
  }

  /// Writes the given pattern, recursively.
  void writePattern(const Pattern *pattern) {
    using namespace decls_block;

    // Retrieve the type of the pattern.
    auto getPatternType = [&] {
      Type type = pattern->getType();

      // If we have a contextual type, map out to an interface type.
      if (type->hasArchetype())
        type = type->mapTypeOutOfContext();

      return type;
    };

    assert(pattern && "null pattern");
    switch (pattern->getKind()) {
    case PatternKind::Paren: {
      unsigned abbrCode = S.DeclTypeAbbrCodes[ParenPatternLayout::Code];
      ParenPatternLayout::emitRecord(S.Out, S.ScratchRecord, abbrCode,
                                     pattern->isImplicit());
      writePattern(cast<ParenPattern>(pattern)->getSubPattern());
      break;
    }
    case PatternKind::Tuple: {
      auto tuple = cast<TuplePattern>(pattern);

      unsigned abbrCode = S.DeclTypeAbbrCodes[TuplePatternLayout::Code];
      TuplePatternLayout::emitRecord(S.Out, S.ScratchRecord, abbrCode,
                                     S.addTypeRef(getPatternType()),
                                     tuple->getNumElements(),
                                     tuple->isImplicit());

      abbrCode = S.DeclTypeAbbrCodes[TuplePatternEltLayout::Code];
      for (auto &elt : tuple->getElements()) {
        // FIXME: Default argument expressions?
        TuplePatternEltLayout::emitRecord(S.Out, S.ScratchRecord, abbrCode,
                                          S.addDeclBaseNameRef(elt.getLabel()));
        writePattern(elt.getPattern());
      }
      break;
    }
    case PatternKind::Named: {
      auto named = cast<NamedPattern>(pattern);

      unsigned abbrCode = S.DeclTypeAbbrCodes[NamedPatternLayout::Code];
      NamedPatternLayout::emitRecord(S.Out, S.ScratchRecord, abbrCode,
                                     S.addDeclRef(named->getDecl()),
                                     S.addTypeRef(getPatternType()),
                                     named->isImplicit());
      break;
    }
    case PatternKind::Any: {
      unsigned abbrCode = S.DeclTypeAbbrCodes[AnyPatternLayout::Code];
      AnyPatternLayout::emitRecord(S.Out, S.ScratchRecord, abbrCode,
                                   S.addTypeRef(getPatternType()),
                                   pattern->isImplicit());
      break;
    }
    case PatternKind::Typed: {
      auto typed = cast<TypedPattern>(pattern);

      unsigned abbrCode = S.DeclTypeAbbrCodes[TypedPatternLayout::Code];
      TypedPatternLayout::emitRecord(S.Out, S.ScratchRecord, abbrCode,
                                     S.addTypeRef(getPatternType()),
                                     typed->isImplicit());
      writePattern(typed->getSubPattern());
      break;
    }
    case PatternKind::Is:
    case PatternKind::EnumElement:
    case PatternKind::OptionalSome:
    case PatternKind::Bool:
    case PatternKind::Expr:
      llvm_unreachable("Refutable patterns cannot be serialized");

    case PatternKind::Var: {
      auto var = cast<VarPattern>(pattern);

      unsigned abbrCode = S.DeclTypeAbbrCodes[VarPatternLayout::Code];
      VarPatternLayout::emitRecord(S.Out, S.ScratchRecord, abbrCode,
                                   var->isLet(), var->isImplicit());
      writePattern(var->getSubPattern());
      break;
    }
    }
  }

  void writeDefaultWitnessTable(const ProtocolDecl *proto) {
    using namespace decls_block;

    SmallVector<DeclID, 16> witnessIDs;

    for (auto member : proto->getMembers()) {
      if (auto *value = dyn_cast<ValueDecl>(member)) {
        auto witness = proto->getDefaultWitness(value);
        if (!witness)
          continue;

        DeclID requirementID = S.addDeclRef(value);
        DeclID witnessID = S.addDeclRef(witness.getDecl());
        witnessIDs.push_back(requirementID);
        witnessIDs.push_back(witnessID);

        // FIXME: Substitutions
      }
    }

    unsigned abbrCode = S.DeclTypeAbbrCodes[DefaultWitnessTableLayout::Code];
    DefaultWitnessTableLayout::emitRecord(S.Out, S.ScratchRecord,
                                          abbrCode, witnessIDs);
  }

  /// Writes the body text of the provided funciton, if the function is
  /// inlinable and has body text.
  void writeInlinableBodyTextIfNeeded(const AbstractFunctionDecl *AFD) {
    using namespace decls_block;
    // Only serialize the text for an inlinable function body if we're emitting
    // a partial module. It's not needed in the final module file, but it's
    // needed in partial modules so you can emit a module interface after
    // merging them.
    if (!S.SF) return;

    if (AFD->getResilienceExpansion() != swift::ResilienceExpansion::Minimal)
      return;

    if (!AFD->hasInlinableBodyText()) return;
    SmallString<128> scratch;
    auto body = AFD->getInlinableBodyText(scratch);

    unsigned abbrCode = S.DeclTypeAbbrCodes[InlinableBodyTextLayout::Code];
    InlinableBodyTextLayout::emitRecord(S.Out, S.ScratchRecord, abbrCode, body);
  }

  unsigned getNumberOfRequiredVTableEntries(
      const AbstractStorageDecl *storage) const {
    unsigned count = 0;
    for (auto *accessor : storage->getAllAccessors()) {
      if (accessor->needsNewVTableEntry())
        count++;
    }
    return count;
  }

  /// Returns true if a client can still use decls that override \p overridden
  /// even if \p overridden itself isn't available (isn't found, can't be
  /// imported, can't be deserialized, whatever).
  ///
  /// This should be kept conservative. Compiler crashes are still better than
  /// miscompiles.
  static bool overriddenDeclAffectsABI(const ValueDecl *overridden) {
    if (!overridden)
      return false;
    // There's one case where we know a declaration doesn't affect the ABI of
    // its overrides after they've been compiled: if the declaration is '@objc'
    // and 'dynamic'. In that case, all accesses to the method or property will
    // go through the Objective-C method tables anyway.
    if (overridden->hasClangNode() || overridden->isObjCDynamic())
      return false;
    return true;
  }

public:
  DeclSerializer(Serializer &S, DeclID id) : S(S), id(id) {}
  ~DeclSerializer() {
    assert(didVerifyAttrs);
  }

  void visit(const Decl *D) {
    // Emit attributes (if any).
    for (auto Attr : D->getAttrs())
      writeDeclAttribute(D, Attr);

    if (auto *value = dyn_cast<ValueDecl>(D))
      writeDiscriminatorsIfNeeded(value);

    DeclVisitor<DeclSerializer>::visit(const_cast<Decl *>(D));
  }

  /// If this gets referenced, we forgot to handle a decl.
  void visitDecl(const Decl *) = delete;

  void visitExtensionDecl(const ExtensionDecl *extension) {
    using namespace decls_block;

    verifyAttrSerializable(extension);

    auto contextID = S.addDeclContextRef(extension->getDeclContext());
    Type extendedType = extension->getExtendedType();
    assert(!extendedType->hasArchetype());

    // FIXME: Use the canonical type here in order to minimize circularity
    // issues at deserialization time. A known problematic case here is
    // "extension of typealias Foo"; "typealias Foo = SomeKit.Bar"; and then
    // trying to import Bar accidentally asking for all of its extensions
    // (perhaps because we're searching for a conformance).
    //
    // We could limit this to only the problematic cases, but it seems like a
    // simpler user model to just always desugar extension types.
    extendedType = extendedType->getCanonicalType();

    auto conformances = extension->getLocalConformances(
                          ConformanceLookupKind::All, nullptr);

    SmallVector<TypeID, 8> inheritedAndDependencyTypes;
    for (auto inherited : extension->getInherited()) {
      assert(!inherited.getType()->hasArchetype());
      inheritedAndDependencyTypes.push_back(S.addTypeRef(inherited.getType()));
    }
    size_t numInherited = inheritedAndDependencyTypes.size();

    llvm::SmallSetVector<Type, 4> dependencies;
    collectDependenciesFromType(
      dependencies, extendedType, /*excluding*/nullptr);
    for (Requirement req : extension->getGenericRequirements()) {
      collectDependenciesFromRequirement(dependencies, req,
                                         /*excluding*/nullptr);
    }
    for (auto dependencyTy : dependencies)
      inheritedAndDependencyTypes.push_back(S.addTypeRef(dependencyTy));

    unsigned abbrCode = S.DeclTypeAbbrCodes[ExtensionLayout::Code];
    auto extendedNominal = extension->getExtendedNominal();
    ExtensionLayout::emitRecord(S.Out, S.ScratchRecord, abbrCode,
                                S.addTypeRef(extendedType),
                                S.addDeclRef(extendedNominal),
                                contextID.getOpaqueValue(),
                                extension->isImplicit(),
                                S.addGenericSignatureRef(
                                           extension->getGenericSignature()),
                                conformances.size(),
                                numInherited,
                                inheritedAndDependencyTypes);

    bool isClassExtension = false;
    if (extendedNominal) {
      isClassExtension = isa<ClassDecl>(extendedNominal) ||
                         isa<ProtocolDecl>(extendedNominal);
    }

    // Extensions of nested generic types have multiple generic parameter
    // lists. Collect them all, from the innermost to outermost.
    SmallVector<GenericParamList *, 2> allGenericParams;
    for (auto *genericParams = extension->getGenericParams();
         genericParams != nullptr;
         genericParams = genericParams->getOuterParameters()) {
      allGenericParams.push_back(genericParams);
    }

    // Reverse the list, and write the parameter lists, from outermost
    // to innermost.
    for (auto *genericParams : llvm::reverse(allGenericParams))
      writeGenericParams(genericParams);

    writeMembers(id, extension->getMembers(), isClassExtension);
    S.writeConformances(conformances, S.DeclTypeAbbrCodes);
  }

  void visitPatternBindingDecl(const PatternBindingDecl *binding) {
    using namespace decls_block;
    verifyAttrSerializable(binding);

    auto contextID = S.addDeclContextRef(binding->getDeclContext());
    SmallVector<uint64_t, 2> initContextIDs;
    for (unsigned i : range(binding->getNumPatternEntries())) {
      auto initContextID =
          S.addDeclContextRef(binding->getInitContext(i));
      if (!initContextIDs.empty()) {
        initContextIDs.push_back(initContextID.getOpaqueValue());
      } else if (initContextID) {
        initContextIDs.append(i, 0);
        initContextIDs.push_back(initContextID.getOpaqueValue());
      }
    }

    unsigned abbrCode = S.DeclTypeAbbrCodes[PatternBindingLayout::Code];
    PatternBindingLayout::emitRecord(
        S.Out, S.ScratchRecord, abbrCode, contextID.getOpaqueValue(),
        binding->isImplicit(), binding->isStatic(),
        uint8_t(getStableStaticSpelling(binding->getStaticSpelling())),
        binding->getNumPatternEntries(),
        initContextIDs);

    DeclContext *owningDC = nullptr;
    if (binding->getDeclContext()->isTypeContext())
      owningDC = binding->getDeclContext();

    for (auto entryIdx : range(binding->getNumPatternEntries())) {
      writePattern(binding->getPattern(entryIdx));
      // Ignore initializer; external clients don't need to know about it.
    }
  }

  void visitPrecedenceGroupDecl(const PrecedenceGroupDecl *group) {
    using namespace decls_block;
    verifyAttrSerializable(group);

    auto contextID = S.addDeclContextRef(group->getDeclContext());
    auto nameID = S.addDeclBaseNameRef(group->getName());
    auto associativity = getRawStableAssociativity(group->getAssociativity());

    SmallVector<DeclID, 8> relations;
    for (auto &rel : group->getHigherThan())
      relations.push_back(S.addDeclRef(rel.Group));
    for (auto &rel : group->getLowerThan())
      relations.push_back(S.addDeclRef(rel.Group));

    unsigned abbrCode = S.DeclTypeAbbrCodes[PrecedenceGroupLayout::Code];
    PrecedenceGroupLayout::emitRecord(S.Out, S.ScratchRecord, abbrCode,
                                      nameID, contextID.getOpaqueValue(),
                                      associativity, group->isAssignment(),
                                      group->getHigherThan().size(),
                                      relations);
  }

  void visitInfixOperatorDecl(const InfixOperatorDecl *op) {
    using namespace decls_block;
    verifyAttrSerializable(op);

    auto contextID = S.addDeclContextRef(op->getDeclContext());
    auto nameID = S.addDeclBaseNameRef(op->getName());
    auto groupID = S.addDeclRef(op->getPrecedenceGroup());
    SmallVector<DeclID, 1> designatedNominalTypeDeclIDs;
    for (auto *decl : op->getDesignatedNominalTypes())
      designatedNominalTypeDeclIDs.push_back(S.addDeclRef(decl));

    unsigned abbrCode = S.DeclTypeAbbrCodes[InfixOperatorLayout::Code];
    InfixOperatorLayout::emitRecord(S.Out, S.ScratchRecord, abbrCode, nameID,
                                    contextID.getOpaqueValue(), groupID,
                                    designatedNominalTypeDeclIDs);

  }

  template <typename Layout>
  void visitUnaryOperatorDecl(const OperatorDecl *op) {
    auto contextID = S.addDeclContextRef(op->getDeclContext());
    SmallVector<DeclID, 1> designatedNominalTypeDeclIDs;
    for (auto *decl : op->getDesignatedNominalTypes())
      designatedNominalTypeDeclIDs.push_back(S.addDeclRef(decl));

    unsigned abbrCode = S.DeclTypeAbbrCodes[Layout::Code];
    Layout::emitRecord(S.Out, S.ScratchRecord, abbrCode,
                       S.addDeclBaseNameRef(op->getName()),
                       contextID.getOpaqueValue(),
                       designatedNominalTypeDeclIDs);
  }

  void visitPrefixOperatorDecl(const PrefixOperatorDecl *op) {
    using namespace decls_block;
    verifyAttrSerializable(op);
    visitUnaryOperatorDecl<PrefixOperatorLayout>(op);
  }

  void visitPostfixOperatorDecl(const PostfixOperatorDecl *op) {
    using namespace decls_block;
    verifyAttrSerializable(op);
    visitUnaryOperatorDecl<PostfixOperatorLayout>(op);
  }

  void visitTypeAliasDecl(const TypeAliasDecl *typeAlias) {
    using namespace decls_block;
    assert(!typeAlias->isObjC() && "ObjC typealias is not meaningful");
    verifyAttrSerializable(typeAlias);

    auto contextID = S.addDeclContextRef(typeAlias->getDeclContext());

    auto underlying = typeAlias->getUnderlyingType();

    llvm::SmallSetVector<Type, 4> dependencies;
    collectDependenciesFromType(dependencies, underlying->getCanonicalType(),
                                /*excluding*/nullptr);
    for (Requirement req : typeAlias->getGenericRequirements()) {
      collectDependenciesFromRequirement(dependencies, req,
                                         /*excluding*/nullptr);
    }

    SmallVector<TypeID, 4> dependencyIDs;
    for (Type dep : dependencies)
      dependencyIDs.push_back(S.addTypeRef(dep));

    uint8_t rawAccessLevel =
      getRawStableAccessLevel(typeAlias->getFormalAccess());

    unsigned abbrCode = S.DeclTypeAbbrCodes[TypeAliasLayout::Code];
    TypeAliasLayout::emitRecord(S.Out, S.ScratchRecord, abbrCode,
                                S.addDeclBaseNameRef(typeAlias->getName()),
                                contextID.getOpaqueValue(),
                                S.addTypeRef(underlying),
                                /*no longer used*/TypeID(),
                                typeAlias->isImplicit(),
                                S.addGenericSignatureRef(
                                             typeAlias->getGenericSignature()),
                                rawAccessLevel,
                                dependencyIDs);
    writeGenericParams(typeAlias->getGenericParams());
  }

  void visitGenericTypeParamDecl(const GenericTypeParamDecl *genericParam) {
    using namespace decls_block;
    verifyAttrSerializable(genericParam);

    unsigned abbrCode = S.DeclTypeAbbrCodes[GenericTypeParamDeclLayout::Code];
    GenericTypeParamDeclLayout::emitRecord(S.Out, S.ScratchRecord, abbrCode,
                                S.addDeclBaseNameRef(genericParam->getName()),
                                genericParam->isImplicit(),
                                genericParam->getDepth(),
                                genericParam->getIndex());
  }

  void visitAssociatedTypeDecl(const AssociatedTypeDecl *assocType) {
    using namespace decls_block;
    verifyAttrSerializable(assocType);

    auto contextID = S.addDeclContextRef(assocType->getDeclContext());
    SmallVector<DeclID, 4> overriddenAssocTypeIDs;
    for (auto overridden : assocType->getOverriddenDecls()) {
      overriddenAssocTypeIDs.push_back(S.addDeclRef(overridden));
    }

    unsigned abbrCode = S.DeclTypeAbbrCodes[AssociatedTypeDeclLayout::Code];
    AssociatedTypeDeclLayout::emitRecord(
      S.Out, S.ScratchRecord, abbrCode,
      S.addDeclBaseNameRef(assocType->getName()),
      contextID.getOpaqueValue(),
      S.addTypeRef(assocType->getDefaultDefinitionType()),
      assocType->isImplicit(),
      overriddenAssocTypeIDs);
  }

  void visitStructDecl(const StructDecl *theStruct) {
    using namespace decls_block;
    verifyAttrSerializable(theStruct);

    auto contextID = S.addDeclContextRef(theStruct->getDeclContext());

    auto conformances = theStruct->getLocalConformances(
                          ConformanceLookupKind::All, nullptr);

    SmallVector<TypeID, 4> inheritedAndDependencyTypes;
    for (auto inherited : theStruct->getInherited()) {
      assert(!inherited.getType()->hasArchetype());
      inheritedAndDependencyTypes.push_back(S.addTypeRef(inherited.getType()));
    }

    llvm::SmallSetVector<Type, 4> dependencyTypes;
    for (Requirement req : theStruct->getGenericRequirements()) {
      collectDependenciesFromRequirement(dependencyTypes, req,
                                         /*excluding*/nullptr);
    }
    for (Type ty : dependencyTypes)
      inheritedAndDependencyTypes.push_back(S.addTypeRef(ty));

    uint8_t rawAccessLevel =
      getRawStableAccessLevel(theStruct->getFormalAccess());

    unsigned abbrCode = S.DeclTypeAbbrCodes[StructLayout::Code];
    StructLayout::emitRecord(S.Out, S.ScratchRecord, abbrCode,
                             S.addDeclBaseNameRef(theStruct->getName()),
                             contextID.getOpaqueValue(),
                             theStruct->isImplicit(),
                             theStruct->isObjC(),
                             S.addGenericSignatureRef(
                                            theStruct->getGenericSignature()),
                             rawAccessLevel,
                             conformances.size(),
                             theStruct->getInherited().size(),
                             inheritedAndDependencyTypes);


    writeGenericParams(theStruct->getGenericParams());
    writeMembers(id, theStruct->getMembers(), false);
    S.writeConformances(conformances, S.DeclTypeAbbrCodes);
  }

  void visitEnumDecl(const EnumDecl *theEnum) {
    using namespace decls_block;
    verifyAttrSerializable(theEnum);

    auto contextID = S.addDeclContextRef(theEnum->getDeclContext());

    auto conformances = theEnum->getLocalConformances(
                          ConformanceLookupKind::All, nullptr);

    SmallVector<TypeID, 4> inheritedAndDependencyTypes;
    for (auto inherited : theEnum->getInherited()) {
      assert(!inherited.getType()->hasArchetype());
      inheritedAndDependencyTypes.push_back(S.addTypeRef(inherited.getType()));
    }

    llvm::SmallSetVector<Type, 4> dependencyTypes;
    for (const EnumElementDecl *nextElt : theEnum->getAllElements()) {
      if (!nextElt->hasAssociatedValues())
        continue;
      // FIXME: Types in the same module are still important for enums. It's
      // possible an enum element has a payload that references a type
      // declaration from the same module that can't be imported (for whatever
      // reason). However, we need a more robust handling of deserialization
      // dependencies that can handle circularities. rdar://problem/32359173
      collectDependenciesFromType(dependencyTypes,
                                  nextElt->getArgumentInterfaceType(),
                                  /*excluding*/theEnum->getParentModule());
    }
    for (Requirement req : theEnum->getGenericRequirements()) {
      collectDependenciesFromRequirement(dependencyTypes, req,
                                         /*excluding*/nullptr);
    }
    for (Type ty : dependencyTypes)
      inheritedAndDependencyTypes.push_back(S.addTypeRef(ty));

    uint8_t rawAccessLevel =
      getRawStableAccessLevel(theEnum->getFormalAccess());

    unsigned abbrCode = S.DeclTypeAbbrCodes[EnumLayout::Code];
    EnumLayout::emitRecord(S.Out, S.ScratchRecord, abbrCode,
                            S.addDeclBaseNameRef(theEnum->getName()),
                            contextID.getOpaqueValue(),
                            theEnum->isImplicit(),
                            theEnum->isObjC(),
                            S.addGenericSignatureRef(
                                             theEnum->getGenericSignature()),
                            S.addTypeRef(theEnum->getRawType()),
                            rawAccessLevel,
                            conformances.size(),
                            theEnum->getInherited().size(),
                            inheritedAndDependencyTypes);

    writeGenericParams(theEnum->getGenericParams());
    writeMembers(id, theEnum->getMembers(), false);
    S.writeConformances(conformances, S.DeclTypeAbbrCodes);
  }

  void visitClassDecl(const ClassDecl *theClass) {
    using namespace decls_block;
    verifyAttrSerializable(theClass);
    assert(!theClass->isForeign());

    auto contextID = S.addDeclContextRef(theClass->getDeclContext());

    auto conformances = theClass->getLocalConformances(
                          ConformanceLookupKind::NonInherited, nullptr);

    SmallVector<TypeID, 4> inheritedAndDependencyTypes;
    for (auto inherited : theClass->getInherited()) {
      assert(!inherited.getType()->hasArchetype());
      inheritedAndDependencyTypes.push_back(S.addTypeRef(inherited.getType()));
    }

    llvm::SmallSetVector<Type, 4> dependencyTypes;
    if (theClass->hasSuperclass()) {
      // FIXME: Nested types can still be a problem here: it's possible that (for
      // whatever reason) they won't be able to be deserialized, in which case
      // we'll be in trouble forming the actual superclass type. However, we
      // need a more robust handling of deserialization dependencies that can
      // handle circularities. rdar://problem/50835214
      collectDependenciesFromType(dependencyTypes, theClass->getSuperclass(),
                                  /*excluding*/theClass);
    }
    for (Requirement req : theClass->getGenericRequirements()) {
      collectDependenciesFromRequirement(dependencyTypes, req,
                                         /*excluding*/nullptr);
    }
    for (Type ty : dependencyTypes)
      inheritedAndDependencyTypes.push_back(S.addTypeRef(ty));

    uint8_t rawAccessLevel =
      getRawStableAccessLevel(theClass->getFormalAccess());

    auto mutableClass = const_cast<ClassDecl *>(theClass);

    unsigned abbrCode = S.DeclTypeAbbrCodes[ClassLayout::Code];
    ClassLayout::emitRecord(S.Out, S.ScratchRecord, abbrCode,
                            S.addDeclBaseNameRef(theClass->getName()),
                            contextID.getOpaqueValue(),
                            theClass->isImplicit(),
                            theClass->isObjC(),
                            mutableClass->inheritsSuperclassInitializers(),
                            mutableClass->hasMissingDesignatedInitializers(),
                            S.addGenericSignatureRef(
                                             theClass->getGenericSignature()),
                            S.addTypeRef(theClass->getSuperclass()),
                            rawAccessLevel,
                            conformances.size(),
                            theClass->getInherited().size(),
                            inheritedAndDependencyTypes);

    writeGenericParams(theClass->getGenericParams());
    writeMembers(id, theClass->getMembers(), true);
    S.writeConformances(conformances, S.DeclTypeAbbrCodes);
  }

  void visitProtocolDecl(const ProtocolDecl *proto) {
    using namespace decls_block;
    verifyAttrSerializable(proto);

    auto contextID = S.addDeclContextRef(proto->getDeclContext());

    SmallVector<TypeID, 4> inheritedAndDependencyTypes;
    llvm::SmallSetVector<Type, 4> dependencyTypes;

    for (auto element : proto->getInherited()) {
      assert(!element.getType()->hasArchetype());
      inheritedAndDependencyTypes.push_back(S.addTypeRef(element.getType()));
      if (element.getType()->is<ProtocolType>())
        dependencyTypes.insert(element.getType());
    }

    for (Requirement req : proto->getRequirementSignature()) {
      // Requirements can be cyclic, so for now filter out any requirements
      // from elsewhere in the module. This isn't perfect---something else in
      // the module could very well fail to compile for its own reasons---but
      // it's better than nothing.
      collectDependenciesFromRequirement(dependencyTypes, req,
                                         /*excluding*/S.M);
    }

    for (Type ty : dependencyTypes)
      inheritedAndDependencyTypes.push_back(S.addTypeRef(ty));

    uint8_t rawAccessLevel = getRawStableAccessLevel(proto->getFormalAccess());

    unsigned abbrCode = S.DeclTypeAbbrCodes[ProtocolLayout::Code];
    ProtocolLayout::emitRecord(S.Out, S.ScratchRecord, abbrCode,
                               S.addDeclBaseNameRef(proto->getName()),
                               contextID.getOpaqueValue(),
                               proto->isImplicit(),
                               const_cast<ProtocolDecl *>(proto)
                                 ->requiresClass(),
                               proto->isObjC(),
                               proto->existentialTypeSupported(),
                               rawAccessLevel, proto->getInherited().size(),
                               inheritedAndDependencyTypes);

    writeGenericParams(proto->getGenericParams());
    S.writeGenericRequirements(
      proto->getRequirementSignature(), S.DeclTypeAbbrCodes);
    writeMembers(id, proto->getMembers(), true);
    writeDefaultWitnessTable(proto);
  }

  void visitVarDecl(const VarDecl *var) {
    using namespace decls_block;
    verifyAttrSerializable(var);

    auto contextID = S.addDeclContextRef(var->getDeclContext());

    Accessors accessors = getAccessors(var);
    uint8_t rawAccessLevel = getRawStableAccessLevel(var->getFormalAccess());
    uint8_t rawSetterAccessLevel = rawAccessLevel;
    if (var->isSettable(nullptr))
      rawSetterAccessLevel =
        getRawStableAccessLevel(var->getSetterFormalAccess());

    unsigned numBackingProperties = 0;
    Type ty = var->getInterfaceType();
    SmallVector<TypeID, 2> arrayFields;
    for (auto accessor : accessors.Decls)
      arrayFields.push_back(S.addDeclRef(accessor));

    if (auto backingInfo = var->getPropertyWrapperBackingPropertyInfo()) {
      if (backingInfo.backingVar) {
        ++numBackingProperties;
        arrayFields.push_back(S.addDeclRef(backingInfo.backingVar));
      }
      if (backingInfo.storageWrapperVar) {
        ++numBackingProperties;
        arrayFields.push_back(S.addDeclRef(backingInfo.storageWrapperVar));
      }
    }
    for (Type dependency : collectDependenciesFromType(ty->getCanonicalType()))
      arrayFields.push_back(S.addTypeRef(dependency));

    VarDecl *lazyStorage = nullptr;
    if (var->getAttrs().hasAttribute<LazyAttr>())
      lazyStorage = var->getLazyStorageProperty();

    auto rawIntroducer = getRawStableVarDeclIntroducer(var->getIntroducer());

    unsigned numVTableEntries = getNumberOfRequiredVTableEntries(var);

    unsigned abbrCode = S.DeclTypeAbbrCodes[VarLayout::Code];
    VarLayout::emitRecord(S.Out, S.ScratchRecord, abbrCode,
                          S.addDeclBaseNameRef(var->getName()),
                          contextID.getOpaqueValue(),
                          var->isImplicit(),
                          var->isObjC(),
                          var->isStatic(),
                          rawIntroducer,
                          var->hasNonPatternBindingInit(),
                          var->isGetterMutating(),
                          var->isSetterMutating(),
                          var->isLazyStorageProperty(),
                          var->isTopLevelGlobal(),
                          S.addDeclRef(lazyStorage),
                          accessors.OpaqueReadOwnership,
                          accessors.ReadImpl,
                          accessors.WriteImpl,
                          accessors.ReadWriteImpl,
                          accessors.Decls.size(),
                          S.addTypeRef(ty),
                          var->isImplicitlyUnwrappedOptional(),
                          S.addDeclRef(var->getOverriddenDecl()),
                          rawAccessLevel, rawSetterAccessLevel,
                          S.addDeclRef(var->getOpaqueResultTypeDecl()),
                          numBackingProperties,
                          numVTableEntries,
                          arrayFields);
  }

  void visitParamDecl(const ParamDecl *param) {
    using namespace decls_block;
    verifyAttrSerializable(param);

    auto contextID = S.addDeclContextRef(param->getDeclContext());
    Type interfaceType = param->getInterfaceType();

    // Only save the text for normal and stored property default arguments, not
    // any of the special ones.
    StringRef defaultArgumentText;
    SmallString<128> scratch;
    swift::DefaultArgumentKind argKind = param->getDefaultArgumentKind();
    if (argKind == swift::DefaultArgumentKind::Normal ||
        argKind == swift::DefaultArgumentKind::StoredProperty)
      defaultArgumentText =
        param->getDefaultValueStringRepresentation(scratch);

    unsigned abbrCode = S.DeclTypeAbbrCodes[ParamLayout::Code];
    ParamLayout::emitRecord(S.Out, S.ScratchRecord, abbrCode,
        S.addDeclBaseNameRef(param->getArgumentName()),
        S.addDeclBaseNameRef(param->getName()),
        contextID.getOpaqueValue(),
        getRawStableParamDeclSpecifier(param->getSpecifier()),
        S.addTypeRef(interfaceType),
        param->isImplicitlyUnwrappedOptional(),
        param->isVariadic(),
        param->isAutoClosure(),
        getRawStableDefaultArgumentKind(argKind),
        defaultArgumentText);

    if (interfaceType->hasError()) {
      param->getDeclContext()->printContext(llvm::errs());
      interfaceType->dump(llvm::errs());
      llvm_unreachable("error in interface type of parameter");
    }
  }

  void visitFuncDecl(const FuncDecl *fn) {
    using namespace decls_block;
    verifyAttrSerializable(fn);

    auto contextID = S.addDeclContextRef(fn->getDeclContext());

    unsigned abbrCode = S.DeclTypeAbbrCodes[FuncLayout::Code];
    SmallVector<IdentifierID, 4> nameComponentsAndDependencies;
    nameComponentsAndDependencies.push_back(
        S.addDeclBaseNameRef(fn->getFullName().getBaseName()));
    for (auto argName : fn->getFullName().getArgumentNames())
      nameComponentsAndDependencies.push_back(S.addDeclBaseNameRef(argName));

    uint8_t rawAccessLevel = getRawStableAccessLevel(fn->getFormalAccess());

    Type ty = fn->getInterfaceType();
    for (auto dependency : collectDependenciesFromType(ty->getCanonicalType()))
      nameComponentsAndDependencies.push_back(S.addTypeRef(dependency));

    FuncLayout::emitRecord(S.Out, S.ScratchRecord, abbrCode,
                           contextID.getOpaqueValue(),
                           fn->isImplicit(),
                           fn->isStatic(),
                           uint8_t(
                             getStableStaticSpelling(fn->getStaticSpelling())),
                           fn->isObjC(),
                           uint8_t(
                             getStableSelfAccessKind(fn->getSelfAccessKind())),
                           fn->hasForcedStaticDispatch(),
                           fn->hasThrows(),
                           S.addGenericSignatureRef(
                                                  fn->getGenericSignature()),
                           S.addTypeRef(fn->getResultInterfaceType()),
                           fn->isImplicitlyUnwrappedOptional(),
                           S.addDeclRef(fn->getOperatorDecl()),
                           S.addDeclRef(fn->getOverriddenDecl()),
                           overriddenDeclAffectsABI(fn->getOverriddenDecl()),
                           fn->getFullName().getArgumentNames().size() +
                             fn->getFullName().isCompoundName(),
                           rawAccessLevel,
                           fn->needsNewVTableEntry(),
                           S.addDeclRef(fn->getOpaqueResultTypeDecl()),
                           nameComponentsAndDependencies);

    writeGenericParams(fn->getGenericParams());

    // Write the body parameters.
    writeParameterList(fn->getParameters());

    if (auto errorConvention = fn->getForeignErrorConvention())
      writeForeignErrorConvention(*errorConvention);

    writeInlinableBodyTextIfNeeded(fn);
  }

  void visitOpaqueTypeDecl(const OpaqueTypeDecl *opaqueDecl) {
    using namespace decls_block;
    verifyAttrSerializable(opaqueDecl);

    auto namingDeclID = S.addDeclRef(opaqueDecl->getNamingDecl());
    auto contextID = S.addDeclContextRef(opaqueDecl->getDeclContext());
    auto interfaceSigID = S.addGenericSignatureRef(
        opaqueDecl->getOpaqueInterfaceGenericSignature());
    auto interfaceTypeID =
      S.addTypeRef(opaqueDecl->getUnderlyingInterfaceType());

    auto genericSigID = S.addGenericSignatureRef(opaqueDecl->getGenericSignature());

    SubstitutionMapID underlyingTypeID = 0;
    if (auto underlying = opaqueDecl->getUnderlyingTypeSubstitutions())
      underlyingTypeID = S.addSubstitutionMapRef(*underlying);

    unsigned abbrCode = S.DeclTypeAbbrCodes[OpaqueTypeLayout::Code];
    OpaqueTypeLayout::emitRecord(S.Out, S.ScratchRecord, abbrCode,
                                 contextID.getOpaqueValue(), namingDeclID,
                                 interfaceSigID, interfaceTypeID, genericSigID,
                                 underlyingTypeID);
    writeGenericParams(opaqueDecl->getGenericParams());
  }

  void visitAccessorDecl(const AccessorDecl *fn) {
    using namespace decls_block;
    verifyAttrSerializable(fn);

    auto contextID = S.addDeclContextRef(fn->getDeclContext());

    unsigned abbrCode = S.DeclTypeAbbrCodes[AccessorLayout::Code];

    uint8_t rawAccessLevel = getRawStableAccessLevel(fn->getFormalAccess());
    uint8_t rawAccessorKind =
      uint8_t(getStableAccessorKind(fn->getAccessorKind()));

    bool overriddenAffectsABI =
        overriddenDeclAffectsABI(fn->getOverriddenDecl());

    Type ty = fn->getInterfaceType();
    SmallVector<IdentifierID, 4> dependencies;
    for (auto dependency : collectDependenciesFromType(ty->getCanonicalType()))
      dependencies.push_back(S.addTypeRef(dependency));

    AccessorLayout::emitRecord(S.Out, S.ScratchRecord, abbrCode,
                               contextID.getOpaqueValue(),
                               fn->isImplicit(),
                               fn->isStatic(),
                               uint8_t(getStableStaticSpelling(
                                                  fn->getStaticSpelling())),
                               fn->isObjC(),
                               uint8_t(getStableSelfAccessKind(
                                                  fn->getSelfAccessKind())),
                               fn->hasForcedStaticDispatch(),
                               fn->hasThrows(),
                               S.addGenericSignatureRef(
                                                  fn->getGenericSignature()),
                               S.addTypeRef(fn->getResultInterfaceType()),
                               fn->isImplicitlyUnwrappedOptional(),
                               S.addDeclRef(fn->getOverriddenDecl()),
                               overriddenAffectsABI,
                               S.addDeclRef(fn->getStorage()),
                               rawAccessorKind,
                               rawAccessLevel,
                               fn->needsNewVTableEntry(),
                               fn->isTransparent(),
                               dependencies);

    writeGenericParams(fn->getGenericParams());

    // Write the body parameters.
    writeParameterList(fn->getParameters());

    if (auto errorConvention = fn->getForeignErrorConvention())
      writeForeignErrorConvention(*errorConvention);

    writeInlinableBodyTextIfNeeded(fn);
  }

  void visitEnumElementDecl(const EnumElementDecl *elem) {
    using namespace decls_block;
    verifyAttrSerializable(elem);

    auto contextID = S.addDeclContextRef(elem->getDeclContext());

    SmallVector<IdentifierID, 4> nameComponentsAndDependencies;
    auto baseName = S.addDeclBaseNameRef(elem->getBaseName());
    nameComponentsAndDependencies.push_back(baseName);
    for (auto argName : elem->getFullName().getArgumentNames())
      nameComponentsAndDependencies.push_back(S.addDeclBaseNameRef(argName));

    Type ty = elem->getInterfaceType();
    for (Type dependency : collectDependenciesFromType(ty->getCanonicalType()))
      nameComponentsAndDependencies.push_back(S.addTypeRef(dependency));

    // We only serialize the raw values of @objc enums, because they're part
    // of the ABI. That isn't the case for Swift enums.
    auto rawValueKind = EnumElementRawValueKind::None;
    bool isNegative = false, isRawValueImplicit = false;
    StringRef RawValueText;
    if (elem->getParentEnum()->isObjC()) {
      // Currently ObjC enums always have integer raw values.
      rawValueKind = EnumElementRawValueKind::IntegerLiteral;
      auto ILE = cast<IntegerLiteralExpr>(elem->getStructuralRawValueExpr());
      RawValueText = ILE->getDigitsText();
      isNegative = ILE->isNegative();
      isRawValueImplicit = ILE->isImplicit();
    }

    unsigned abbrCode = S.DeclTypeAbbrCodes[EnumElementLayout::Code];
    EnumElementLayout::emitRecord(S.Out, S.ScratchRecord, abbrCode,
                                  contextID.getOpaqueValue(),
                                  elem->isImplicit(),
                                  elem->hasAssociatedValues(),
                                  (unsigned)rawValueKind,
                                  isRawValueImplicit,
                                  isNegative,
                                  S.addUniquedStringRef(RawValueText),
                                  elem->getFullName().getArgumentNames().size()+1,
                                  nameComponentsAndDependencies);
    if (auto *PL = elem->getParameterList())
      writeParameterList(PL);
  }

  void visitSubscriptDecl(const SubscriptDecl *subscript) {
    using namespace decls_block;
    verifyAttrSerializable(subscript);

    auto contextID = S.addDeclContextRef(subscript->getDeclContext());

    Accessors accessors = getAccessors(subscript);

    SmallVector<IdentifierID, 4> nameComponentsAndDependencies;
    for (auto argName : subscript->getFullName().getArgumentNames())
      nameComponentsAndDependencies.push_back(S.addDeclBaseNameRef(argName));

    for (auto accessor : accessors.Decls)
      nameComponentsAndDependencies.push_back(S.addDeclRef(accessor));

    Type ty = subscript->getInterfaceType();
    for (Type dependency : collectDependenciesFromType(ty->getCanonicalType()))
      nameComponentsAndDependencies.push_back(S.addTypeRef(dependency));

    uint8_t rawAccessLevel =
      getRawStableAccessLevel(subscript->getFormalAccess());
    uint8_t rawSetterAccessLevel = rawAccessLevel;
    if (subscript->supportsMutation())
      rawSetterAccessLevel =
        getRawStableAccessLevel(subscript->getSetterFormalAccess());
    uint8_t rawStaticSpelling =
      uint8_t(getStableStaticSpelling(subscript->getStaticSpelling()));

    unsigned numVTableEntries = getNumberOfRequiredVTableEntries(subscript);

    unsigned abbrCode = S.DeclTypeAbbrCodes[SubscriptLayout::Code];
    SubscriptLayout::emitRecord(S.Out, S.ScratchRecord, abbrCode,
                                contextID.getOpaqueValue(),
                                subscript->isImplicit(),
                                subscript->isObjC(),
                                subscript->isGetterMutating(),
                                subscript->isSetterMutating(),
                                accessors.OpaqueReadOwnership,
                                accessors.ReadImpl,
                                accessors.WriteImpl,
                                accessors.ReadWriteImpl,
                                accessors.Decls.size(),
                                S.addGenericSignatureRef(
                                            subscript->getGenericSignature()),
                                S.addTypeRef(subscript->getElementInterfaceType()),
                                subscript->isImplicitlyUnwrappedOptional(),
                                S.addDeclRef(subscript->getOverriddenDecl()),
                                rawAccessLevel,
                                rawSetterAccessLevel,
                                rawStaticSpelling,
                                subscript->
                                  getFullName().getArgumentNames().size(),
                                S.addDeclRef(subscript->getOpaqueResultTypeDecl()),
                                numVTableEntries,
                                nameComponentsAndDependencies);

    writeGenericParams(subscript->getGenericParams());
    writeParameterList(subscript->getIndices());
  }

  void visitConstructorDecl(const ConstructorDecl *ctor) {
    using namespace decls_block;
    verifyAttrSerializable(ctor);

    auto contextID = S.addDeclContextRef(ctor->getDeclContext());

    SmallVector<IdentifierID, 4> nameComponentsAndDependencies;
    for (auto argName : ctor->getFullName().getArgumentNames())
      nameComponentsAndDependencies.push_back(S.addDeclBaseNameRef(argName));

    Type ty = ctor->getInterfaceType();
    for (Type dependency : collectDependenciesFromType(ty->getCanonicalType()))
      nameComponentsAndDependencies.push_back(S.addTypeRef(dependency));

    uint8_t rawAccessLevel = getRawStableAccessLevel(ctor->getFormalAccess());

    bool firstTimeRequired = ctor->isRequired();
    if (auto *overridden = ctor->getOverriddenDecl())
      if (firstTimeRequired && overridden->isRequired())
        firstTimeRequired = false;

    unsigned abbrCode = S.DeclTypeAbbrCodes[ConstructorLayout::Code];
    ConstructorLayout::emitRecord(S.Out, S.ScratchRecord, abbrCode,
                                  contextID.getOpaqueValue(),
                                  ctor->isFailable(),
                                  ctor->isImplicitlyUnwrappedOptional(),
                                  ctor->isImplicit(),
                                  ctor->isObjC(),
                                  ctor->hasStubImplementation(),
                                  ctor->hasThrows(),
                                  getStableCtorInitializerKind(
                                    ctor->getInitKind()),
                                  S.addGenericSignatureRef(
                                                 ctor->getGenericSignature()),
                                  S.addDeclRef(ctor->getOverriddenDecl()),
                                  rawAccessLevel,
                                  ctor->needsNewVTableEntry(),
                                  firstTimeRequired,
                                  ctor->getFullName().getArgumentNames().size(),
                                  nameComponentsAndDependencies);

    writeGenericParams(ctor->getGenericParams());
    writeParameterList(ctor->getParameters());

    if (auto errorConvention = ctor->getForeignErrorConvention())
      writeForeignErrorConvention(*errorConvention);

    writeInlinableBodyTextIfNeeded(ctor);
  }

  void visitDestructorDecl(const DestructorDecl *dtor) {
    using namespace decls_block;
    verifyAttrSerializable(dtor);

    auto contextID = S.addDeclContextRef(dtor->getDeclContext());

    unsigned abbrCode = S.DeclTypeAbbrCodes[DestructorLayout::Code];
    DestructorLayout::emitRecord(S.Out, S.ScratchRecord, abbrCode,
                                 contextID.getOpaqueValue(),
                                 dtor->isImplicit(),
                                 dtor->isObjC(),
                                 S.addGenericSignatureRef(
                                                dtor->getGenericSignature()));
    writeInlinableBodyTextIfNeeded(dtor);
  }

  void visitTopLevelCodeDecl(const TopLevelCodeDecl *) {
    // Top-level code is ignored; external clients don't need to know about it.
  }

  void visitImportDecl(const ImportDecl *) {
    llvm_unreachable("import decls should not be serialized");
  }

  void visitIfConfigDecl(const IfConfigDecl *) {
    llvm_unreachable("#if block declarations should not be serialized");
  }

  void visitPoundDiagnosticDecl(const PoundDiagnosticDecl *) {
    llvm_unreachable("#warning/#error declarations should not be serialized");
  }

  void visitEnumCaseDecl(const EnumCaseDecl *) {
    llvm_unreachable("enum case decls should not be serialized");
  }

  void visitModuleDecl(const ModuleDecl *) {
    llvm_unreachable("module decls are not serialized");
  }

  void visitMissingMemberDecl(const MissingMemberDecl *) {
    llvm_unreachable("member placeholders shouldn't be serialized");
  }
};

void Serializer::writeASTBlockEntity(const Decl *D) {
  using namespace decls_block;

  PrettyStackTraceDecl trace("serializing", D);
  assert(DeclsToSerialize.hasRef(D));

  BitOffset initialOffset = Out.GetCurrentBitNo();
  SWIFT_DEFER {
    // This is important enough to leave on in Release builds.
    if (initialOffset == Out.GetCurrentBitNo()) {
      llvm::PrettyStackTraceString message("failed to serialize anything");
      abort();
    }
  };

  assert(!D->isInvalid() && "cannot create a module with an invalid decl");
  if (isDeclXRef(D)) {
    writeCrossReference(D);
    return;
  }

  assert(!D->hasClangNode() && "imported decls should use cross-references");

  DeclSerializer(*this, DeclsToSerialize.addRef(D)).visit(D);
}

#define SIMPLE_CASE(TYPENAME, VALUE) \
  case swift::TYPENAME::VALUE: return uint8_t(serialization::TYPENAME::VALUE);

/// Translate from the AST function representation enum to the Serialization enum
/// values, which are guaranteed to be stable.
static uint8_t getRawStableFunctionTypeRepresentation(
                                       swift::FunctionType::Representation cc) {
  switch (cc) {
  SIMPLE_CASE(FunctionTypeRepresentation, Swift)
  SIMPLE_CASE(FunctionTypeRepresentation, Block)
  SIMPLE_CASE(FunctionTypeRepresentation, Thin)
  SIMPLE_CASE(FunctionTypeRepresentation, CFunctionPointer)
  }
  llvm_unreachable("bad calling convention");
}

/// Translate from the AST differentiability kind enum to the Serialization enum
/// values, which are guaranteed to be stable.
static uint8_t getRawStableDifferentiabilityKind(
    swift::DifferentiabilityKind diffKind) {
  switch (diffKind) {
  SIMPLE_CASE(DifferentiabilityKind, NonDifferentiable)
  SIMPLE_CASE(DifferentiabilityKind, Normal)
  SIMPLE_CASE(DifferentiabilityKind, Linear)
  }
  llvm_unreachable("bad differentiability kind");
}

/// Translate from the AST function representation enum to the Serialization enum
/// values, which are guaranteed to be stable.
static uint8_t getRawStableSILFunctionTypeRepresentation(
                                    swift::SILFunctionType::Representation cc) {
  switch (cc) {
  SIMPLE_CASE(SILFunctionTypeRepresentation, Thick)
  SIMPLE_CASE(SILFunctionTypeRepresentation, Block)
  SIMPLE_CASE(SILFunctionTypeRepresentation, Thin)
  SIMPLE_CASE(SILFunctionTypeRepresentation, CFunctionPointer)
  SIMPLE_CASE(SILFunctionTypeRepresentation, Method)
  SIMPLE_CASE(SILFunctionTypeRepresentation, ObjCMethod)
  SIMPLE_CASE(SILFunctionTypeRepresentation, WitnessMethod)
  SIMPLE_CASE(SILFunctionTypeRepresentation, Closure)
  }
  llvm_unreachable("bad calling convention");
}

/// Translate from the AST coroutine-kind enum to the Serialization enum
/// values, which are guaranteed to be stable.
static uint8_t getRawStableSILCoroutineKind(
                                    swift::SILCoroutineKind kind) {
  switch (kind) {
  SIMPLE_CASE(SILCoroutineKind, None)
  SIMPLE_CASE(SILCoroutineKind, YieldOnce)
  SIMPLE_CASE(SILCoroutineKind, YieldMany)
  }
  llvm_unreachable("bad kind");
}

/// Translate from the AST ownership enum to the Serialization enum
/// values, which are guaranteed to be stable.
static uint8_t
getRawStableReferenceOwnership(swift::ReferenceOwnership ownership) {
  switch (ownership) {
  SIMPLE_CASE(ReferenceOwnership, Strong)
#define REF_STORAGE(Name, ...) \
  SIMPLE_CASE(ReferenceOwnership, Name)
#include "swift/AST/ReferenceStorage.def"
  }
  llvm_unreachable("bad ownership kind");
}
/// Translate from the AST ownership enum to the Serialization enum
/// values, which are guaranteed to be stable.
static uint8_t getRawStableValueOwnership(swift::ValueOwnership ownership) {
  switch (ownership) {
  SIMPLE_CASE(ValueOwnership, Default)
  SIMPLE_CASE(ValueOwnership, InOut)
  SIMPLE_CASE(ValueOwnership, Shared)
  SIMPLE_CASE(ValueOwnership, Owned)
  }
  llvm_unreachable("bad ownership kind");
}

/// Translate from the AST ParameterConvention enum to the
/// Serialization enum values, which are guaranteed to be stable.
static uint8_t getRawStableParameterConvention(swift::ParameterConvention pc) {
  switch (pc) {
  SIMPLE_CASE(ParameterConvention, Indirect_In)
  SIMPLE_CASE(ParameterConvention, Indirect_In_Constant)
  SIMPLE_CASE(ParameterConvention, Indirect_In_Guaranteed)
  SIMPLE_CASE(ParameterConvention, Indirect_Inout)
  SIMPLE_CASE(ParameterConvention, Indirect_InoutAliasable)
  SIMPLE_CASE(ParameterConvention, Direct_Owned)
  SIMPLE_CASE(ParameterConvention, Direct_Unowned)
  SIMPLE_CASE(ParameterConvention, Direct_Guaranteed)
  }
  llvm_unreachable("bad parameter convention kind");
}

/// Translate from AST SILParameterDifferentiability enum to the Serialization
/// enum values, which are guaranteed to be stable.
static uint8_t
getRawSILParameterDifferentiability(swift::SILParameterDifferentiability pd) {
  switch (pd) {
  SIMPLE_CASE(SILParameterDifferentiability, DifferentiableOrNotApplicable)
  SIMPLE_CASE(SILParameterDifferentiability, NotDifferentiable)
  }
  llvm_unreachable("bad parameter differentiability kind");
}

/// Translate from the AST ResultConvention enum to the
/// Serialization enum values, which are guaranteed to be stable.
static uint8_t getRawStableResultConvention(swift::ResultConvention rc) {
  switch (rc) {
  SIMPLE_CASE(ResultConvention, Indirect)
  SIMPLE_CASE(ResultConvention, Owned)
  SIMPLE_CASE(ResultConvention, Unowned)
  SIMPLE_CASE(ResultConvention, UnownedInnerPointer)
  SIMPLE_CASE(ResultConvention, Autoreleased)
  }
  llvm_unreachable("bad result convention kind");
}

#undef SIMPLE_CASE

/// Find the typealias given a builtin type.
static TypeAliasDecl *findTypeAliasForBuiltin(ASTContext &Ctx, Type T) {
  /// Get the type name by chopping off "Builtin.".
  llvm::SmallString<32> FullName;
  llvm::raw_svector_ostream OS(FullName);
  T->print(OS);
  assert(FullName.startswith(BUILTIN_TYPE_NAME_PREFIX));
  StringRef TypeName = FullName.substr(8);

  SmallVector<ValueDecl*, 4> CurModuleResults;
  Ctx.TheBuiltinModule->lookupValue(Ctx.getIdentifier(TypeName),
                                    NLKind::QualifiedLookup,
                                    CurModuleResults);
  assert(CurModuleResults.size() == 1);
  return cast<TypeAliasDecl>(CurModuleResults[0]);
}

class Serializer::TypeSerializer : public TypeVisitor<TypeSerializer> {
  Serializer &S;

public:
  explicit TypeSerializer(Serializer &S) : S(S) {}

  /// If this gets referenced, we forgot to handle a type.
  void visitType(const TypeBase *) = delete;

  void visitErrorType(const ErrorType *) {
    llvm_unreachable("should not serialize an invalid type");
  }

  void visitUnresolvedType(const UnresolvedType *) {
    llvm_unreachable("should not serialize an invalid type");
  }

  void visitModuleType(const ModuleType *) {
    llvm_unreachable("modules are currently not first-class values");
  }

  void visitInOutType(const InOutType *) {
    llvm_unreachable("inout types are only used in function type parameters");
  }

  void visitLValueType(const LValueType *) {
    llvm_unreachable("lvalue types are only used in function bodies");
  }

  void visitTypeVariableType(const TypeVariableType *) {
    llvm_unreachable("type variables should not escape the type checker");
  }

  void visitBuiltinTypeImpl(Type ty) {
    using namespace decls_block;
    TypeAliasDecl *typeAlias =
      findTypeAliasForBuiltin(S.M->getASTContext(), ty);

    unsigned abbrCode = S.DeclTypeAbbrCodes[BuiltinAliasTypeLayout::Code];
    BuiltinAliasTypeLayout::emitRecord(S.Out, S.ScratchRecord, abbrCode,
                                       S.addDeclRef(typeAlias,
                                                    /*allowTypeAliasXRef*/true),
                                       TypeID());
  }

  void visitBuiltinType(BuiltinType *ty) {
    visitBuiltinTypeImpl(ty);
  }

  void visitSILTokenType(SILTokenType *ty) {
    // This is serialized like a BuiltinType, even though it isn't one.
    visitBuiltinTypeImpl(ty);
  }

  void visitTypeAliasType(const TypeAliasType *alias) {
    using namespace decls_block;
    const TypeAliasDecl *typeAlias = alias->getDecl();
    auto underlyingType = typeAlias->getUnderlyingType();

    unsigned abbrCode = S.DeclTypeAbbrCodes[TypeAliasTypeLayout::Code];
    TypeAliasTypeLayout::emitRecord(
        S.Out, S.ScratchRecord, abbrCode,
        S.addDeclRef(typeAlias, /*allowTypeAliasXRef*/true),
        S.addTypeRef(alias->getParent()),
        S.addTypeRef(underlyingType),
        S.addTypeRef(alias->getSinglyDesugaredType()),
        S.addSubstitutionMapRef(alias->getSubstitutionMap()));
  }

  template <typename Layout>
  void serializeSimpleWrapper(Type wrappedTy) {
    unsigned abbrCode = S.DeclTypeAbbrCodes[Layout::Code];
    Layout::emitRecord(S.Out, S.ScratchRecord, abbrCode,
                       S.addTypeRef(wrappedTy));
  }

  void visitParenType(const ParenType *parenTy) {
    using namespace decls_block;
    assert(parenTy->getParameterFlags().isNone());
    serializeSimpleWrapper<ParenTypeLayout>(parenTy->getUnderlyingType());
  }

  void visitTupleType(const TupleType *tupleTy) {
    using namespace decls_block;
    unsigned abbrCode = S.DeclTypeAbbrCodes[TupleTypeLayout::Code];
    TupleTypeLayout::emitRecord(S.Out, S.ScratchRecord, abbrCode);

    abbrCode = S.DeclTypeAbbrCodes[TupleTypeEltLayout::Code];
    for (auto &elt : tupleTy->getElements()) {
      assert(elt.getParameterFlags().isNone());
      TupleTypeEltLayout::emitRecord(
          S.Out, S.ScratchRecord, abbrCode,
          S.addDeclBaseNameRef(elt.getName()),
          S.addTypeRef(elt.getType()));
    }
  }

  void visitNominalType(const NominalType *nominalTy) {
    using namespace decls_block;
    unsigned abbrCode = S.DeclTypeAbbrCodes[NominalTypeLayout::Code];
    NominalTypeLayout::emitRecord(S.Out, S.ScratchRecord, abbrCode,
                                  S.addDeclRef(nominalTy->getDecl()),
                                  S.addTypeRef(nominalTy->getParent()));
  }

  template <typename Layout>
  void visitMetatypeImpl(const AnyMetatypeType *metatypeTy) {
    unsigned abbrCode = S.DeclTypeAbbrCodes[Layout::Code];

    // Map the metatype representation.
    auto repr = getRawStableMetatypeRepresentation(metatypeTy);
    Layout::emitRecord(S.Out, S.ScratchRecord, abbrCode,
                       S.addTypeRef(metatypeTy->getInstanceType()),
                       static_cast<uint8_t>(repr));
  }

  void visitExistentialMetatypeType(const ExistentialMetatypeType *metatypeTy) {
    using namespace decls_block;
    visitMetatypeImpl<ExistentialMetatypeTypeLayout>(metatypeTy);
  }

  void visitMetatypeType(const MetatypeType *metatypeTy) {
    using namespace decls_block;
    visitMetatypeImpl<MetatypeTypeLayout>(metatypeTy);
  }

  void visitDynamicSelfType(const DynamicSelfType *dynamicSelfTy) {
    using namespace decls_block;
    unsigned abbrCode = S.DeclTypeAbbrCodes[DynamicSelfTypeLayout::Code];
    DynamicSelfTypeLayout::emitRecord(
        S.Out, S.ScratchRecord, abbrCode,
        S.addTypeRef(dynamicSelfTy->getSelfType()));
  }

  void visitPrimaryArchetypeType(const PrimaryArchetypeType *archetypeTy) {
    using namespace decls_block;
    auto sig = archetypeTy->getGenericEnvironment()->getGenericSignature();

    GenericSignatureID sigID = S.addGenericSignatureRef(sig);
    auto interfaceType = archetypeTy->getInterfaceType()
      ->castTo<GenericTypeParamType>();

    unsigned abbrCode = S.DeclTypeAbbrCodes[PrimaryArchetypeTypeLayout::Code];
    PrimaryArchetypeTypeLayout::emitRecord(S.Out, S.ScratchRecord, abbrCode,
                                           sigID,
                                           interfaceType->getDepth(),
                                           interfaceType->getIndex());
  }

  void visitOpenedArchetypeType(const OpenedArchetypeType *archetypeTy) {
    using namespace decls_block;
    serializeSimpleWrapper<OpenedArchetypeTypeLayout>(
        archetypeTy->getOpenedExistentialType());
  }

  void
  visitOpaqueTypeArchetypeType(const OpaqueTypeArchetypeType *archetypeTy) {
    using namespace decls_block;
    auto declID = S.addDeclRef(archetypeTy->getDecl());
    auto substMapID = S.addSubstitutionMapRef(archetypeTy->getSubstitutions());
    unsigned abbrCode = S.DeclTypeAbbrCodes[OpaqueArchetypeTypeLayout::Code];
    OpaqueArchetypeTypeLayout::emitRecord(S.Out, S.ScratchRecord, abbrCode,
                                          declID, substMapID);
  }

  void visitNestedArchetypeType(const NestedArchetypeType *archetypeTy) {
    using namespace decls_block;
    auto rootTypeID = S.addTypeRef(archetypeTy->getRoot());
    auto interfaceTypeID = S.addTypeRef(archetypeTy->getInterfaceType());
    unsigned abbrCode = S.DeclTypeAbbrCodes[NestedArchetypeTypeLayout::Code];
    NestedArchetypeTypeLayout::emitRecord(S.Out, S.ScratchRecord, abbrCode,
                                          rootTypeID, interfaceTypeID);
  }

  void visitGenericTypeParamType(const GenericTypeParamType *genericParam) {
    using namespace decls_block;

    unsigned abbrCode = S.DeclTypeAbbrCodes[GenericTypeParamTypeLayout::Code];
    DeclID declIDOrDepth;
    unsigned indexPlusOne;
    if (genericParam->getDecl() &&
        !(genericParam->getDecl()->getDeclContext()->isModuleScopeContext() &&
          S.isDeclXRef(genericParam->getDecl()))) {
      declIDOrDepth = S.addDeclRef(genericParam->getDecl());
      indexPlusOne = 0;
    } else {
      declIDOrDepth = genericParam->getDepth();
      indexPlusOne = genericParam->getIndex() + 1;
    }
    GenericTypeParamTypeLayout::emitRecord(S.Out, S.ScratchRecord, abbrCode,
                                           declIDOrDepth, indexPlusOne);
  }

  void visitDependentMemberType(const DependentMemberType *dependent) {
    using namespace decls_block;
    unsigned abbrCode = S.DeclTypeAbbrCodes[DependentMemberTypeLayout::Code];
    assert(dependent->getAssocType() && "Unchecked dependent member type");
    DependentMemberTypeLayout::emitRecord(
        S.Out, S.ScratchRecord, abbrCode,
        S.addTypeRef(dependent->getBase()),
        S.addDeclRef(dependent->getAssocType()));
  }

  void serializeFunctionTypeParams(const AnyFunctionType *fnTy) {
    using namespace decls_block;
    unsigned abbrCode = S.DeclTypeAbbrCodes[FunctionParamLayout::Code];
    for (auto &param : fnTy->getParams()) {
      auto paramFlags = param.getParameterFlags();
      auto rawOwnership =
          getRawStableValueOwnership(paramFlags.getValueOwnership());
      FunctionParamLayout::emitRecord(
          S.Out, S.ScratchRecord, abbrCode,
          S.addDeclBaseNameRef(param.getLabel()),
          S.addTypeRef(param.getPlainType()), paramFlags.isVariadic(),
          paramFlags.isAutoClosure(), paramFlags.isNonEphemeral(), rawOwnership,
          paramFlags.isNoDerivative());
    }
  }

  void visitFunctionType(const FunctionType *fnTy) {
    using namespace decls_block;

    auto resultType = S.addTypeRef(fnTy->getResult());
    auto clangType = S.addClangTypeRef(fnTy->getClangFunctionType());

    unsigned abbrCode = S.DeclTypeAbbrCodes[FunctionTypeLayout::Code];
    FunctionTypeLayout::emitRecord(S.Out, S.ScratchRecord, abbrCode,
        resultType,
        getRawStableFunctionTypeRepresentation(fnTy->getRepresentation()),
        clangType,
        fnTy->isNoEscape(),
        fnTy->throws(),
        getRawStableDifferentiabilityKind(fnTy->getDifferentiabilityKind()));

    serializeFunctionTypeParams(fnTy);
  }

  void visitGenericFunctionType(const GenericFunctionType *fnTy) {
    using namespace decls_block;
    assert(!fnTy->isNoEscape());
    auto genericSig = fnTy->getGenericSignature();
    unsigned abbrCode = S.DeclTypeAbbrCodes[GenericFunctionTypeLayout::Code];
    GenericFunctionTypeLayout::emitRecord(S.Out, S.ScratchRecord, abbrCode,
        S.addTypeRef(fnTy->getResult()),
        getRawStableFunctionTypeRepresentation(fnTy->getRepresentation()),
        fnTy->throws(),
        getRawStableDifferentiabilityKind(fnTy->getDifferentiabilityKind()),
        S.addGenericSignatureRef(genericSig));

    serializeFunctionTypeParams(fnTy);
  }

  void visitSILBlockStorageType(const SILBlockStorageType *storageTy) {
    using namespace decls_block;
    serializeSimpleWrapper<SILBlockStorageTypeLayout>(
        storageTy->getCaptureType());
  }

  void visitSILBoxType(const SILBoxType *boxTy) {
    using namespace decls_block;
    unsigned abbrCode = S.DeclTypeAbbrCodes[SILBoxTypeLayout::Code];
    SILLayoutID layoutRef = S.addSILLayoutRef(boxTy->getLayout());

    SILBoxTypeLayout::emitRecord(
        S.Out, S.ScratchRecord, abbrCode, layoutRef,
        S.addSubstitutionMapRef(boxTy->getSubstitutions()));
  }

  void visitSILFunctionType(const SILFunctionType *fnTy) {
    using namespace decls_block;

    auto representation = fnTy->getRepresentation();
    auto stableRepresentation =
      getRawStableSILFunctionTypeRepresentation(representation);

    SmallVector<TypeID, 8> variableData;
    for (auto param : fnTy->getParameters()) {
      variableData.push_back(S.addTypeRef(param.getInterfaceType()));
      unsigned conv = getRawStableParameterConvention(param.getConvention());
      variableData.push_back(TypeID(conv));
      if (fnTy->isDifferentiable())
        variableData.push_back(TypeID(
            getRawSILParameterDifferentiability(param.getDifferentiability())));
    }
    for (auto yield : fnTy->getYields()) {
      variableData.push_back(S.addTypeRef(yield.getInterfaceType()));
      unsigned conv = getRawStableParameterConvention(yield.getConvention());
      variableData.push_back(TypeID(conv));
    }
    for (auto result : fnTy->getResults()) {
      variableData.push_back(S.addTypeRef(result.getInterfaceType()));
      unsigned conv = getRawStableResultConvention(result.getConvention());
      variableData.push_back(TypeID(conv));
    }
    if (fnTy->hasErrorResult()) {
      auto abResult = fnTy->getErrorResult();
      variableData.push_back(S.addTypeRef(abResult.getInterfaceType()));
      unsigned conv = getRawStableResultConvention(abResult.getConvention());
      variableData.push_back(TypeID(conv));
    }

    auto invocationSigID =
      S.addGenericSignatureRef(fnTy->getInvocationGenericSignature());
    auto invocationSubstMapID =
      S.addSubstitutionMapRef(fnTy->getInvocationSubstitutions());
    auto patternSubstMapID =
      S.addSubstitutionMapRef(fnTy->getPatternSubstitutions());
    auto clangTypeID = S.addClangTypeRef(fnTy->getClangFunctionType());

    auto stableCoroutineKind =
      getRawStableSILCoroutineKind(fnTy->getCoroutineKind());

    auto stableCalleeConvention =
      getRawStableParameterConvention(fnTy->getCalleeConvention());

    auto stableDiffKind =
        getRawStableDifferentiabilityKind(fnTy->getDifferentiabilityKind());

    unsigned abbrCode = S.DeclTypeAbbrCodes[SILFunctionTypeLayout::Code];
    SILFunctionTypeLayout::emitRecord(
        S.Out, S.ScratchRecord, abbrCode,
        stableCoroutineKind, stableCalleeConvention,
        stableRepresentation, fnTy->isPseudogeneric(), fnTy->isNoEscape(),
        stableDiffKind, fnTy->hasErrorResult(), fnTy->getParameters().size(),
        fnTy->getNumYields(), fnTy->getNumResults(),
        invocationSigID, invocationSubstMapID, patternSubstMapID,
        clangTypeID, variableData);

    if (auto conformance = fnTy->getWitnessMethodConformanceOrInvalid())
      S.writeConformance(conformance, S.DeclTypeAbbrCodes);
  }

  void visitArraySliceType(const ArraySliceType *sliceTy) {
    using namespace decls_block;
    serializeSimpleWrapper<ArraySliceTypeLayout>(sliceTy->getBaseType());
  }

  void visitDictionaryType(const DictionaryType *dictTy) {
    using namespace decls_block;
    unsigned abbrCode = S.DeclTypeAbbrCodes[DictionaryTypeLayout::Code];
    DictionaryTypeLayout::emitRecord(S.Out, S.ScratchRecord, abbrCode,
                                     S.addTypeRef(dictTy->getKeyType()),
                                     S.addTypeRef(dictTy->getValueType()));
  }

  void visitOptionalType(const OptionalType *optionalTy) {
    using namespace decls_block;
    serializeSimpleWrapper<OptionalTypeLayout>(optionalTy->getBaseType());
  }

  void
  visitProtocolCompositionType(const ProtocolCompositionType *composition) {
    using namespace decls_block;

    SmallVector<TypeID, 4> protocols;
    for (auto proto : composition->getMembers())
      protocols.push_back(S.addTypeRef(proto));

    unsigned abbrCode =
        S.DeclTypeAbbrCodes[ProtocolCompositionTypeLayout::Code];
    ProtocolCompositionTypeLayout::emitRecord(
        S.Out, S.ScratchRecord, abbrCode,
        composition->hasExplicitAnyObject(),
        protocols);
  }

  void visitReferenceStorageType(const ReferenceStorageType *refTy) {
    using namespace decls_block;
    unsigned abbrCode = S.DeclTypeAbbrCodes[ReferenceStorageTypeLayout::Code];
    auto stableOwnership =
        getRawStableReferenceOwnership(refTy->getOwnership());
    ReferenceStorageTypeLayout::emitRecord(
        S.Out, S.ScratchRecord, abbrCode,
        stableOwnership,
        S.addTypeRef(refTy->getReferentType()));
  }

  void visitUnboundGenericType(const UnboundGenericType *generic) {
    using namespace decls_block;
    unsigned abbrCode = S.DeclTypeAbbrCodes[UnboundGenericTypeLayout::Code];
    UnboundGenericTypeLayout::emitRecord(
        S.Out, S.ScratchRecord, abbrCode,
        S.addDeclRef(generic->getDecl(), /*allowTypeAliasXRef*/true),
        S.addTypeRef(generic->getParent()));
  }

  void visitBoundGenericType(const BoundGenericType *generic) {
    using namespace decls_block;
    SmallVector<TypeID, 8> genericArgIDs;

    for (auto next : generic->getGenericArgs())
      genericArgIDs.push_back(S.addTypeRef(next));

    unsigned abbrCode = S.DeclTypeAbbrCodes[BoundGenericTypeLayout::Code];
    BoundGenericTypeLayout::emitRecord(S.Out, S.ScratchRecord, abbrCode,
                                       S.addDeclRef(generic->getDecl()),
                                       S.addTypeRef(generic->getParent()),
                                       genericArgIDs);
  }
};

void Serializer::writeASTBlockEntity(Type ty) {
  using namespace decls_block;
  PrettyStackTraceType traceRAII(ty->getASTContext(), "serializing", ty);
  assert(TypesToSerialize.hasRef(ty));

  BitOffset initialOffset = Out.GetCurrentBitNo();
  SWIFT_DEFER {
    // This is important enough to leave on in Release builds.
    if (initialOffset == Out.GetCurrentBitNo()) {
      llvm::PrettyStackTraceString message("failed to serialize anything");
      abort();
    }
  };

  TypeSerializer(*this).visit(ty);
}

namespace {
class ClangToSwiftBasicWriter :
    public swift::DataStreamBasicWriter<ClangToSwiftBasicWriter> {

  Serializer &S;
  SmallVectorImpl<uint64_t> &Record;
  using TypeWriter = 
    clang::serialization::AbstractTypeWriter<ClangToSwiftBasicWriter>;
  TypeWriter Types;

  ClangModuleLoader *getClangLoader() {
    return S.getASTContext().getClangModuleLoader();
  }

public:
  ClangToSwiftBasicWriter(Serializer &S, SmallVectorImpl<uint64_t> &record)
    : S(S), Record(record), Types(*this) {}

  void writeUInt64(uint64_t value) {
    Record.push_back(value);
  }

  void writeIdentifier(const clang::IdentifierInfo *value) {
    IdentifierID id = 0;
    if (value) {
      id = S.addDeclBaseNameRef(
               S.getASTContext().getIdentifier(value->getName()));
    }
    Record.push_back(id);
  }

  void writeStmtRef(const clang::Stmt *stmt) {
    // The deserializer should always read null, and isSerializable
    // should be checking that we don't see a non-null statement here.
    if (stmt) {
      llvm::report_fatal_error("serializing a non-null Clang statement or"
                               " expression reference");
    }
  }

  void writeDeclRef(const clang::Decl *decl) {
    if (!decl) {
      Record.push_back(/*no declaration*/ 0);
      return;
    }

    auto path = getClangLoader()->findStableSerializationPath(decl);
    if (!path) {
      decl->dump(llvm::errs());
      llvm::report_fatal_error("failed to find a stable Swift serialization"
                               " path for the above Clang declaration");
    }

    if (path.isSwiftDecl()) {
      Record.push_back(/*swift declaration*/ 1);
      Record.push_back(S.addDeclRef(path.getSwiftDecl()));
      return;
    }

    assert(path.isExternalPath());
    auto &ext = path.getExternalPath();
    Record.push_back(/*external path*/ 2);
    Record.push_back(ext.Path.size());
    for (auto &elt : ext.Path) {
      auto kind = elt.first;
      auto stableKind = unsigned(getStableClangDeclPathComponentKind(kind));
      Record.push_back(stableKind);
      if (ext.requiresIdentifier(kind))
        Record.push_back(S.addDeclBaseNameRef(elt.second));
    }
  }
};

}

void Serializer::writeASTBlockEntity(const clang::Type *ty) {
  using namespace decls_block;
  PrettyStackTraceClangType traceRAII("serializing clang type", ty);
  assert(ClangTypesToSerialize.hasRef(ty));

  // Serialize the type as an opaque sequence of data.
  SmallVector<uint64_t, 16> typeData;
  ClangToSwiftBasicWriter(*this, typeData).writeTypeRef(ty);

  // Write that in an opaque record.
  unsigned abbrCode = DeclTypeAbbrCodes[ClangTypeLayout::Code];
  ClangTypeLayout::emitRecord(Out, ScratchRecord, abbrCode,
                              typeData);
}

template <typename SpecificASTBlockRecordKeeper>
bool Serializer::writeASTBlockEntitiesIfNeeded(
    SpecificASTBlockRecordKeeper &entities) {
  if (!entities.hasMoreToSerialize())
    return false;
  while (auto next = entities.popNext(Out.GetCurrentBitNo()))
    writeASTBlockEntity(next.getValue());
  return true;
}

void Serializer::writeAllDeclsAndTypes() {
  BCBlockRAII restoreBlock(Out, DECLS_AND_TYPES_BLOCK_ID, 8);
  using namespace decls_block;
  registerDeclTypeAbbr<BuiltinAliasTypeLayout>();
  registerDeclTypeAbbr<TypeAliasTypeLayout>();
  registerDeclTypeAbbr<GenericTypeParamDeclLayout>();
  registerDeclTypeAbbr<AssociatedTypeDeclLayout>();
  registerDeclTypeAbbr<NominalTypeLayout>();
  registerDeclTypeAbbr<ParenTypeLayout>();
  registerDeclTypeAbbr<TupleTypeLayout>();
  registerDeclTypeAbbr<TupleTypeEltLayout>();
  registerDeclTypeAbbr<FunctionTypeLayout>();
  registerDeclTypeAbbr<FunctionParamLayout>();
  registerDeclTypeAbbr<MetatypeTypeLayout>();
  registerDeclTypeAbbr<ExistentialMetatypeTypeLayout>();
  registerDeclTypeAbbr<PrimaryArchetypeTypeLayout>();
  registerDeclTypeAbbr<OpenedArchetypeTypeLayout>();
  registerDeclTypeAbbr<OpaqueArchetypeTypeLayout>();
  registerDeclTypeAbbr<NestedArchetypeTypeLayout>();
  registerDeclTypeAbbr<ProtocolCompositionTypeLayout>();
  registerDeclTypeAbbr<BoundGenericTypeLayout>();
  registerDeclTypeAbbr<GenericFunctionTypeLayout>();
  registerDeclTypeAbbr<SILBlockStorageTypeLayout>();
  registerDeclTypeAbbr<SILBoxTypeLayout>();
  registerDeclTypeAbbr<SILFunctionTypeLayout>();
  registerDeclTypeAbbr<ArraySliceTypeLayout>();
  registerDeclTypeAbbr<DictionaryTypeLayout>();
  registerDeclTypeAbbr<ReferenceStorageTypeLayout>();
  registerDeclTypeAbbr<UnboundGenericTypeLayout>();
  registerDeclTypeAbbr<OptionalTypeLayout>();
  registerDeclTypeAbbr<DynamicSelfTypeLayout>();

  registerDeclTypeAbbr<ClangTypeLayout>();

  registerDeclTypeAbbr<TypeAliasLayout>();
  registerDeclTypeAbbr<GenericTypeParamTypeLayout>();
  registerDeclTypeAbbr<DependentMemberTypeLayout>();
  registerDeclTypeAbbr<StructLayout>();
  registerDeclTypeAbbr<ConstructorLayout>();
  registerDeclTypeAbbr<VarLayout>();
  registerDeclTypeAbbr<ParamLayout>();
  registerDeclTypeAbbr<FuncLayout>();
  registerDeclTypeAbbr<AccessorLayout>();
  registerDeclTypeAbbr<OpaqueTypeLayout>();
  registerDeclTypeAbbr<PatternBindingLayout>();
  registerDeclTypeAbbr<ProtocolLayout>();
  registerDeclTypeAbbr<DefaultWitnessTableLayout>();
  registerDeclTypeAbbr<PrefixOperatorLayout>();
  registerDeclTypeAbbr<PostfixOperatorLayout>();
  registerDeclTypeAbbr<InfixOperatorLayout>();
  registerDeclTypeAbbr<PrecedenceGroupLayout>();
  registerDeclTypeAbbr<ClassLayout>();
  registerDeclTypeAbbr<EnumLayout>();
  registerDeclTypeAbbr<EnumElementLayout>();
  registerDeclTypeAbbr<SubscriptLayout>();
  registerDeclTypeAbbr<ExtensionLayout>();
  registerDeclTypeAbbr<DestructorLayout>();

  registerDeclTypeAbbr<ParameterListLayout>();

  registerDeclTypeAbbr<ParenPatternLayout>();
  registerDeclTypeAbbr<TuplePatternLayout>();
  registerDeclTypeAbbr<TuplePatternEltLayout>();
  registerDeclTypeAbbr<NamedPatternLayout>();
  registerDeclTypeAbbr<VarPatternLayout>();
  registerDeclTypeAbbr<AnyPatternLayout>();
  registerDeclTypeAbbr<TypedPatternLayout>();
  registerDeclTypeAbbr<InlinableBodyTextLayout>();
  registerDeclTypeAbbr<GenericParamListLayout>();
  registerDeclTypeAbbr<GenericSignatureLayout>();
  registerDeclTypeAbbr<GenericRequirementLayout>();
  registerDeclTypeAbbr<LayoutRequirementLayout>();
  registerDeclTypeAbbr<SILGenericSignatureLayout>();
  registerDeclTypeAbbr<SubstitutionMapLayout>();

  registerDeclTypeAbbr<ForeignErrorConventionLayout>();
  registerDeclTypeAbbr<AbstractClosureExprLayout>();
  registerDeclTypeAbbr<PatternBindingInitializerLayout>();
  registerDeclTypeAbbr<DefaultArgumentInitializerLayout>();
  registerDeclTypeAbbr<TopLevelCodeDeclContextLayout>();

  registerDeclTypeAbbr<XRefTypePathPieceLayout>();
  registerDeclTypeAbbr<XRefOpaqueReturnTypePathPieceLayout>();
  registerDeclTypeAbbr<XRefValuePathPieceLayout>();
  registerDeclTypeAbbr<XRefExtensionPathPieceLayout>();
  registerDeclTypeAbbr<XRefOperatorOrAccessorPathPieceLayout>();
  registerDeclTypeAbbr<XRefGenericParamPathPieceLayout>();
  registerDeclTypeAbbr<XRefInitializerPathPieceLayout>();

  registerDeclTypeAbbr<AbstractProtocolConformanceLayout>();
  registerDeclTypeAbbr<NormalProtocolConformanceLayout>();
  registerDeclTypeAbbr<SelfProtocolConformanceLayout>();
  registerDeclTypeAbbr<SpecializedProtocolConformanceLayout>();
  registerDeclTypeAbbr<InheritedProtocolConformanceLayout>();
  registerDeclTypeAbbr<InvalidProtocolConformanceLayout>();
  registerDeclTypeAbbr<NormalProtocolConformanceIdLayout>();
  registerDeclTypeAbbr<ProtocolConformanceXrefLayout>();

  registerDeclTypeAbbr<SILLayoutLayout>();

  registerDeclTypeAbbr<LocalDiscriminatorLayout>();
  registerDeclTypeAbbr<PrivateDiscriminatorLayout>();
  registerDeclTypeAbbr<FilenameForPrivateLayout>();
  registerDeclTypeAbbr<MembersLayout>();
  registerDeclTypeAbbr<XRefLayout>();

#define DECL_ATTR(X, NAME, ...) \
  registerDeclTypeAbbr<NAME##DeclAttrLayout>();
#include "swift/AST/Attr.def"

  bool wroteSomething;
  do {
    // Each of these loops can trigger the others to execute again, so repeat
    // until /all/ of the pending lists are empty.
    wroteSomething = false;

    wroteSomething |= writeASTBlockEntitiesIfNeeded(DeclsToSerialize);
    wroteSomething |= writeASTBlockEntitiesIfNeeded(TypesToSerialize);
    wroteSomething |= writeASTBlockEntitiesIfNeeded(ClangTypesToSerialize);
    wroteSomething |=
        writeASTBlockEntitiesIfNeeded(LocalDeclContextsToSerialize);
    wroteSomething |=
        writeASTBlockEntitiesIfNeeded(GenericSignaturesToSerialize);
    wroteSomething |=
        writeASTBlockEntitiesIfNeeded(SubstitutionMapsToSerialize);
    wroteSomething |=
        writeASTBlockEntitiesIfNeeded(NormalConformancesToSerialize);
    wroteSomething |= writeASTBlockEntitiesIfNeeded(SILLayoutsToSerialize);
  } while (wroteSomething);
}

std::vector<CharOffset> Serializer::writeAllIdentifiers() {
  assert(!DeclsToSerialize.hasMoreToSerialize() &&
         "did not call Serializer::writeAllDeclsAndTypes?");

  BCBlockRAII restoreBlock(Out, IDENTIFIER_DATA_BLOCK_ID, 3);
  identifier_block::IdentifierDataLayout IdentifierData(Out);

  llvm::SmallString<4096> stringData;

  // Make sure no identifier has an offset of 0.
  stringData.push_back('\0');

  std::vector<CharOffset> identifierOffsets;
  for (StringRef str : StringsToWrite) {
    identifierOffsets.push_back(stringData.size());
    stringData.append(str);
    stringData.push_back('\0');
  }

  IdentifierData.emit(ScratchRecord, stringData.str());
  return identifierOffsets;
}

template <typename SpecificASTBlockRecordKeeper>
void Serializer::writeOffsets(const index_block::OffsetsLayout &Offsets,
                              const SpecificASTBlockRecordKeeper &entities) {
  Offsets.emit(ScratchRecord, SpecificASTBlockRecordKeeper::RecordCode,
               entities.getOffsets());
}

/// Writes an in-memory decl table to an on-disk representation, using the
/// given layout.
static void writeDeclTable(const index_block::DeclListLayout &DeclList,
                           index_block::RecordKind kind,
                           const Serializer::DeclTable &table) {
  if (table.empty())
    return;

  SmallVector<uint64_t, 8> scratch;
  llvm::SmallString<4096> hashTableBlob;
  uint32_t tableOffset;
  {
    llvm::OnDiskChainedHashTableGenerator<DeclTableInfo> generator;
    for (auto &entry : table)
      generator.insert(entry.first, entry.second);

    llvm::raw_svector_ostream blobStream(hashTableBlob);
    // Make sure that no bucket is at offset 0
    endian::write<uint32_t>(blobStream, 0, little);
    tableOffset = generator.Emit(blobStream);
  }

  DeclList.emit(scratch, kind, tableOffset, hashTableBlob);
}

static void
writeExtensionTable(const index_block::ExtensionTableLayout &ExtensionTable,
                    const Serializer::ExtensionTable &table,
                    Serializer &serializer) {
  if (table.empty())
    return;

  SmallVector<uint64_t, 8> scratch;
  llvm::SmallString<4096> hashTableBlob;
  uint32_t tableOffset;
  {
    llvm::OnDiskChainedHashTableGenerator<ExtensionTableInfo> generator;
    ExtensionTableInfo info{serializer};
    for (auto &entry : table) {
      generator.insert(entry.first, entry.second, info);
    }

    llvm::raw_svector_ostream blobStream(hashTableBlob);
    // Make sure that no bucket is at offset 0
    endian::write<uint32_t>(blobStream, 0, little);
    tableOffset = generator.Emit(blobStream, info);
  }

  ExtensionTable.emit(scratch, tableOffset, hashTableBlob);
}

static void writeLocalDeclTable(const index_block::DeclListLayout &DeclList,
                                index_block::RecordKind kind,
                                LocalTypeHashTableGenerator &generator) {
  SmallVector<uint64_t, 8> scratch;
  llvm::SmallString<4096> hashTableBlob;
  uint32_t tableOffset;
  {
    llvm::raw_svector_ostream blobStream(hashTableBlob);
    // Make sure that no bucket is at offset 0
    endian::write<uint32_t>(blobStream, 0, little);
    tableOffset = generator.Emit(blobStream);
  }

  DeclList.emit(scratch, kind, tableOffset, hashTableBlob);
}

static void
writeNestedTypeDeclsTable(const index_block::NestedTypeDeclsLayout &declList,
                          const Serializer::NestedTypeDeclsTable &table) {
  SmallVector<uint64_t, 8> scratch;
  llvm::SmallString<4096> hashTableBlob;
  uint32_t tableOffset;
  {
    llvm::OnDiskChainedHashTableGenerator<NestedTypeDeclsTableInfo> generator;
    for (auto &entry : table)
      generator.insert(entry.first, entry.second);

    llvm::raw_svector_ostream blobStream(hashTableBlob);
    // Make sure that no bucket is at offset 0
    endian::write<uint32_t>(blobStream, 0, little);
    tableOffset = generator.Emit(blobStream);
  }

  declList.emit(scratch, tableOffset, hashTableBlob);
}

static void
writeDeclMemberNamesTable(const index_block::DeclMemberNamesLayout &declNames,
                          const Serializer::DeclMemberNamesTable &table) {
  SmallVector<uint64_t, 8> scratch;
  llvm::SmallString<4096> hashTableBlob;
  uint32_t tableOffset;
  {
    llvm::OnDiskChainedHashTableGenerator<DeclMemberNamesTableInfo> generator;
    // Emit the offsets of the sub-tables; the tables themselves have been
    // separately emitted into DECL_MEMBER_TABLES_BLOCK by now.
    for (auto &entry : table) {
      // Or they _should_ have been; check for nonzero offsets.
      assert(static_cast<unsigned>(entry.second.first) != 0);
      generator.insert(entry.first, entry.second.first);
    }

    llvm::raw_svector_ostream blobStream(hashTableBlob);
    // Make sure that no bucket is at offset 0
    endian::write<uint32_t>(blobStream, 0, little);
    tableOffset = generator.Emit(blobStream);
  }

  declNames.emit(scratch, tableOffset, hashTableBlob);
}

static void
writeDeclMembersTable(const decl_member_tables_block::DeclMembersLayout &mems,
                      const Serializer::DeclMembersTable &table) {
  SmallVector<uint64_t, 8> scratch;
  llvm::SmallString<4096> hashTableBlob;
  uint32_t tableOffset;
  {
    llvm::OnDiskChainedHashTableGenerator<DeclMembersTableInfo> generator;
    for (auto &entry : table)
      generator.insert(entry.first, entry.second);

    llvm::raw_svector_ostream blobStream(hashTableBlob);
    // Make sure that no bucket is at offset 0
    endian::write<uint32_t>(blobStream, 0, little);
    tableOffset = generator.Emit(blobStream);
  }

  mems.emit(scratch, tableOffset, hashTableBlob);
}

namespace {
  /// Used to serialize the on-disk Objective-C method hash table.
  class ObjCMethodTableInfo {
  public:
    using key_type = ObjCSelector;
    using key_type_ref = key_type;
    using data_type = Serializer::ObjCMethodTableData;
    using data_type_ref = const data_type &;
    using hash_value_type = uint32_t;
    using offset_type = unsigned;

    hash_value_type ComputeHash(key_type_ref key) {
      llvm::SmallString<32> scratch;
      return llvm::djbHash(key.getString(scratch), SWIFTMODULE_HASH_SEED);
    }

    std::pair<unsigned, unsigned> EmitKeyDataLength(raw_ostream &out,
                                                    key_type_ref key,
                                                    data_type_ref data) {
      llvm::SmallString<32> scratch;
      auto keyLength = key.getString(scratch).size();
      assert(keyLength <= std::numeric_limits<uint16_t>::max() &&
             "selector too long");
      uint32_t dataLength = 0;
      for (const auto &entry : data) {
        dataLength += sizeof(uint32_t) + 1 + sizeof(uint32_t);
        dataLength += std::get<0>(entry).size();
      }

      endian::Writer writer(out, little);
      writer.write<uint16_t>(keyLength);
      writer.write<uint32_t>(dataLength);
      return { keyLength, dataLength };
    }

    void EmitKey(raw_ostream &out, key_type_ref key, unsigned len) {
#ifndef NDEBUG
      uint64_t start = out.tell();
#endif
      out << key;
      assert((out.tell() - start == len) && "measured key length incorrectly");
    }

    void EmitData(raw_ostream &out, key_type_ref key, data_type_ref data,
                  unsigned len) {
      static_assert(declIDFitsIn32Bits(), "DeclID too large");
      endian::Writer writer(out, little);
      for (const auto &entry : data) {
        writer.write<uint32_t>(std::get<0>(entry).size());
        writer.write<uint8_t>(std::get<1>(entry));
        writer.write<uint32_t>(std::get<2>(entry));
        out.write(std::get<0>(entry).c_str(), std::get<0>(entry).size());
      }
    }
  };
} // end anonymous namespace

static void writeObjCMethodTable(const index_block::ObjCMethodTableLayout &out,
                                 Serializer::ObjCMethodTable &objcMethods) {
  // Collect all of the Objective-C selectors in the method table.
  std::vector<ObjCSelector> selectors;
  for (const auto &entry : objcMethods) {
    selectors.push_back(entry.first);
  }

  // Sort the Objective-C selectors so we emit them in a stable order.
  llvm::array_pod_sort(selectors.begin(), selectors.end());

  // Create the on-disk hash table.
  llvm::OnDiskChainedHashTableGenerator<ObjCMethodTableInfo> generator;
  llvm::SmallString<32> hashTableBlob;
  uint32_t tableOffset;
  {
    llvm::raw_svector_ostream blobStream(hashTableBlob);
    for (auto selector : selectors) {
      generator.insert(selector, objcMethods[selector]);
    }

    // Make sure that no bucket is at offset 0
    endian::write<uint32_t>(blobStream, 0, little);
    tableOffset = generator.Emit(blobStream);
  }

  SmallVector<uint64_t, 8> scratch;
  out.emit(scratch, tableOffset, hashTableBlob);
}

// SWIFT_ENABLE_TENSORFLOW
namespace {
  /// Used to serialize derivative function configurations.
  class DerivativeFunctionConfigTableInfo {
  public:
    using key_type = std::string;
    using key_type_ref = StringRef;
    using data_type = Serializer::DerivativeFunctionConfigTableData;
    using data_type_ref = const data_type &;
    using hash_value_type = uint32_t;
    using offset_type = unsigned;

    hash_value_type ComputeHash(key_type_ref key) {
      assert(!key.empty());
      return llvm::djbHash(key, SWIFTMODULE_HASH_SEED);
    }

    std::pair<unsigned, unsigned> EmitKeyDataLength(raw_ostream &out,
                                                    key_type_ref key,
                                                    data_type_ref data) {
      uint32_t keyLength = key.str().size();
      assert(keyLength == static_cast<uint16_t>(keyLength));
      uint32_t dataLength = (sizeof(uint32_t) * 2) * data.size();
      for (auto entry : data)
        dataLength += entry.first.size();
      assert(dataLength == static_cast<uint16_t>(dataLength));
      endian::Writer writer(out, little);
      writer.write<uint16_t>(keyLength);
      writer.write<uint16_t>(dataLength);
      return { keyLength, dataLength };
    }

    void EmitKey(raw_ostream &out, key_type_ref key, unsigned len) {
      out << key;
    }

    void EmitData(raw_ostream &out, key_type_ref key, data_type_ref data,
                  unsigned len) {
      static_assert(declIDFitsIn32Bits(), "DeclID too large");
      endian::Writer writer(out, little);
      for (auto &entry : data) {
        // Write `GenericSignatureID`.
        writer.write<uint32_t>(entry.second);
        // Write parameter indices string size, followed by data.
        writer.write<int32_t>(entry.first.size());
        out << entry.first;
      }
    }
  };
} // end anonymous namespace

static void writeDerivativeFunctionConfigs(
    Serializer &S, const index_block::DerivativeFunctionConfigTableLayout &out,
    Serializer::DerivativeFunctionConfigTable &derivativeConfigs) {
  // Create the on-disk hash table.
  llvm::OnDiskChainedHashTableGenerator<DerivativeFunctionConfigTableInfo>
      generator;
  llvm::SmallString<32> hashTableBlob;
  uint32_t tableOffset;
  {
    llvm::raw_svector_ostream blobStream(hashTableBlob);
    for (auto &entry : derivativeConfigs)
      generator.insert(entry.first.get(), entry.second);
    // Make sure that no bucket is at offset 0.
    endian::write<uint32_t>(blobStream, 0, little);
    tableOffset = generator.Emit(blobStream);
  }
  SmallVector<uint64_t, 8> scratch;
  out.emit(scratch, tableOffset, hashTableBlob);
}

// Records derivative function configurations for the given AbstractFunctionDecl
// by visiting `@differentiable` and `@derivative` attributes.
static void recordDerivativeFunctionConfig(
    Serializer &S, const AbstractFunctionDecl *AFD,
    Serializer::UniquedDerivativeFunctionConfigTable &derivativeConfigs) {
  auto &ctx = AFD->getASTContext();
  Mangle::ASTMangler Mangler;
  for (auto *attr : AFD->getAttrs().getAttributes<DifferentiableAttr>()) {
    auto mangledName = ctx.getIdentifier(Mangler.mangleDeclAsUSR(AFD, ""));
    derivativeConfigs[mangledName].insert(
        {ctx.getIdentifier(attr->getParameterIndices()->getString()),
         attr->getDerivativeGenericSignature()});
  }
  for (auto *attr : AFD->getAttrs().getAttributes<DerivativeAttr>()) {
    auto *origAFD = attr->getOriginalFunction();
    auto mangledName = ctx.getIdentifier(Mangler.mangleDeclAsUSR(origAFD, ""));
    derivativeConfigs[mangledName].insert(
        {ctx.getIdentifier(attr->getParameterIndices()->getString()),
         AFD->getGenericSignature()});
  }
};
// SWIFT_ENABLE_TENSORFLOW END

/// Recursively walks the members and derived global decls of any nominal types
/// to build up global tables.
template<typename Range>
static void collectInterestingNestedDeclarations(
    Serializer &S,
    Range members,
    Serializer::DeclTable &operatorMethodDecls,
    Serializer::ObjCMethodTable &objcMethods,
    Serializer::NestedTypeDeclsTable &nestedTypeDecls,
    // SWIFT_ENABLE_TENSORFLOW
    Serializer::UniquedDerivativeFunctionConfigTable &derivativeConfigs,
    // SWIFT_ENABLE_TENSORFLOW END
    bool isLocal = false) {
  const NominalTypeDecl *nominalParent = nullptr;

  for (const Decl *member : members) {
    // If there is a corresponding Objective-C method, record it.
    auto recordObjCMethod = [&](const AbstractFunctionDecl *func) {
      if (isLocal)
        return;

      if (auto owningClass = func->getDeclContext()->getSelfClassDecl()) {
        if (func->isObjC()) {
          Mangle::ASTMangler mangler;
          std::string ownerName = mangler.mangleNominalType(owningClass);
          assert(!ownerName.empty() && "Mangled type came back empty!");

          objcMethods[func->getObjCSelector()].push_back(
            std::make_tuple(ownerName,
                            func->isObjCInstanceMethod(),
                            S.addDeclRef(func)));
        }
      }
    };

    if (auto memberValue = dyn_cast<ValueDecl>(member)) {
      if (memberValue->hasName() &&
          memberValue->isOperator()) {
        // Add operator methods.
        // Note that we don't have to add operators that are already in the
        // top-level list.
        operatorMethodDecls[memberValue->getBaseName()].push_back({
          /*ignored*/0,
          S.addDeclRef(memberValue)
        });
      }
    }

    // SWIFT_ENABLE_TENSORFLOW
    // Record Objective-C methods and derivative function configurations.
    if (auto *func = dyn_cast<AbstractFunctionDecl>(member)) {
      recordObjCMethod(func);
      recordDerivativeFunctionConfig(S, func, derivativeConfigs);
    }
    // SWIFT_ENABLE_TENSORFLOW END

    // Handle accessors.
    if (auto storage = dyn_cast<AbstractStorageDecl>(member)) {
      for (auto *accessor : storage->getAllAccessors()) {
        recordObjCMethod(accessor);
        // SWIFT_ENABLE_TENSORFLOW
        recordDerivativeFunctionConfig(S, accessor, derivativeConfigs);
        // SWIFT_ENABLE_TENSORFLOW END
      }
    }

    if (auto nestedType = dyn_cast<TypeDecl>(member)) {
      if (nestedType->getEffectiveAccess() > swift::AccessLevel::FilePrivate) {
        if (!nominalParent) {
          const DeclContext *DC = member->getDeclContext();
          nominalParent = DC->getSelfNominalTypeDecl();
          assert(nominalParent && "parent context is not a type or extension");
        }
        nestedTypeDecls[nestedType->getName()].push_back({
          S.addDeclRef(nominalParent),
          S.addDeclRef(nestedType)
        });
      }
    }

    // Recurse into nested declarations.
    if (auto iterable = dyn_cast<IterableDeclContext>(member)) {
      collectInterestingNestedDeclarations(S, iterable->getMembers(),
                                           operatorMethodDecls,
                                           objcMethods, nestedTypeDecls,
                                           // SWIFT_ENABLE_TENSORFLOW
                                           derivativeConfigs,
                                           // SWIFT_ENABLE_TENSORFLOW END
                                           isLocal);
    }
  }
}

void Serializer::writeAST(ModuleOrSourceFile DC) {
  DeclTable topLevelDecls, operatorDecls, operatorMethodDecls;
  DeclTable precedenceGroupDecls;
  ObjCMethodTable objcMethods;
  NestedTypeDeclsTable nestedTypeDecls;
  LocalTypeHashTableGenerator localTypeGenerator, opaqueReturnTypeGenerator;
  ExtensionTable extensionDecls;
  // SWIFT_ENABLE_TENSORFLOW
  UniquedDerivativeFunctionConfigTable uniquedDerivativeConfigs;
  // SWIFT_ENABLE_TENSORFLOW END
  bool hasLocalTypes = false;
  bool hasOpaqueReturnTypes = false;

  Optional<DeclID> entryPointClassID;
  SmallVector<DeclID, 16> orderedTopLevelDecls;

  ArrayRef<const FileUnit *> files;
  SmallVector<const FileUnit *, 1> Scratch;
  if (SF) {
    Scratch.push_back(SF);
    files = llvm::makeArrayRef(Scratch);
  } else {
    files = M->getFiles();
  }
  for (auto nextFile : files) {
    if (nextFile->hasEntryPoint())
      entryPointClassID = addDeclRef(nextFile->getMainClass());

    // FIXME: Switch to a visitor interface?
    SmallVector<Decl *, 32> fileDecls;
    nextFile->getTopLevelDecls(fileDecls);

    for (auto D : fileDecls) {
      if (isa<ImportDecl>(D) || isa<IfConfigDecl>(D) ||
          isa<PoundDiagnosticDecl>(D) || isa<TopLevelCodeDecl>(D)) {
        continue;
      }

      if (auto VD = dyn_cast<ValueDecl>(D)) {
        if (!VD->hasName())
          continue;
        topLevelDecls[VD->getBaseName()]
          .push_back({ getKindForTable(D), addDeclRef(D) });
      } else if (auto ED = dyn_cast<ExtensionDecl>(D)) {
        const NominalTypeDecl *extendedNominal = ED->getExtendedNominal();
        extensionDecls[extendedNominal->getName()]
          .push_back({ extendedNominal, addDeclRef(D) });
      } else if (auto OD = dyn_cast<OperatorDecl>(D)) {
        operatorDecls[OD->getName()]
          .push_back({ getStableFixity(OD->getFixity()), addDeclRef(D) });
      } else if (auto PGD = dyn_cast<PrecedenceGroupDecl>(D)) {
        precedenceGroupDecls[PGD->getName()]
          .push_back({ decls_block::PRECEDENCE_GROUP_DECL, addDeclRef(D) });
      } else if (isa<PatternBindingDecl>(D)) {
        // No special handling needed.
      } else {
        llvm_unreachable("all top-level declaration kinds accounted for");
      }
      // SWIFT_ENABLE_TENSORFLOW
      if (auto *AFD = dyn_cast<AbstractFunctionDecl>(D))
        recordDerivativeFunctionConfig(*this, AFD, uniquedDerivativeConfigs);
      // SWIFT_ENABLE_TENSORFLOW END

      orderedTopLevelDecls.push_back(addDeclRef(D));

      // If this nominal type has associated top-level decls for a
      // derived conformance (for example, ==), force them to be
      // serialized.
      if (auto IDC = dyn_cast<IterableDeclContext>(D)) {
        collectInterestingNestedDeclarations(*this, IDC->getMembers(),
                                             operatorMethodDecls, objcMethods,
                                             // SWIFT_ENABLE_TENSORFLOW
                                             nestedTypeDecls,
                                             uniquedDerivativeConfigs);
                                             // SWIFT_ENABLE_TENSORFLOW END
      }
    }

    SmallVector<TypeDecl *, 16> localTypeDecls;
    nextFile->getLocalTypeDecls(localTypeDecls);
    SmallVector<OpaqueTypeDecl *, 16> opaqueReturnTypeDecls;
    nextFile->getOpaqueReturnTypeDecls(opaqueReturnTypeDecls);

    for (auto TD : localTypeDecls) {

      // FIXME: We should delay parsing function bodies so these type decls
      //        don't even get added to the file.
      if (TD->getDeclContext()->getInnermostSkippedFunctionContext())
        continue;

      hasLocalTypes = true;
      Mangle::ASTMangler Mangler;

      std::string MangledName =
          evaluateOrDefault(M->getASTContext().evaluator,
                            MangleLocalTypeDeclRequest { TD },
                            std::string());
      assert(!MangledName.empty() && "Mangled type came back empty!");
      localTypeGenerator.insert(MangledName, addDeclRef(TD));

      if (auto IDC = dyn_cast<IterableDeclContext>(TD)) {
        collectInterestingNestedDeclarations(*this, IDC->getMembers(),
                                             operatorMethodDecls, objcMethods,
                                             // SWIFT_ENABLE_TENSORFLOW
                                             nestedTypeDecls,
                                             uniquedDerivativeConfigs,
                                             /*isLocal=*/true);
                                             // SWIFT_ENABLE_TENSORFLOW END
      }
    }
    
    for (auto OTD : opaqueReturnTypeDecls) {
      hasOpaqueReturnTypes = true;
      Mangle::ASTMangler Mangler;
      auto MangledName = Mangler.mangleDeclAsUSR(OTD->getNamingDecl(),
                                                 MANGLING_PREFIX_STR);
      opaqueReturnTypeGenerator.insert(MangledName, addDeclRef(OTD));
    }
  }

  writeAllDeclsAndTypes();
  std::vector<CharOffset> identifierOffsets = writeAllIdentifiers();

  {
    BCBlockRAII restoreBlock(Out, INDEX_BLOCK_ID, 4);

    index_block::OffsetsLayout Offsets(Out);
    writeOffsets(Offsets, DeclsToSerialize);
    writeOffsets(Offsets, TypesToSerialize);
    writeOffsets(Offsets, ClangTypesToSerialize);
    writeOffsets(Offsets, LocalDeclContextsToSerialize);
    writeOffsets(Offsets, GenericSignaturesToSerialize);
    writeOffsets(Offsets, SubstitutionMapsToSerialize);
    writeOffsets(Offsets, NormalConformancesToSerialize);
    writeOffsets(Offsets, SILLayoutsToSerialize);

    Offsets.emit(ScratchRecord, index_block::IDENTIFIER_OFFSETS,
                 identifierOffsets);

    index_block::DeclListLayout DeclList(Out);
    writeDeclTable(DeclList, index_block::TOP_LEVEL_DECLS, topLevelDecls);
    writeDeclTable(DeclList, index_block::OPERATORS, operatorDecls);
    writeDeclTable(DeclList, index_block::PRECEDENCE_GROUPS, precedenceGroupDecls);
    writeDeclTable(DeclList, index_block::CLASS_MEMBERS_FOR_DYNAMIC_LOOKUP,
                   ClassMembersForDynamicLookup);
    writeDeclTable(DeclList, index_block::OPERATOR_METHODS, operatorMethodDecls);
    if (hasLocalTypes)
      writeLocalDeclTable(DeclList, index_block::LOCAL_TYPE_DECLS,
                          localTypeGenerator);
    if (hasOpaqueReturnTypes)
      writeLocalDeclTable(DeclList, index_block::OPAQUE_RETURN_TYPE_DECLS,
                          opaqueReturnTypeGenerator);

    if (!extensionDecls.empty()) {
      index_block::ExtensionTableLayout ExtensionTable(Out);
      writeExtensionTable(ExtensionTable, extensionDecls, *this);
    }

    index_block::OrderedDeclsLayout OrderedDecls(Out);
    OrderedDecls.emit(ScratchRecord, index_block::ORDERED_TOP_LEVEL_DECLS,
                      orderedTopLevelDecls);

    index_block::ObjCMethodTableLayout ObjCMethodTable(Out);
    writeObjCMethodTable(ObjCMethodTable, objcMethods);

    if (!nestedTypeDecls.empty()) {
      index_block::NestedTypeDeclsLayout NestedTypeDeclsTable(Out);
      writeNestedTypeDeclsTable(NestedTypeDeclsTable, nestedTypeDecls);
    }

    // SWIFT_ENABLE_TENSORFLOW
    // Convert uniqued derivative function config table to serialization-
    // ready format: turn `GenericSignature` to `GenericSignatureID`.
    DerivativeFunctionConfigTable derivativeConfigs;
    for (auto entry : uniquedDerivativeConfigs) {
      for (auto config : entry.second) {
        auto paramIndices = config.first.str();
        auto genSigID = addGenericSignatureRef(config.second);
        derivativeConfigs[entry.first].push_back({paramIndices, genSigID});
      }
    }
    index_block::DerivativeFunctionConfigTableLayout DerivativeConfigTable(Out);
    writeDerivativeFunctionConfigs(*this, DerivativeConfigTable,
                                   derivativeConfigs);
    // SWIFT_ENABLE_TENSORFLOW END

    if (entryPointClassID.hasValue()) {
      index_block::EntryPointLayout EntryPoint(Out);
      EntryPoint.emit(ScratchRecord, entryPointClassID.getValue());
    }

    {
      // Write sub-tables to a skippable sub-block.
      BCBlockRAII restoreBlock(Out, DECL_MEMBER_TABLES_BLOCK_ID, 4);
      decl_member_tables_block::DeclMembersLayout DeclMembersTable(Out);
      for (auto &entry : DeclMemberNames) {
        // Save BitOffset we're writing sub-table to.
        static_assert(bitOffsetFitsIn32Bits(), "BitOffset too large");
        assert(Out.GetCurrentBitNo() < (1ull << 32));
        entry.second.first = Out.GetCurrentBitNo();
        // Write sub-table.
        writeDeclMembersTable(DeclMembersTable, *entry.second.second);
      }
    }
    // Write top-level table mapping names to sub-tables.
    index_block::DeclMemberNamesLayout DeclMemberNamesTable(Out);
    writeDeclMemberNamesTable(DeclMemberNamesTable, DeclMemberNames);
  }
}

void SerializerBase::writeToStream(raw_ostream &os) {
  os.write(Buffer.data(), Buffer.size());
  os.flush();
}

SerializerBase::SerializerBase(ArrayRef<unsigned char> signature,
                               ModuleOrSourceFile DC) {
  for (unsigned char byte : signature)
    Out.Emit(byte, 8);

  this->M = getModule(DC);
  this->SF = DC.dyn_cast<SourceFile *>();
}

void Serializer::writeToStream(raw_ostream &os, ModuleOrSourceFile DC,
                               const SILModule *SILMod,
                               const SerializationOptions &options) {
  Serializer S{SWIFTMODULE_SIGNATURE, DC};

  // FIXME: This is only really needed for debugging. We don't actually use it.
  S.writeBlockInfoBlock();

  {
    BCBlockRAII moduleBlock(S.Out, MODULE_BLOCK_ID, 2);
    S.writeHeader(options);
    S.writeInputBlock(options);
    S.writeSIL(SILMod, options.SerializeAllSIL);
    S.writeAST(DC);
  }

  S.writeToStream(os);
}

void swift::serializeToBuffers(
  ModuleOrSourceFile DC, const SerializationOptions &options,
  std::unique_ptr<llvm::MemoryBuffer> *moduleBuffer,
  std::unique_ptr<llvm::MemoryBuffer> *moduleDocBuffer,
  std::unique_ptr<llvm::MemoryBuffer> *moduleSourceInfoBuffer,
  const SILModule *M) {

  assert(!StringRef::withNullAsEmpty(options.OutputPath).empty());
  {
    FrontendStatsTracer tracer(getContext(DC).Stats,
                               "Serialization, swiftmodule, to buffer");
    llvm::SmallString<1024> buf;
    llvm::raw_svector_ostream stream(buf);
    Serializer::writeToStream(stream, DC, M, options);
    bool hadError = withOutputFile(getContext(DC).Diags,
                                   options.OutputPath,
                                   [&](raw_ostream &out) {
      out << stream.str();
      return false;
    });
    if (hadError)
      return;
    if (moduleBuffer)
      *moduleBuffer = std::make_unique<llvm::SmallVectorMemoryBuffer>(
                        std::move(buf), options.OutputPath);
  }

  if (!StringRef::withNullAsEmpty(options.DocOutputPath).empty()) {
    FrontendStatsTracer tracer(getContext(DC).Stats,
                               "Serialization, swiftdoc, to buffer");
    llvm::SmallString<1024> buf;
    llvm::raw_svector_ostream stream(buf);
    writeDocToStream(stream, DC, options.GroupInfoPath);
    (void)withOutputFile(getContext(DC).Diags,
                         options.DocOutputPath,
                         [&](raw_ostream &out) {
      out << stream.str();
      return false;
    });
    if (moduleDocBuffer)
      *moduleDocBuffer = std::make_unique<llvm::SmallVectorMemoryBuffer>(
                           std::move(buf), options.DocOutputPath);
  }

  if (!StringRef::withNullAsEmpty(options.SourceInfoOutputPath).empty()) {
    FrontendStatsTracer tracer(getContext(DC).Stats,
                               "Serialization, swiftsourceinfo, to buffer");
    llvm::SmallString<1024> buf;
    llvm::raw_svector_ostream stream(buf);
    writeSourceInfoToStream(stream, DC);
    (void)withOutputFile(getContext(DC).Diags,
                         options.SourceInfoOutputPath,
                         [&](raw_ostream &out) {
      out << stream.str();
      return false;
    });
    if (moduleSourceInfoBuffer)
      *moduleSourceInfoBuffer = std::make_unique<llvm::SmallVectorMemoryBuffer>(
          std::move(buf), options.SourceInfoOutputPath);
  }
}

// SWIFT_ENABLE_TENSORFLOW
void swift::serializeToMemory(
    ModuleOrSourceFile DC, const SerializationOptions &options,
    std::unique_ptr<llvm::MemoryBuffer> *moduleBuffer,
    std::unique_ptr<llvm::MemoryBuffer> *moduleDocBuffer, const SILModule *M) {
  if (moduleBuffer) {
    SharedTimer timer("Serialization, swiftmodule, to memory");
    llvm::SmallString<1024> buf;
    llvm::raw_svector_ostream stream(buf);
    Serializer::writeToStream(stream, DC, M, options);
    *moduleBuffer =
        std::make_unique<llvm::SmallVectorMemoryBuffer>(std::move(buf));
  }

  if (moduleDocBuffer) {
    SharedTimer timer("Serialization, swiftdoc, to memory");
    llvm::SmallString<1024> buf;
    llvm::raw_svector_ostream stream(buf);
    writeDocToStream(stream, DC, options.GroupInfoPath);
    *moduleDocBuffer =
        std::make_unique<llvm::SmallVectorMemoryBuffer>(std::move(buf));
  }
}

void swift::serialize(ModuleOrSourceFile DC,
                      const SerializationOptions &options,
                      const SILModule *M) {
  assert(!StringRef::withNullAsEmpty(options.OutputPath).empty());

  if (StringRef(options.OutputPath) == "-") {
    // Special-case writing to stdout.
    Serializer::writeToStream(llvm::outs(), DC, M, options);
    assert(StringRef::withNullAsEmpty(options.DocOutputPath).empty());
    return;
  }

  bool hadError = withOutputFile(getContext(DC).Diags,
                                 options.OutputPath,
                                 [&](raw_ostream &out) {
    FrontendStatsTracer tracer(getContext(DC).Stats,
                               "Serialization, swiftmodule");
    Serializer::writeToStream(out, DC, M, options);
    return false;
  });
  if (hadError)
    return;

  if (!StringRef::withNullAsEmpty(options.DocOutputPath).empty()) {
    (void)withOutputFile(getContext(DC).Diags,
                         options.DocOutputPath,
                         [&](raw_ostream &out) {
      FrontendStatsTracer tracer(getContext(DC).Stats,
                                 "Serialization, swiftdoc");
      writeDocToStream(out, DC, options.GroupInfoPath);
      return false;
    });
  }

  if (!StringRef::withNullAsEmpty(options.SourceInfoOutputPath).empty()) {
    (void)withOutputFile(getContext(DC).Diags,
                         options.SourceInfoOutputPath,
                         [&](raw_ostream &out) {
      FrontendStatsTracer tracer(getContext(DC).Stats,
                                 "Serialization, swiftsourceinfo");
      writeSourceInfoToStream(out, DC);
      return false;
    });
  }
}<|MERGE_RESOLUTION|>--- conflicted
+++ resolved
@@ -2429,15 +2429,9 @@
       assert(attr->getOriginalDeclaration() &&
              "`@differentiable` attribute should have original declaration set "
              "during construction or parsing");
-<<<<<<< HEAD
-      auto paramIndices = attr->getParameterIndices();
-      assert(paramIndices && "Checked parameter indices must be resolved");
-      SmallVector<bool, 4> indices;
-=======
       auto *paramIndices = attr->getParameterIndices();
       assert(paramIndices && "Parameter indices must be resolved");
       SmallVector<bool, 4> paramIndicesVector;
->>>>>>> 7811f531
       for (unsigned i : range(paramIndices->getCapacity()))
         paramIndicesVector.push_back(paramIndices->contains(i));
 
