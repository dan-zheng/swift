//===--- Deserialization.cpp - Loading a serialized AST -------------------===//
//
// This source file is part of the Swift.org open source project
//
// Copyright (c) 2014 - 2018 Apple Inc. and the Swift project authors
// Licensed under Apache License v2.0 with Runtime Library Exception
//
// See https://swift.org/LICENSE.txt for license information
// See https://swift.org/CONTRIBUTORS.txt for the list of Swift project authors
//
//===----------------------------------------------------------------------===//

#include "BCReadingExtras.h"
#include "DeserializationErrors.h"
#include "ModuleFile.h"
#include "ModuleFormat.h"
#include "swift/AST/ASTContext.h"
#include "swift/AST/AutoDiff.h"
#include "swift/AST/DiagnosticsSema.h"
#include "swift/AST/Expr.h"
#include "swift/AST/ForeignErrorConvention.h"
#include "swift/AST/GenericEnvironment.h"
#include "swift/AST/Initializer.h"
#include "swift/AST/NameLookupRequests.h"
#include "swift/AST/Pattern.h"
#include "swift/AST/ParameterList.h"
#include "swift/AST/PrettyStackTrace.h"
#include "swift/AST/PropertyWrappers.h"
#include "swift/AST/ProtocolConformance.h"
#include "swift/AST/TypeCheckRequests.h"
#include "swift/ClangImporter/ClangImporter.h"
#include "swift/ClangImporter/ClangModule.h"
#include "swift/ClangImporter/SwiftAbstractBasicReader.h"
#include "swift/Serialization/SerializedModuleLoader.h"
#include "swift/Basic/Defer.h"
#include "swift/Basic/Statistic.h"
#include "llvm/ADT/Statistic.h"
#include "llvm/Support/Compiler.h"
#include "llvm/Support/Debug.h"
#include "llvm/Support/raw_ostream.h"

#define DEBUG_TYPE "Serialization"

STATISTIC(NumDeclsLoaded, "# of decls deserialized");
STATISTIC(NumMemberListsLoaded,
          "# of nominals/extensions whose members were loaded");
STATISTIC(NumNormalProtocolConformancesLoaded,
          "# of normal protocol conformances deserialized");
STATISTIC(NumNormalProtocolConformancesCompleted,
          "# of normal protocol conformances completed");
STATISTIC(NumNestedTypeShortcuts,
          "# of nested types resolved without full lookup");

using namespace swift;
using namespace swift::serialization;
using llvm::Expected;

StringRef swift::getNameOfModule(const ModuleFile *MF) {
  return MF->Name;
}

namespace {
  struct DeclAndOffset {
    const Decl *D;
    uint64_t offset;
  };

  static raw_ostream &operator<<(raw_ostream &os, DeclAndOffset &&pair) {
    return os << Decl::getKindName(pair.D->getKind())
              << "Decl @ " << pair.offset;
  }

  class PrettyDeclDeserialization : public llvm::PrettyStackTraceEntry {
    const ModuleFile *MF;
    const ModuleFile::Serialized<Decl*> &DeclOrOffset;
    uint64_t offset;
    decls_block::RecordKind Kind;
  public:
    PrettyDeclDeserialization(ModuleFile *module,
                              const ModuleFile::Serialized<Decl*> &declOrOffset,
                              decls_block::RecordKind kind)
      : MF(module), DeclOrOffset(declOrOffset), offset(declOrOffset),
        Kind(kind) {
    }

    static const char *getRecordKindString(decls_block::RecordKind Kind) {
      switch (Kind) {
#define RECORD(Id) case decls_block::Id: return #Id;
#include "DeclTypeRecordNodes.def"
      }

      llvm_unreachable("Unhandled RecordKind in switch.");
    }

    void print(raw_ostream &os) const override {
      if (!DeclOrOffset.isComplete()) {
        os << "While deserializing decl @ " << offset << " ("
           << getRecordKindString(Kind) << ")";
      } else {
        os << "While deserializing ";

        if (auto VD = dyn_cast<ValueDecl>(DeclOrOffset.get())) {
          os << "'" << VD->getBaseName() << "' (" << DeclAndOffset{VD, offset}
             << ")";
        } else if (auto ED = dyn_cast<ExtensionDecl>(DeclOrOffset.get())) {
          os << "extension of '" << ED->getExtendedType() << "' ("
             << DeclAndOffset{ED, offset} << ")";
        } else {
          os << DeclAndOffset{DeclOrOffset.get(), offset};
        }
      }
      os << " in '" << getNameOfModule(MF) << "'\n";
    }
  };

  class PrettyXRefTrace :
      public llvm::PrettyStackTraceEntry,
      public XRefTracePath {
  public:
    explicit PrettyXRefTrace(ModuleDecl &M) : XRefTracePath(M) {}

    void print(raw_ostream &os) const override {
      XRefTracePath::print(os, "\t");
    }
  };
} // end anonymous namespace

const char DeclDeserializationError::ID = '\0';
void DeclDeserializationError::anchor() {}
const char XRefError::ID = '\0';
void XRefError::anchor() {}
const char XRefNonLoadedModuleError::ID = '\0';
void XRefNonLoadedModuleError::anchor() {}
const char OverrideError::ID = '\0';
void OverrideError::anchor() {}
const char TypeError::ID = '\0';
void TypeError::anchor() {}
const char ExtensionError::ID = '\0';
void ExtensionError::anchor() {}
const char DeclAttributesDidNotMatch::ID = '\0';
void DeclAttributesDidNotMatch::anchor() {}

/// Skips a single record in the bitstream.
///
/// Destroys the stream position if the next entry is not a record.
static void skipRecord(llvm::BitstreamCursor &cursor, unsigned recordKind) {
  auto next = llvm::cantFail<llvm::BitstreamEntry>(
      cursor.advance(AF_DontPopBlockAtEnd));
  assert(next.Kind == llvm::BitstreamEntry::Record);

  unsigned kind = llvm::cantFail<unsigned>(cursor.skipRecord(next.ID));
  assert(kind == recordKind);
  (void)kind;
}

void ModuleFile::fatal(llvm::Error error) {
  if (FileContext) {
    getContext().Diags.diagnose(SourceLoc(), diag::serialization_fatal, Name);

    if (!CompatibilityVersion.empty()) {
      if (getContext().LangOpts.EffectiveLanguageVersion
            != CompatibilityVersion) {
        SmallString<16> effectiveVersionBuffer, compatVersionBuffer;
        {
          llvm::raw_svector_ostream out(effectiveVersionBuffer);
          out << getContext().LangOpts.EffectiveLanguageVersion;
        }
        {
          llvm::raw_svector_ostream out(compatVersionBuffer);
          out << CompatibilityVersion;
        }
        getContext().Diags.diagnose(
            SourceLoc(), diag::serialization_compatibility_version_mismatch,
            effectiveVersionBuffer, Name, compatVersionBuffer);
      }
    }
  }

  logAllUnhandledErrors(std::move(error), llvm::errs(),
                        "\n*** DESERIALIZATION FAILURE (please include this "
                        "section in any bug report) ***\n");
  abort();
}

static Optional<swift::AccessorKind>
getActualAccessorKind(uint8_t raw) {
  switch (serialization::AccessorKind(raw)) {
#define ACCESSOR(ID) \
  case serialization::AccessorKind::ID: return swift::AccessorKind::ID;
#include "swift/AST/AccessorKinds.def"
  }

  return None;
}

/// Translate from the serialization DefaultArgumentKind enumerators, which are
/// guaranteed to be stable, to the AST ones.
static Optional<swift::DefaultArgumentKind>
getActualDefaultArgKind(uint8_t raw) {
  switch (static_cast<serialization::DefaultArgumentKind>(raw)) {
  case serialization::DefaultArgumentKind::None:
    return swift::DefaultArgumentKind::None;
  case serialization::DefaultArgumentKind::Normal:
    return swift::DefaultArgumentKind::Normal;
  case serialization::DefaultArgumentKind::Inherited:
    return swift::DefaultArgumentKind::Inherited;
  case serialization::DefaultArgumentKind::Column:
    return swift::DefaultArgumentKind::Column;
  case serialization::DefaultArgumentKind::File:
    return swift::DefaultArgumentKind::File;
  case serialization::DefaultArgumentKind::FilePath:
    return swift::DefaultArgumentKind::FilePath;
  case serialization::DefaultArgumentKind::Line:
    return swift::DefaultArgumentKind::Line;
  case serialization::DefaultArgumentKind::Function:
    return swift::DefaultArgumentKind::Function;
  case serialization::DefaultArgumentKind::DSOHandle:
    return swift::DefaultArgumentKind::DSOHandle;
  case serialization::DefaultArgumentKind::NilLiteral:
    return swift::DefaultArgumentKind::NilLiteral;
  case serialization::DefaultArgumentKind::EmptyArray:
    return swift::DefaultArgumentKind::EmptyArray;
  case serialization::DefaultArgumentKind::EmptyDictionary:
    return swift::DefaultArgumentKind::EmptyDictionary;
  case serialization::DefaultArgumentKind::StoredProperty:
    return swift::DefaultArgumentKind::StoredProperty;
  }
  return None;
}

static Optional<StableSerializationPath::ExternalPath::ComponentKind>
getActualClangDeclPathComponentKind(uint64_t raw) {
  switch (static_cast<serialization::ClangDeclPathComponentKind>(raw)) {
#define CASE(ID) \
  case serialization::ClangDeclPathComponentKind::ID: \
    return StableSerializationPath::ExternalPath::ID;
  CASE(Record)
  CASE(Enum)
  CASE(Namespace)
  CASE(Typedef)
  CASE(TypedefAnonDecl)
  CASE(ObjCInterface)
  CASE(ObjCProtocol)
#undef CASE
  }
  return None;
}

ParameterList *ModuleFile::readParameterList() {
  using namespace decls_block;

  SmallVector<uint64_t, 8> scratch;
  llvm::BitstreamEntry entry =
      fatalIfUnexpected(DeclTypeCursor.advance(AF_DontPopBlockAtEnd));
  unsigned recordID =
      fatalIfUnexpected(DeclTypeCursor.readRecord(entry.ID, scratch));
  assert(recordID == PARAMETERLIST);
  (void) recordID;

  ArrayRef<uint64_t> rawMemberIDs;
  decls_block::ParameterListLayout::readRecord(scratch, rawMemberIDs);

  SmallVector<ParamDecl *, 8> params;
  for (DeclID paramID : rawMemberIDs)
    params.push_back(cast<ParamDecl>(getDecl(paramID)));

  return ParameterList::create(getContext(), params);
}

Expected<Pattern *> ModuleFile::readPattern(DeclContext *owningDC) {
  // Currently, the only case in which this function can fail (return an error)
  // is when reading a pattern for a single variable declaration.

  using namespace decls_block;

  auto readPatternUnchecked = [this](DeclContext *owningDC) -> Pattern * {
    Expected<Pattern *> deserialized = readPattern(owningDC);
    if (!deserialized) {
      fatal(deserialized.takeError());
    }
    assert(deserialized.get());
    return deserialized.get();
  };

  SmallVector<uint64_t, 8> scratch;

  BCOffsetRAII restoreOffset(DeclTypeCursor);
  llvm::BitstreamEntry next =
      fatalIfUnexpected(DeclTypeCursor.advance(AF_DontPopBlockAtEnd));
  if (next.Kind != llvm::BitstreamEntry::Record)
    fatal();

  /// Local function to record the type of this pattern.
  auto recordPatternType = [&](Pattern *pattern, Type type) {
    if (type->hasTypeParameter())
      pattern->setDelayedInterfaceType(type, owningDC);
    else
      pattern->setType(type);
  };

  unsigned kind =
      fatalIfUnexpected(DeclTypeCursor.readRecord(next.ID, scratch));
  switch (kind) {
  case decls_block::PAREN_PATTERN: {
    bool isImplicit;
    ParenPatternLayout::readRecord(scratch, isImplicit);

    Pattern *subPattern = readPatternUnchecked(owningDC);

    auto result = new (getContext()) ParenPattern(SourceLoc(),
                                                  subPattern,
                                                  SourceLoc(),
                                                  isImplicit);

    if (Type interfaceType = subPattern->getDelayedInterfaceType())
      result->setDelayedInterfaceType(ParenType::get(getContext(),
                                                     interfaceType), owningDC);
    else
      result->setType(ParenType::get(getContext(), subPattern->getType()));
    restoreOffset.reset();
    return result;
  }
  case decls_block::TUPLE_PATTERN: {
    TypeID tupleTypeID;
    unsigned count;
    bool isImplicit;

    TuplePatternLayout::readRecord(scratch, tupleTypeID, count, isImplicit);

    SmallVector<TuplePatternElt, 8> elements;
    for ( ; count > 0; --count) {
      scratch.clear();
      next = fatalIfUnexpected(DeclTypeCursor.advance());
      assert(next.Kind == llvm::BitstreamEntry::Record);

      kind = fatalIfUnexpected(DeclTypeCursor.readRecord(next.ID, scratch));
      assert(kind == decls_block::TUPLE_PATTERN_ELT);

      // FIXME: Add something for this record or remove it.
      IdentifierID labelID;
      TuplePatternEltLayout::readRecord(scratch, labelID);
      Identifier label = getIdentifier(labelID);

      Pattern *subPattern = readPatternUnchecked(owningDC);
      elements.push_back(TuplePatternElt(label, SourceLoc(), subPattern));
    }

    auto result = TuplePattern::create(getContext(), SourceLoc(),
                                       elements, SourceLoc(), isImplicit);
    recordPatternType(result, getType(tupleTypeID));
    restoreOffset.reset();
    return result;
  }
  case decls_block::NAMED_PATTERN: {
    DeclID varID;
    TypeID typeID;
    bool isImplicit;
    NamedPatternLayout::readRecord(scratch, varID, typeID, isImplicit);

    auto deserialized = getDeclChecked(varID);
    if (!deserialized) {
      // Pass through the error. It's too bad that it affects the whole pattern,
      // but that's what we get.
      return deserialized.takeError();
    }

    auto var = cast<VarDecl>(deserialized.get());
    auto result = new (getContext()) NamedPattern(var, isImplicit);
    recordPatternType(result, getType(typeID));
    restoreOffset.reset();
    return result;
  }
  case decls_block::ANY_PATTERN: {
    TypeID typeID;
    bool isImplicit;

    AnyPatternLayout::readRecord(scratch, typeID, isImplicit);
    auto result = new (getContext()) AnyPattern(SourceLoc(), isImplicit);
    recordPatternType(result, getType(typeID));
    restoreOffset.reset();
    return result;
  }
  case decls_block::TYPED_PATTERN: {
    TypeID typeID;
    bool isImplicit;
    TypedPatternLayout::readRecord(scratch, typeID, isImplicit);

    Expected<Pattern *> subPattern = readPattern(owningDC);
    if (!subPattern) {
      // Pass through any errors.
      return subPattern;
    }

    auto type = getType(typeID);
    auto result = new (getContext()) TypedPattern(subPattern.get(),
                                                  /*typeRepr*/nullptr,
                                                  isImplicit);
    recordPatternType(result, type);
    restoreOffset.reset();
    return result;
  }
  case decls_block::VAR_PATTERN: {
    bool isImplicit, isLet;
    VarPatternLayout::readRecord(scratch, isLet, isImplicit);

    Pattern *subPattern = readPatternUnchecked(owningDC);

    auto result = new (getContext()) VarPattern(SourceLoc(), isLet, subPattern,
                                                isImplicit);
    if (Type interfaceType = subPattern->getDelayedInterfaceType())
      result->setDelayedInterfaceType(interfaceType, owningDC);
    else
      result->setType(subPattern->getType());
    restoreOffset.reset();
    return result;
  }

  default:
    return nullptr;
  }
}

SILLayout *ModuleFile::readSILLayout(llvm::BitstreamCursor &Cursor) {
  using namespace decls_block;

  SmallVector<uint64_t, 16> scratch;

  llvm::BitstreamEntry next =
      fatalIfUnexpected(Cursor.advance(AF_DontPopBlockAtEnd));
  assert(next.Kind == llvm::BitstreamEntry::Record);

  unsigned kind = fatalIfUnexpected(Cursor.readRecord(next.ID, scratch));
  switch (kind) {
  case decls_block::SIL_LAYOUT: {
    GenericSignatureID rawGenericSig;
    unsigned numFields;
    ArrayRef<uint64_t> types;
    decls_block::SILLayoutLayout::readRecord(scratch, rawGenericSig,
                                             numFields, types);
    
    SmallVector<SILField, 4> fields;
    for (auto fieldInfo : types.slice(0, numFields)) {
      bool isMutable = fieldInfo & 0x80000000U;
      auto typeId = fieldInfo & 0x7FFFFFFFU;
      fields.push_back(
        SILField(getType(typeId)->getCanonicalType(),
                 isMutable));
    }
    
    CanGenericSignature canSig;
    if (auto sig = getGenericSignature(rawGenericSig))
      canSig = sig.getCanonicalSignature();
    return SILLayout::get(getContext(), canSig, fields);
  }
  default:
    fatal();
  }
}

ProtocolConformanceRef ModuleFile::readConformance(
                                             llvm::BitstreamCursor &Cursor,
                                             GenericEnvironment *genericEnv) {
  auto conformance = readConformanceChecked(Cursor, genericEnv);
  if (!conformance)
    fatal(conformance.takeError());
  return conformance.get();
}

Expected<ProtocolConformanceRef>
ModuleFile::readConformanceChecked(llvm::BitstreamCursor &Cursor,
                                   GenericEnvironment *genericEnv) {
  using namespace decls_block;

  SmallVector<uint64_t, 16> scratch;

  llvm::BitstreamEntry next =
      fatalIfUnexpected(Cursor.advance(AF_DontPopBlockAtEnd));
  assert(next.Kind == llvm::BitstreamEntry::Record);

  if (getContext().Stats)
    getContext().Stats->getFrontendCounters().NumConformancesDeserialized++;

  unsigned kind = fatalIfUnexpected(Cursor.readRecord(next.ID, scratch));
  switch (kind) {
  case INVALID_PROTOCOL_CONFORMANCE: {
    return ProtocolConformanceRef::forInvalid();
  }

  case ABSTRACT_PROTOCOL_CONFORMANCE: {
    DeclID protoID;
    AbstractProtocolConformanceLayout::readRecord(scratch, protoID);

    auto decl = getDeclChecked(protoID);
    if (!decl)
      return decl.takeError();

    auto proto = cast<ProtocolDecl>(decl.get());
    return ProtocolConformanceRef(proto);
  }

  case SELF_PROTOCOL_CONFORMANCE: {
    DeclID protoID;
    SelfProtocolConformanceLayout::readRecord(scratch, protoID);

    auto decl = getDeclChecked(protoID);
    if (!decl)
      return decl.takeError();

    auto proto = cast<ProtocolDecl>(decl.get());
    auto conformance = getContext().getSelfConformance(proto);
    return ProtocolConformanceRef(conformance);
  }

  case SPECIALIZED_PROTOCOL_CONFORMANCE: {
    TypeID conformingTypeID;
    SubstitutionMapID substitutionMapID;
    SpecializedProtocolConformanceLayout::readRecord(scratch, conformingTypeID,
                                                     substitutionMapID);

    ASTContext &ctx = getContext();
    Type conformingType = getType(conformingTypeID);
    if (genericEnv) {
      conformingType = genericEnv->mapTypeIntoContext(conformingType);
    }

    PrettyStackTraceType trace(getAssociatedModule()->getASTContext(),
                               "reading specialized conformance for",
                               conformingType);

    auto subMap = getSubstitutionMap(substitutionMapID);

    ProtocolConformanceRef genericConformance =
      readConformance(Cursor, genericEnv);
    PrettyStackTraceDecl traceTo("... to", genericConformance.getRequirement());

    assert(genericConformance.isConcrete() && "Abstract generic conformance?");
    auto conformance =
           ctx.getSpecializedConformance(conformingType,
                                         genericConformance.getConcrete(),
                                         subMap);
    return ProtocolConformanceRef(conformance);
  }

  case INHERITED_PROTOCOL_CONFORMANCE: {
    TypeID conformingTypeID;
    InheritedProtocolConformanceLayout::readRecord(scratch, conformingTypeID);

    ASTContext &ctx = getContext();
    Type conformingType = getType(conformingTypeID);
    if (genericEnv) {
      conformingType = genericEnv->mapTypeIntoContext(conformingType);
    }

    PrettyStackTraceType trace(getAssociatedModule()->getASTContext(),
                               "reading inherited conformance for",
                               conformingType);

    ProtocolConformanceRef inheritedConformance =
      readConformance(Cursor, genericEnv);
    PrettyStackTraceDecl traceTo("... to",
                                 inheritedConformance.getRequirement());

    assert(inheritedConformance.isConcrete() &&
           "Abstract inherited conformance?");
    auto conformance =
      ctx.getInheritedConformance(conformingType,
                                  inheritedConformance.getConcrete());
    return ProtocolConformanceRef(conformance);
  }

  case NORMAL_PROTOCOL_CONFORMANCE_ID: {
    NormalConformanceID conformanceID;
    NormalProtocolConformanceIdLayout::readRecord(scratch, conformanceID);
    return ProtocolConformanceRef(readNormalConformance(conformanceID));
  }

  case PROTOCOL_CONFORMANCE_XREF: {
    DeclID protoID;
    DeclID nominalID;
    ModuleID moduleID;
    ProtocolConformanceXrefLayout::readRecord(scratch, protoID, nominalID,
                                              moduleID);

    auto nominal = cast<NominalTypeDecl>(getDecl(nominalID));
    PrettyStackTraceDecl trace("cross-referencing conformance for", nominal);
    auto proto = cast<ProtocolDecl>(getDecl(protoID));
    PrettyStackTraceDecl traceTo("... to", proto);
    auto module = getModule(moduleID);

    // FIXME: If the module hasn't been loaded, we probably don't want to fall
    // back to the current module like this.
    if (!module)
      module = getAssociatedModule();

    SmallVector<ProtocolConformance *, 2> conformances;
    nominal->lookupConformance(module, proto, conformances);
    PrettyStackTraceModuleFile traceMsg(
        "If you're seeing a crash here, check that your SDK and dependencies "
        "are at least as new as the versions used to build", *this);
    // This would normally be an assertion but it's more useful to print the
    // PrettyStackTrace here even in no-asserts builds.
    if (conformances.empty())
      abort();
    return ProtocolConformanceRef(conformances.front());
  }

  // Not a protocol conformance.
  default:
    fatal();
  }
}

NormalProtocolConformance *ModuleFile::readNormalConformance(
                             NormalConformanceID conformanceID) {
  auto &conformanceEntry = NormalConformances[conformanceID-1];
  if (conformanceEntry.isComplete()) {
    return conformanceEntry.get();
  }

  using namespace decls_block;

  // Find the conformance record.
  BCOffsetRAII restoreOffset(DeclTypeCursor);
  fatalIfNotSuccess(DeclTypeCursor.JumpToBit(conformanceEntry));
  llvm::BitstreamEntry entry = fatalIfUnexpected(DeclTypeCursor.advance());
  if (entry.Kind != llvm::BitstreamEntry::Record)
    fatal();

  DeclID protoID;
  DeclContextID contextID;
  unsigned valueCount, typeCount, conformanceCount;
  ArrayRef<uint64_t> rawIDs;
  SmallVector<uint64_t, 16> scratch;

  unsigned kind =
      fatalIfUnexpected(DeclTypeCursor.readRecord(entry.ID, scratch));
  if (kind != NORMAL_PROTOCOL_CONFORMANCE)
    fatal();

  NormalProtocolConformanceLayout::readRecord(scratch, protoID,
                                              contextID, typeCount,
                                              valueCount, conformanceCount,
                                              rawIDs);

  ASTContext &ctx = getContext();
  DeclContext *dc = getDeclContext(contextID);
  assert(!isa<ClangModuleUnit>(dc->getModuleScopeContext())
         && "should not have serialized a conformance from a clang module");
  Type conformingType = dc->getDeclaredInterfaceType();
  PrettyStackTraceType trace(ctx, "reading conformance for", conformingType);

  auto proto = cast<ProtocolDecl>(getDecl(protoID));
  PrettyStackTraceDecl traceTo("... to", proto);
  ++NumNormalProtocolConformancesLoaded;

  auto conformance = ctx.getConformance(conformingType, proto, SourceLoc(), dc,
                                        ProtocolConformanceState::Incomplete);

  // Record this conformance.
  if (conformanceEntry.isComplete())
    return conformance;

  uint64_t offset = conformanceEntry;
  conformanceEntry = conformance;

  dc->getSelfNominalTypeDecl()->registerProtocolConformance(conformance);

  // If the conformance is complete, we're done.
  if (conformance->isComplete())
    return conformance;

  conformance->setState(ProtocolConformanceState::Complete);
  conformance->setLazyLoader(this, offset);
  return conformance;
}

GenericParamList *ModuleFile::maybeReadGenericParams(DeclContext *DC) {
  using namespace decls_block;

  assert(DC && "need a context for the decls in the list");

  BCOffsetRAII lastRecordOffset(DeclTypeCursor);
  SmallVector<uint64_t, 8> scratch;
  StringRef blobData;

  llvm::BitstreamEntry next =
      fatalIfUnexpected(DeclTypeCursor.advance(AF_DontPopBlockAtEnd));
  if (next.Kind != llvm::BitstreamEntry::Record)
    return nullptr;

  unsigned kind =
      fatalIfUnexpected(DeclTypeCursor.readRecord(next.ID, scratch, &blobData));
  if (kind != GENERIC_PARAM_LIST)
    return nullptr;
  lastRecordOffset.reset();

  SmallVector<GenericTypeParamDecl *, 8> params;

  ArrayRef<uint64_t> paramIDs;
  GenericParamListLayout::readRecord(scratch, paramIDs);
  for (DeclID nextParamID : paramIDs) {
    auto genericParam = cast<GenericTypeParamDecl>(getDecl(nextParamID));
    params.push_back(genericParam);
  }

  // Don't create empty generic parameter lists. (This should never happen in
  // practice, but it doesn't hurt to be defensive.)
  if (params.empty())
    return nullptr;

  return GenericParamList::create(getContext(), SourceLoc(),
                                  params, SourceLoc(), { },
                                  SourceLoc());
}

void ModuleFile::readGenericRequirements(
                   SmallVectorImpl<Requirement> &requirements,
                   llvm::BitstreamCursor &Cursor) {
  auto error = readGenericRequirementsChecked(requirements, Cursor);
  if (error)
    fatal(std::move(error));
}

llvm::Error ModuleFile::readGenericRequirementsChecked(
                   SmallVectorImpl<Requirement> &requirements,
                   llvm::BitstreamCursor &Cursor) {
  using namespace decls_block;

  BCOffsetRAII lastRecordOffset(Cursor);
  SmallVector<uint64_t, 8> scratch;
  StringRef blobData;

  while (true) {
    lastRecordOffset.reset();
    bool shouldContinue = true;

    llvm::BitstreamEntry entry =
        fatalIfUnexpected(Cursor.advance(AF_DontPopBlockAtEnd));
    if (entry.Kind != llvm::BitstreamEntry::Record)
      break;

    scratch.clear();
    unsigned recordID = fatalIfUnexpected(
        Cursor.readRecord(entry.ID, scratch, &blobData));
    switch (recordID) {
    case GENERIC_REQUIREMENT: {
      uint8_t rawKind;
      uint64_t rawTypeIDs[2];
      GenericRequirementLayout::readRecord(scratch, rawKind,
                                           rawTypeIDs[0], rawTypeIDs[1]);

      switch (rawKind) {
      case GenericRequirementKind::Conformance: {
        auto subject = getTypeChecked(rawTypeIDs[0]);
        if (!subject)
          return subject.takeError();

        auto constraint = getTypeChecked(rawTypeIDs[1]);
        if (!constraint)
          return constraint.takeError();

        requirements.push_back(Requirement(RequirementKind::Conformance,
                                           subject.get(), constraint.get()));
        break;
      }
      case GenericRequirementKind::Superclass: {
        auto subject = getTypeChecked(rawTypeIDs[0]);
        if (!subject)
          return subject.takeError();

        auto constraint = getTypeChecked(rawTypeIDs[1]);
        if (!constraint)
          return constraint.takeError();

        requirements.push_back(Requirement(RequirementKind::Superclass,
                                           subject.get(), constraint.get()));
        break;
      }
      case GenericRequirementKind::SameType: {
        auto first = getTypeChecked(rawTypeIDs[0]);
        if (!first)
          return first.takeError();

        auto second = getTypeChecked(rawTypeIDs[1]);
        if (!second)
          return second.takeError();

        requirements.push_back(Requirement(RequirementKind::SameType,
                                           first.get(), second.get()));
        break;
      }
      default:
        // Unknown requirement kind.
        fatal();
      }
      break;
      }
    case LAYOUT_REQUIREMENT: {
      uint8_t rawKind;
      uint64_t rawTypeID;
      uint32_t size;
      uint32_t alignment;
      LayoutRequirementLayout::readRecord(scratch, rawKind, rawTypeID,
                                          size, alignment);

      auto first = getTypeChecked(rawTypeID);
      if (!first)
        return first.takeError();

      LayoutConstraint layout;
      LayoutConstraintKind kind = LayoutConstraintKind::UnknownLayout;
      switch (rawKind) {
      default:
        // Unknown layout requirement kind.
        fatal();
      case LayoutRequirementKind::NativeRefCountedObject:
        kind = LayoutConstraintKind::NativeRefCountedObject;
        break;
      case LayoutRequirementKind::RefCountedObject:
        kind = LayoutConstraintKind::RefCountedObject;
        break;
      case LayoutRequirementKind::Trivial:
        kind = LayoutConstraintKind::Trivial;
        break;
      case LayoutRequirementKind::TrivialOfExactSize:
        kind = LayoutConstraintKind::TrivialOfExactSize;
        break;
      case LayoutRequirementKind::TrivialOfAtMostSize:
        kind = LayoutConstraintKind::TrivialOfAtMostSize;
        break;
      case LayoutRequirementKind::Class:
        kind = LayoutConstraintKind::Class;
        break;
      case LayoutRequirementKind::NativeClass:
        kind = LayoutConstraintKind::NativeClass;
        break;
      case LayoutRequirementKind::UnknownLayout:
        kind = LayoutConstraintKind::UnknownLayout;
        break;
      }

      ASTContext &ctx = getContext();
      if (kind != LayoutConstraintKind::TrivialOfAtMostSize &&
          kind != LayoutConstraintKind::TrivialOfExactSize)
        layout = LayoutConstraint::getLayoutConstraint(kind, ctx);
      else
        layout =
            LayoutConstraint::getLayoutConstraint(kind, size, alignment, ctx);

      requirements.push_back(
          Requirement(RequirementKind::Layout, first.get(), layout));
      break;
      }
    default:
      // This record is not part of the GenericParamList.
      shouldContinue = false;
      break;
    }

    if (!shouldContinue)
      break;
  }

  return llvm::Error::success();
}

/// Advances past any records that might be part of a requirement signature.
static llvm::Error skipGenericRequirements(llvm::BitstreamCursor &Cursor) {
  using namespace decls_block;

  BCOffsetRAII lastRecordOffset(Cursor);

  while (true) {
    Expected<llvm::BitstreamEntry> maybeEntry =
        Cursor.advance(AF_DontPopBlockAtEnd);
    if (!maybeEntry)
      return maybeEntry.takeError();
    llvm::BitstreamEntry entry = maybeEntry.get();
    if (entry.Kind != llvm::BitstreamEntry::Record)
      break;

    Expected<unsigned> maybeRecordID = Cursor.skipRecord(entry.ID);
    if (!maybeRecordID)
      return maybeRecordID.takeError();
    switch (maybeRecordID.get()) {
    case GENERIC_REQUIREMENT:
    case LAYOUT_REQUIREMENT:
      break;

    default:
      // This record is not a generic requirement.
      return llvm::Error::success();
    }

    lastRecordOffset.reset();
  }
  return llvm::Error::success();
}

GenericSignature ModuleFile::getGenericSignature(
    serialization::GenericSignatureID ID) {
  auto signature = getGenericSignatureChecked(ID);
  if (!signature)
    fatal(signature.takeError());
  return signature.get();
}

Expected<GenericSignature>
ModuleFile::getGenericSignatureChecked(serialization::GenericSignatureID ID) {
  using namespace decls_block;

  // Zero is a sentinel for having no generic signature.
  if (ID == 0) return nullptr;

  assert(ID <= GenericSignatures.size() &&
         "invalid GenericSignature ID");
  auto &sigOffset = GenericSignatures[ID-1];

  // If we've already deserialized this generic signature, return it.
  if (sigOffset.isComplete())
    return sigOffset.get();

  // Read the generic signature.
  BCOffsetRAII restoreOffset(DeclTypeCursor);
  fatalIfNotSuccess(DeclTypeCursor.JumpToBit(sigOffset));

  // Read the parameter types.
  SmallVector<GenericTypeParamType *, 4> paramTypes;
  StringRef blobData;
  SmallVector<uint64_t, 8> scratch;

  llvm::BitstreamEntry entry =
      fatalIfUnexpected(DeclTypeCursor.advance(AF_DontPopBlockAtEnd));
  if (entry.Kind != llvm::BitstreamEntry::Record)
    fatal();

  unsigned recordID = fatalIfUnexpected(
      DeclTypeCursor.readRecord(entry.ID, scratch, &blobData));
  switch (recordID) {
  case GENERIC_SIGNATURE: {
    ArrayRef<uint64_t> rawParamIDs;
    GenericSignatureLayout::readRecord(scratch, rawParamIDs);

    for (unsigned i = 0, n = rawParamIDs.size(); i != n; ++i) {
      auto paramTy = getType(rawParamIDs[i])->castTo<GenericTypeParamType>();
      paramTypes.push_back(paramTy);
    }
    break;
  }

  case SIL_GENERIC_SIGNATURE: {
    ArrayRef<uint64_t> rawParamIDs;
    SILGenericSignatureLayout::readRecord(scratch, rawParamIDs);

    if (rawParamIDs.size() % 2 != 0)
      fatal();

    for (unsigned i = 0, n = rawParamIDs.size(); i != n; i += 2) {
      Identifier name = getIdentifier(rawParamIDs[i]);
      auto paramTy = getType(rawParamIDs[i+1])->castTo<GenericTypeParamType>();

      if (!name.empty()) {
        auto paramDecl =
          createDecl<GenericTypeParamDecl>(getAssociatedModule(),
                                           name,
                                           SourceLoc(),
                                           paramTy->getDepth(),
                                           paramTy->getIndex());
        paramTy = paramDecl->getDeclaredInterfaceType()
                   ->castTo<GenericTypeParamType>();
      }

      paramTypes.push_back(paramTy);
    }
    break;
  }
  default:
    // Not a generic signature; no way to recover.
    fatal();
  }

  // Read the generic requirements.
  SmallVector<Requirement, 4> requirements;
  auto error = readGenericRequirementsChecked(requirements, DeclTypeCursor);
  if (error)
    return std::move(error);

  // If we've already deserialized this generic signature, start over to return
  // it directly.
  // FIXME: Is this kind of re-entrancy actually possible?
  if (sigOffset.isComplete())
    return getGenericSignature(ID);

  // Construct the generic signature from the loaded parameters and
  // requirements.
  auto signature = GenericSignature::get(paramTypes, requirements);
  sigOffset = signature;
  return signature;
}

SubstitutionMap ModuleFile::getSubstitutionMap(
                                        serialization::SubstitutionMapID id) {
  auto map = getSubstitutionMapChecked(id);
  if (!map)
    fatal(map.takeError());
  return map.get();
}

Expected<SubstitutionMap>
ModuleFile::getSubstitutionMapChecked(serialization::SubstitutionMapID id) {
  using namespace decls_block;

  // Zero is a sentinel for having an empty substitution map.
  if (id == 0) return SubstitutionMap();

  assert(id <= SubstitutionMaps.size() && "invalid SubstitutionMap ID");
  auto &substitutionsOrOffset = SubstitutionMaps[id-1];

  // If we've already deserialized this substitution map, return it.
  if (substitutionsOrOffset.isComplete()) {
    return substitutionsOrOffset.get();
  }

  // Read the substitution map.
  BCOffsetRAII restoreOffset(DeclTypeCursor);
  fatalIfNotSuccess(DeclTypeCursor.JumpToBit(substitutionsOrOffset));

  // Read the substitution map.
  llvm::BitstreamEntry entry =
      fatalIfUnexpected(DeclTypeCursor.advance(AF_DontPopBlockAtEnd));
  if (entry.Kind != llvm::BitstreamEntry::Record)
    fatal();

  StringRef blobData;
  SmallVector<uint64_t, 8> scratch;
  unsigned recordID = fatalIfUnexpected(
      DeclTypeCursor.readRecord(entry.ID, scratch, &blobData));
  if (recordID != SUBSTITUTION_MAP)
    fatal();

  GenericSignatureID genericSigID;
  uint64_t numConformances;
  ArrayRef<uint64_t> replacementTypeIDs;
  SubstitutionMapLayout::readRecord(scratch, genericSigID, numConformances,
                                    replacementTypeIDs);

  // Generic signature.
  auto genericSigOrError = getGenericSignatureChecked(genericSigID);
  if (!genericSigOrError)
    return genericSigOrError.takeError();

  auto genericSig = genericSigOrError.get();
  if (!genericSig)
    fatal();

  // Load the replacement types.
  SmallVector<Type, 4> replacementTypes;
  replacementTypes.reserve(replacementTypeIDs.size());
  for (auto typeID : replacementTypeIDs) {
    replacementTypes.push_back(getType(typeID));
  }

  // Read the conformances.
  SmallVector<ProtocolConformanceRef, 4> conformances;
  conformances.reserve(numConformances);
  for (unsigned i : range(numConformances)) {
    (void)i;
    conformances.push_back(readConformance(DeclTypeCursor));
  }

  // Form the substitution map and record it.
  auto substitutions =
    SubstitutionMap::get(genericSig, ArrayRef<Type>(replacementTypes),
                         ArrayRef<ProtocolConformanceRef>(conformances));
  substitutionsOrOffset = substitutions;
  return substitutions;
}

bool ModuleFile::readDefaultWitnessTable(ProtocolDecl *proto) {
  using namespace decls_block;

  llvm::BitstreamEntry entry =
      fatalIfUnexpected(DeclTypeCursor.advance(AF_DontPopBlockAtEnd));
  if (entry.Kind != llvm::BitstreamEntry::Record)
    return true;

  SmallVector<uint64_t, 16> witnessIDBuffer;

  unsigned kind =
      fatalIfUnexpected(DeclTypeCursor.readRecord(entry.ID, witnessIDBuffer));
  assert(kind == DEFAULT_WITNESS_TABLE);
  (void)kind;

  ArrayRef<uint64_t> rawWitnessIDs;
  decls_block::DefaultWitnessTableLayout::readRecord(
      witnessIDBuffer, rawWitnessIDs);

  if (rawWitnessIDs.empty())
    return false;

  unsigned e = rawWitnessIDs.size();
  assert(e % 2 == 0 && "malformed default witness table");
  (void) e;

  for (unsigned i = 0, e = rawWitnessIDs.size(); i < e; i += 2) {
    ValueDecl *requirement = cast<ValueDecl>(getDecl(rawWitnessIDs[i]));
    assert(requirement && "unable to deserialize next requirement");
    ValueDecl *witness = cast<ValueDecl>(getDecl(rawWitnessIDs[i + 1]));
    assert(witness && "unable to deserialize next witness");
    assert(requirement->getDeclContext() == proto);

    proto->setDefaultWitness(requirement, witness);
  }

  return false;
}

static Optional<swift::CtorInitializerKind>
getActualCtorInitializerKind(uint8_t raw) {
  switch (serialization::CtorInitializerKind(raw)) {
#define CASE(NAME) \
  case serialization::CtorInitializerKind::NAME: \
    return swift::CtorInitializerKind::NAME;
  CASE(Designated)
  CASE(Convenience)
  CASE(Factory)
  CASE(ConvenienceFactory)
#undef CASE
  }
  return None;
}

static bool isReExportedToModule(const ValueDecl *value,
                                 const ModuleDecl *expectedModule) {
  const DeclContext *valueDC = value->getDeclContext();
  auto fromClangModule
      = dyn_cast<ClangModuleUnit>(valueDC->getModuleScopeContext());
  if (!fromClangModule)
    return false;
  StringRef exportedName = fromClangModule->getExportedModuleName();

  auto toClangModule
      = dyn_cast<ClangModuleUnit>(expectedModule->getFiles().front());
  if (toClangModule)
    return exportedName == toClangModule->getExportedModuleName();
  return exportedName == expectedModule->getName().str();
}

/// Remove values from \p values that don't match the expected type or module.
///
/// Any of \p expectedTy, \p expectedModule, or \p expectedGenericSig can be
/// omitted, in which case any type or module is accepted. Values imported
/// from Clang can also appear in any module.
static void filterValues(Type expectedTy, ModuleDecl *expectedModule,
                         CanGenericSignature expectedGenericSig, bool isType,
                         bool inProtocolExt, bool importedFromClang,
                         bool isStatic,
                         Optional<swift::CtorInitializerKind> ctorInit,
                         SmallVectorImpl<ValueDecl *> &values) {
  CanType canTy;
  if (expectedTy)
    canTy = expectedTy->getCanonicalType();

  auto newEnd = std::remove_if(values.begin(), values.end(),
                               [=](ValueDecl *value) {
    // Ignore anything that was parsed (vs. deserialized), because a serialized
    // module cannot refer to it.
    if (value->getDeclContext()->getParentSourceFile())
      return true;

    if (isType != isa<TypeDecl>(value))
      return true;

    // If we're expecting a type, make sure this decl has the expected type.
    if (canTy && !value->getInterfaceType()->isEqual(canTy))
      return true;

    if (value->isStatic() != isStatic)
      return true;
    if (value->hasClangNode() != importedFromClang)
      return true;

    if (value->getAttrs().hasAttribute<ForbidSerializingReferenceAttr>())
      return true;

    // FIXME: Should be able to move a value from an extension in a derived
    // module to the original definition in a base module.
    if (expectedModule && !value->hasClangNode() &&
        value->getModuleContext() != expectedModule &&
        !isReExportedToModule(value, expectedModule))
      return true;

    // If we're expecting a member within a constrained extension with a
    // particular generic signature, match that signature.
    if (expectedGenericSig &&
        value->getDeclContext()
                ->getGenericSignatureOfContext()
                .getCanonicalSignature() != expectedGenericSig)
      return true;

    // If we don't expect a specific generic signature, ignore anything from a
    // constrained extension.
    if (!expectedGenericSig &&
        isa<ExtensionDecl>(value->getDeclContext()) &&
        cast<ExtensionDecl>(value->getDeclContext())->isConstrainedExtension())
      return true;

    // If we're looking at members of a protocol or protocol extension,
    // filter by whether we expect to find something in a protocol extension or
    // not. This lets us distinguish between a protocol member and a protocol
    // extension member that have the same type.
    if (value->getDeclContext()->getSelfProtocolDecl() &&
        (bool)value->getDeclContext()->getExtendedProtocolDecl()
          != inProtocolExt)
      return true;

    // If we're expecting an initializer with a specific kind, and this is not
    // an initializer with that kind, remove it.
    if (ctorInit) {
      if (!isa<ConstructorDecl>(value) ||
          cast<ConstructorDecl>(value)->getInitKind() != *ctorInit)
        return true;
    }
    return false;
  });
  values.erase(newEnd, values.end());
}

static TypeDecl *
findNestedTypeDeclInModule(FileUnit *thisFile, ModuleDecl *extensionModule,
                           Identifier name, NominalTypeDecl *parent)  {
  assert(extensionModule && "NULL is not a valid module");
  for (FileUnit *file : extensionModule->getFiles()) {
    if (file == thisFile)
      continue;

    if (auto nestedType = file->lookupNestedType(name, parent)) {
      return nestedType;
    }
  }
  return nullptr;
}

Expected<Decl *>
ModuleFile::resolveCrossReference(ModuleID MID, uint32_t pathLen) {
  using namespace decls_block;

  ModuleDecl *baseModule = getModule(MID);
  if (!baseModule) {
    return llvm::make_error<XRefNonLoadedModuleError>(getIdentifier(MID));
  }

  assert(baseModule && "missing dependency");
  PrettyXRefTrace pathTrace(*baseModule);

  llvm::BitstreamEntry entry =
      fatalIfUnexpected(DeclTypeCursor.advance(AF_DontPopBlockAtEnd));
  if (entry.Kind != llvm::BitstreamEntry::Record)
    fatal();

  SmallVector<ValueDecl *, 8> values;
  SmallVector<uint64_t, 8> scratch;
  StringRef blobData;

  // Read the first path piece. This one is special because lookup is performed
  // against the base module, rather than against the previous link in the path.
  // In particular, operator path pieces represent actual operators here, but
  // filters on operator functions when they appear later on.
  scratch.clear();
  unsigned recordID = fatalIfUnexpected(
      DeclTypeCursor.readRecord(entry.ID, scratch, &blobData));
  switch (recordID) {
  case XREF_TYPE_PATH_PIECE:
  case XREF_VALUE_PATH_PIECE: {
    IdentifierID IID;
    IdentifierID privateDiscriminator = 0;
    TypeID TID = 0;
    bool isType = (recordID == XREF_TYPE_PATH_PIECE);
    bool inProtocolExt = false;
    bool importedFromClang = false;
    bool isStatic = false;
    if (isType)
      XRefTypePathPieceLayout::readRecord(scratch, IID, privateDiscriminator,
                                          inProtocolExt, importedFromClang);
    else
      XRefValuePathPieceLayout::readRecord(scratch, TID, IID, inProtocolExt,
                                           importedFromClang, isStatic);

    DeclBaseName name = getDeclBaseName(IID);
    pathTrace.addValue(name);
    if (privateDiscriminator)
      pathTrace.addValue(getIdentifier(privateDiscriminator));

    Type filterTy;
    if (!isType) {
      auto maybeType = getTypeChecked(TID);
      if (!maybeType) {
        // FIXME: Don't throw away the inner error's information.
        consumeError(maybeType.takeError());
        return llvm::make_error<XRefError>("couldn't decode type",
                                           pathTrace, name);
      }
      filterTy = maybeType.get();
      pathTrace.addType(filterTy);
    }

    if (privateDiscriminator) {
      baseModule->lookupMember(values, baseModule, name,
                               getIdentifier(privateDiscriminator));
    } else {
      baseModule->lookupQualified(baseModule, DeclNameRef(name),
                                  NL_QualifiedDefault | NL_KnownNoDependency,
                                  values);
    }
    filterValues(filterTy, nullptr, nullptr, isType, inProtocolExt,
                 importedFromClang, isStatic, None, values);
    break;
  }
      
  case XREF_OPAQUE_RETURN_TYPE_PATH_PIECE: {
    IdentifierID DefiningDeclNameID;
    
    XRefOpaqueReturnTypePathPieceLayout::readRecord(scratch, DefiningDeclNameID);
    
    auto name = getIdentifier(DefiningDeclNameID);
    pathTrace.addOpaqueReturnType(name);
    
    if (auto opaque = baseModule->lookupOpaqueResultType(name.str())) {
      values.push_back(opaque);
    }
    break;
  }

  case XREF_EXTENSION_PATH_PIECE:
    llvm_unreachable("can only extend a nominal");

  case XREF_OPERATOR_OR_ACCESSOR_PATH_PIECE: {
    IdentifierID IID;
    uint8_t rawOpKind;
    XRefOperatorOrAccessorPathPieceLayout::readRecord(scratch, IID, rawOpKind);

    Identifier opName = getIdentifier(IID);
    pathTrace.addOperator(opName);

    switch (rawOpKind) {
    case OperatorKind::Infix:
      return baseModule->lookupInfixOperator(opName);
    case OperatorKind::Prefix:
      return baseModule->lookupPrefixOperator(opName);
    case OperatorKind::Postfix:
      return baseModule->lookupPostfixOperator(opName);
    case OperatorKind::PrecedenceGroup:
      return baseModule->lookupPrecedenceGroup(opName);
    default:
      // Unknown operator kind.
      fatal();
    }
  }

  case XREF_GENERIC_PARAM_PATH_PIECE:
  case XREF_INITIALIZER_PATH_PIECE:
    llvm_unreachable("only in a nominal or function");

  default:
    // Unknown xref kind.
    pathTrace.addUnknown(recordID);
    fatal();
  }

  auto getXRefDeclNameForError = [&]() -> DeclName {
    DeclName result = pathTrace.getLastName();
    while (--pathLen) {
      llvm::BitstreamEntry entry =
          fatalIfUnexpected(DeclTypeCursor.advance(AF_DontPopBlockAtEnd));
      if (entry.Kind != llvm::BitstreamEntry::Record)
        return Identifier();

      scratch.clear();
      unsigned recordID = fatalIfUnexpected(
          DeclTypeCursor.readRecord(entry.ID, scratch, &blobData));
      switch (recordID) {
      case XREF_TYPE_PATH_PIECE: {
        IdentifierID IID;
        XRefTypePathPieceLayout::readRecord(scratch, IID, None, None, None);
        result = getIdentifier(IID);
        break;
      }
      case XREF_VALUE_PATH_PIECE: {
        IdentifierID IID;
        XRefValuePathPieceLayout::readRecord(scratch, None, IID, None, None,
                                             None);
        result = getIdentifier(IID);
        break;
      }
      case XREF_OPAQUE_RETURN_TYPE_PATH_PIECE: {
        IdentifierID IID;
        XRefOpaqueReturnTypePathPieceLayout::readRecord(scratch, IID);
        auto mangledName = getIdentifier(IID);
        
        SmallString<64> buf;
        {
          llvm::raw_svector_ostream os(buf);
          os << "<<opaque return type of ";
          os << mangledName.str();
          os << ">>";
        }
        
        result = getContext().getIdentifier(buf);
        break;
      }
      case XREF_INITIALIZER_PATH_PIECE:
        result = DeclBaseName::createConstructor();
        break;

      case XREF_EXTENSION_PATH_PIECE:
      case XREF_OPERATOR_OR_ACCESSOR_PATH_PIECE:
        break;

      case XREF_GENERIC_PARAM_PATH_PIECE:
        // Can't get the name without deserializing.
        result = Identifier();
        break;

      default:
        // Unknown encoding.
        return Identifier();
      }
    }
    return result;
  };

  if (values.empty()) {
    return llvm::make_error<XRefError>("top-level value not found", pathTrace,
                                       getXRefDeclNameForError());
  }

  // Filters for values discovered in the remaining path pieces.
  ModuleDecl *M = nullptr;
  CanGenericSignature genericSig = CanGenericSignature();

  // For remaining path pieces, filter or drill down into the results we have.
  while (--pathLen) {
    llvm::BitstreamEntry entry =
        fatalIfUnexpected(DeclTypeCursor.advance(AF_DontPopBlockAtEnd));
    if (entry.Kind != llvm::BitstreamEntry::Record)
      fatal();

    scratch.clear();
    unsigned recordID = fatalIfUnexpected(
        DeclTypeCursor.readRecord(entry.ID, scratch, &blobData));
    switch (recordID) {
    case XREF_TYPE_PATH_PIECE: {
      if (values.size() == 1 && isa<NominalTypeDecl>(values.front())) {
        // Fast path for nested types that avoids deserializing all
        // members of the parent type.
        IdentifierID IID;
        IdentifierID privateDiscriminator;
        bool importedFromClang = false;
        bool inProtocolExt = false;
        XRefTypePathPieceLayout::readRecord(scratch, IID, privateDiscriminator,
                                            inProtocolExt, importedFromClang);
        if (privateDiscriminator)
          goto giveUpFastPath;

        Identifier memberName = getIdentifier(IID);
        pathTrace.addValue(memberName);

        auto *baseType = cast<NominalTypeDecl>(values.front());
        ModuleDecl *extensionModule = M;
        if (!extensionModule)
          extensionModule = baseType->getModuleContext();

        // Fault in extensions, then ask every file in the module.
        (void)baseType->getExtensions();
        auto *nestedType =
            findNestedTypeDeclInModule(getFile(), extensionModule,
                                       memberName, baseType);

        // For clang module units, also search tables in the overlays.
        if (!nestedType) {
          if (auto LF =
                  dyn_cast<LoadedFile>(baseType->getModuleScopeContext())) {
            if (auto overlayModule = LF->getOverlayModule()) {
              nestedType = findNestedTypeDeclInModule(getFile(), overlayModule,
                                                      memberName, baseType);
            } else if (LF->getParentModule() != extensionModule) {
              nestedType = findNestedTypeDeclInModule(getFile(),
                                                      LF->getParentModule(),
                                                      memberName, baseType);
            }
          }
        }

        if (nestedType) {
          SmallVector<ValueDecl *, 1> singleValueBuffer{nestedType};
          filterValues(/*expectedTy*/Type(), extensionModule, genericSig,
                       /*isType*/true, inProtocolExt, importedFromClang,
                       /*isStatic*/false, /*ctorInit*/None, singleValueBuffer);
          if (!singleValueBuffer.empty()) {
            values.assign({nestedType});
            ++NumNestedTypeShortcuts;
            break;
          }
        }

        pathTrace.removeLast();
      }
giveUpFastPath:
      LLVM_FALLTHROUGH;
    }
    case XREF_VALUE_PATH_PIECE:
    case XREF_INITIALIZER_PATH_PIECE: {
      TypeID TID = 0;
      DeclBaseName memberName;
      Identifier privateDiscriminator;
      Optional<swift::CtorInitializerKind> ctorInit;
      bool isType = false;
      bool inProtocolExt = false;
      bool importedFromClang = false;
      bool isStatic = false;
      switch (recordID) {
      case XREF_TYPE_PATH_PIECE: {
        IdentifierID IID, discriminatorID;
        XRefTypePathPieceLayout::readRecord(scratch, IID, discriminatorID,
                                            inProtocolExt, importedFromClang);
        memberName = getDeclBaseName(IID);
        privateDiscriminator = getIdentifier(discriminatorID);
        isType = true;
        break;
      }

      case XREF_VALUE_PATH_PIECE: {
        IdentifierID IID;
        XRefValuePathPieceLayout::readRecord(scratch, TID, IID, inProtocolExt,
                                             importedFromClang, isStatic);
        memberName = getDeclBaseName(IID);
        break;
      }

      case XREF_INITIALIZER_PATH_PIECE: {
        uint8_t kind;
        XRefInitializerPathPieceLayout::readRecord(scratch, TID, inProtocolExt,
                                                   importedFromClang, kind);
        memberName = DeclBaseName::createConstructor();
        ctorInit = getActualCtorInitializerKind(kind);
        break;
      }
        
      default:
        llvm_unreachable("Unhandled path piece");
      }

      pathTrace.addValue(memberName);
      if (!privateDiscriminator.empty())
        pathTrace.addPrivateDiscriminator(privateDiscriminator);

      Type filterTy;
      if (!isType) {
        auto maybeType = getTypeChecked(TID);
        if (!maybeType) {
          // FIXME: Don't throw away the inner error's information.
          consumeError(maybeType.takeError());
          return llvm::make_error<XRefError>("couldn't decode type",
                                             pathTrace, memberName);
        }
        filterTy = maybeType.get();
        pathTrace.addType(filterTy);
      }

      if (values.size() != 1) {
        return llvm::make_error<XRefError>("multiple matching base values",
                                           pathTrace,
                                           getXRefDeclNameForError());
      }

      auto nominal = dyn_cast<NominalTypeDecl>(values.front());
      values.clear();

      if (!nominal) {
        return llvm::make_error<XRefError>("base is not a nominal type",
                                           pathTrace,
                                           getXRefDeclNameForError());
      }

      if (!privateDiscriminator.empty()) {
        ModuleDecl *searchModule = M;
        if (!searchModule)
          searchModule = nominal->getModuleContext();
        searchModule->lookupMember(values, nominal, memberName,
                                   privateDiscriminator);

      } else {
        auto members = nominal->lookupDirect(memberName);
        values.append(members.begin(), members.end());
      }
      filterValues(filterTy, M, genericSig, isType, inProtocolExt,
                   importedFromClang, isStatic, ctorInit, values);
      break;
    }

    case XREF_EXTENSION_PATH_PIECE: {
      ModuleID ownerID;
      GenericSignatureID rawGenericSig;
      XRefExtensionPathPieceLayout::readRecord(scratch, ownerID, rawGenericSig);
      M = getModule(ownerID);
      if (!M) {
        return llvm::make_error<XRefError>("module is not loaded",
                                           pathTrace, getIdentifier(ownerID));
      }
      pathTrace.addExtension(M);

      // Read the generic signature, if we have one.
      genericSig = CanGenericSignature(getGenericSignature(rawGenericSig));

      continue;
    }

    case XREF_OPERATOR_OR_ACCESSOR_PATH_PIECE: {
      uint8_t rawKind;
      XRefOperatorOrAccessorPathPieceLayout::readRecord(scratch, None,
                                                        rawKind);
      if (values.empty())
        break;

      if (!values.front()->getBaseName().isOperator()) {
        pathTrace.addAccessor(rawKind);
        if (auto storage = dyn_cast<AbstractStorageDecl>(values.front())) {
          auto actualKind = getActualAccessorKind(rawKind);
          if (!actualKind) {
            // Unknown accessor kind.
            fatal();
          }
          values.front() = storage->getAccessor(*actualKind);
          if (!values.front()) {
            return llvm::make_error<XRefError>("missing accessor",
                                               pathTrace,
                                               getXRefDeclNameForError());

          }
        }
        break;
      }

      pathTrace.addOperatorFilter(rawKind);

      auto newEnd = std::remove_if(values.begin(), values.end(),
                                   [=](ValueDecl *value) {
        auto fn = dyn_cast<FuncDecl>(value);
        if (!fn)
          return true;
        if (!fn->getOperatorDecl())
          return true;
        if (getStableFixity(fn->getOperatorDecl()->getKind()) != rawKind)
          return true;
        return false;
      });
      values.erase(newEnd, values.end());
      break;
    }

    case XREF_GENERIC_PARAM_PATH_PIECE: {
      if (values.size() != 1) {
        return llvm::make_error<XRefError>("multiple matching base values",
                                           pathTrace,
                                           getXRefDeclNameForError());
      }

      uint32_t depth, paramIndex;
      XRefGenericParamPathPieceLayout::readRecord(scratch, depth, paramIndex);

      pathTrace.addGenericParam(paramIndex);

      ValueDecl *base = values.front();

      GenericSignature currentSig;
      if (auto nominal = dyn_cast<NominalTypeDecl>(base)) {
        if (genericSig) {
          // Find an extension in the requested module that has the
          // correct generic signature.
          for (auto ext : nominal->getExtensions()) {
            if (ext->getModuleContext() == M &&
                ext->getGenericSignature().getCanonicalSignature() ==
                    genericSig) {
              currentSig = ext->getGenericSignature();
              break;
            }
          }
          assert(currentSig && "Couldn't find constrained extension");
        } else {
          // Simple case: use the nominal type's generic parameters.
          currentSig = nominal->getGenericSignature();
        }
      } else if (auto alias = dyn_cast<TypeAliasDecl>(base)) {
        currentSig = alias->getGenericSignature();
      } else if (auto fn = dyn_cast<AbstractFunctionDecl>(base)) {
        currentSig = fn->getGenericSignature();
      } else if (auto subscript = dyn_cast<SubscriptDecl>(base)) {
        currentSig = subscript->getGenericSignature();
      } else if (auto opaque = dyn_cast<OpaqueTypeDecl>(base)) {
        currentSig = opaque->getGenericSignature();
      }

      if (!currentSig) {
        return llvm::make_error<XRefError>(
            "cross-reference to generic param for non-generic type",
            pathTrace, getXRefDeclNameForError());
      }

      bool found = false;
      for (auto paramTy : currentSig->getGenericParams()) {
        if (paramTy->getIndex() == paramIndex &&
            paramTy->getDepth() == depth) {
          values.clear();
          values.push_back(paramTy->getDecl());
          found = true;
          break;
        }
      }

      if (!found) {
        return llvm::make_error<XRefError>(
            "invalid generic argument index or depth",
            pathTrace, getXRefDeclNameForError());
      }

      break;
    }
        
    case XREF_OPAQUE_RETURN_TYPE_PATH_PIECE: {
      values.clear();
      IdentifierID DefiningDeclNameID;
      
      XRefOpaqueReturnTypePathPieceLayout::readRecord(scratch, DefiningDeclNameID);
      
      auto name = getIdentifier(DefiningDeclNameID);
      pathTrace.addOpaqueReturnType(name);
    
      auto lookupModule = M ? M : baseModule;
      if (auto opaqueTy = lookupModule->lookupOpaqueResultType(name.str())) {
        values.push_back(opaqueTy);
      }
      break;
    }

    default:
      // Unknown xref path piece.
      pathTrace.addUnknown(recordID);
      fatal();
    }

    Optional<PrettyStackTraceModuleFile> traceMsg;
    if (M != getAssociatedModule()) {
      traceMsg.emplace("If you're seeing a crash here, check that your SDK "
                         "and dependencies match the versions used to build",
                       *this);
    }

    if (values.empty()) {
      return llvm::make_error<XRefError>("result not found", pathTrace,
                                         getXRefDeclNameForError());
    }

    // Reset the module filter.
    M = nullptr;
    genericSig = nullptr;
  }

  // Make sure we /used/ the last module filter we got.
  // This catches the case where the last path piece we saw was an Extension
  // path piece, which is not a valid way to end a path. (Cross-references to
  // extensions are not allowed because they cannot be uniquely named.)
  if (M)
    fatal();

  // When all is said and done, we should have a single value here to return.
  if (values.size() != 1) {
    return llvm::make_error<XRefError>("result is ambiguous", pathTrace,
                                       getXRefDeclNameForError());
  }

  assert(values.front() != nullptr);
  return values.front();
}

DeclBaseName ModuleFile::getDeclBaseName(IdentifierID IID) {
  if (IID == 0)
    return Identifier();

  if (IID < NUM_SPECIAL_IDS) {
    switch (static_cast<SpecialIdentifierID>(static_cast<uint8_t>(IID))) {
    case BUILTIN_MODULE_ID:
    case CURRENT_MODULE_ID:
    case OBJC_HEADER_MODULE_ID:
        llvm_unreachable("Cannot get DeclBaseName of special module id");
    case SUBSCRIPT_ID:
      return DeclBaseName::createSubscript();
    case serialization::CONSTRUCTOR_ID:
      return DeclBaseName::createConstructor();
    case serialization::DESTRUCTOR_ID:
      return DeclBaseName::createDestructor();
    case NUM_SPECIAL_IDS:
      llvm_unreachable("implementation detail only");
    }
  }

  size_t rawID = IID - NUM_SPECIAL_IDS;
  assert(rawID < Identifiers.size() && "invalid identifier ID");
  auto &identRecord = Identifiers[rawID];

  if (identRecord.Ident.empty()) {
    StringRef text = getIdentifierText(IID);
    identRecord.Ident = getContext().getIdentifier(text);
  }
  return identRecord.Ident;
}

Identifier ModuleFile::getIdentifier(IdentifierID IID) {
  auto name = getDeclBaseName(IID);
  assert(!name.isSpecial());
  return name.getIdentifier();
}

StringRef ModuleFile::getIdentifierText(IdentifierID IID) {
  if (IID == 0)
    return StringRef();

  assert(IID >= NUM_SPECIAL_IDS);

  size_t rawID = IID - NUM_SPECIAL_IDS;
  assert(rawID < Identifiers.size() && "invalid identifier ID");
  auto identRecord = Identifiers[rawID];

  if (!identRecord.Ident.empty())
    return identRecord.Ident.str();

  assert(!IdentifierData.empty() && "no identifier data in module");

  StringRef rawStrPtr = IdentifierData.substr(identRecord.Offset);
  size_t terminatorOffset = rawStrPtr.find('\0');
  assert(terminatorOffset != StringRef::npos &&
         "unterminated identifier string data");
  return rawStrPtr.slice(0, terminatorOffset);
}

DeclContext *ModuleFile::getLocalDeclContext(LocalDeclContextID DCID) {
  assert(DCID != 0 && "invalid local DeclContext ID 0");
  auto &declContextOrOffset = LocalDeclContexts[DCID-1];

  if (declContextOrOffset.isComplete())
    return declContextOrOffset;

  BCOffsetRAII restoreOffset(DeclTypeCursor);
  fatalIfNotSuccess(DeclTypeCursor.JumpToBit(declContextOrOffset));
  llvm::BitstreamEntry entry = fatalIfUnexpected(DeclTypeCursor.advance());

  if (entry.Kind != llvm::BitstreamEntry::Record)
    fatal();

  ASTContext &ctx = getContext();
  SmallVector<uint64_t, 64> scratch;
  StringRef blobData;

  unsigned recordID = fatalIfUnexpected(
      DeclTypeCursor.readRecord(entry.ID, scratch, &blobData));
  switch(recordID) {
  case decls_block::ABSTRACT_CLOSURE_EXPR_CONTEXT: {
    TypeID closureTypeID;
    unsigned discriminator = 0;
    bool implicit = false;
    DeclContextID parentID;

    decls_block::AbstractClosureExprLayout::readRecord(scratch,
                                                       closureTypeID,
                                                       implicit,
                                                       discriminator,
                                                       parentID);
    DeclContext *parent = getDeclContext(parentID);
    auto type = getType(closureTypeID);

    declContextOrOffset = new (ctx)
      SerializedAbstractClosureExpr(type, implicit, discriminator, parent);
    break;
  }

  case decls_block::TOP_LEVEL_CODE_DECL_CONTEXT: {
    DeclContextID parentID;
    decls_block::TopLevelCodeDeclContextLayout::readRecord(scratch,
                                                           parentID);
    DeclContext *parent = getDeclContext(parentID);

    declContextOrOffset = new (ctx) SerializedTopLevelCodeDeclContext(parent);
    break;
  }

  case decls_block::PATTERN_BINDING_INITIALIZER_CONTEXT: {
    DeclID bindingID;
    uint32_t bindingIndex;
    decls_block::PatternBindingInitializerLayout::readRecord(scratch,
                                                             bindingID,
                                                             bindingIndex);
    auto decl = getDecl(bindingID);
    PatternBindingDecl *binding = cast<PatternBindingDecl>(decl);

    if (!declContextOrOffset.isComplete())
      declContextOrOffset = new (ctx)
        SerializedPatternBindingInitializer(binding, bindingIndex);

    if (!blobData.empty())
      binding->setInitStringRepresentation(bindingIndex, blobData);
    break;
  }

  case decls_block::DEFAULT_ARGUMENT_INITIALIZER_CONTEXT: {
    DeclContextID parentID;
    unsigned index = 0;
    decls_block::DefaultArgumentInitializerLayout::readRecord(scratch,
                                                              parentID,
                                                              index);
    DeclContext *parent = getDeclContext(parentID);

    declContextOrOffset = new (ctx)
      SerializedDefaultArgumentInitializer(index, parent);
    break;
  }

  default:
    llvm_unreachable("Unknown record ID found when reading local DeclContext.");
  }
  return declContextOrOffset;
}

DeclContext *ModuleFile::getDeclContext(DeclContextID DCID) {
  auto deserialized = getDeclContextChecked(DCID);
  if (!deserialized) {
    fatal(deserialized.takeError());
  }
  return deserialized.get();
}

Expected<DeclContext *> ModuleFile::getDeclContextChecked(DeclContextID DCID) {
  if (!DCID)
    return FileContext;

  if (Optional<LocalDeclContextID> contextID = DCID.getAsLocalDeclContextID())
    return getLocalDeclContext(contextID.getValue());

  auto deserialized = getDeclChecked(DCID.getAsDeclID().getValue());
  if (!deserialized)
    return deserialized.takeError();

  auto D = deserialized.get();
  if (auto GTD = dyn_cast<GenericTypeDecl>(D))
    return GTD;
  if (auto ED = dyn_cast<ExtensionDecl>(D))
    return ED;
  if (auto AFD = dyn_cast<AbstractFunctionDecl>(D))
    return AFD;
  if (auto SD = dyn_cast<SubscriptDecl>(D))
    return SD;
  if (auto EED = dyn_cast<EnumElementDecl>(D))
    return EED;

  llvm_unreachable("Unknown Decl : DeclContext kind");
}

ModuleDecl *ModuleFile::getModule(ModuleID MID) {
  if (MID < NUM_SPECIAL_IDS) {
    switch (static_cast<SpecialIdentifierID>(static_cast<uint8_t>(MID))) {
    case BUILTIN_MODULE_ID:
      return getContext().TheBuiltinModule;
    case CURRENT_MODULE_ID:
      return FileContext->getParentModule();
    case OBJC_HEADER_MODULE_ID: {
      auto clangImporter =
        static_cast<ClangImporter *>(getContext().getClangModuleLoader());
      return clangImporter->getImportedHeaderModule();
    }
    case SUBSCRIPT_ID:
    case CONSTRUCTOR_ID:
    case DESTRUCTOR_ID:
      llvm_unreachable("Modules cannot be named with special names");
    case NUM_SPECIAL_IDS:
      llvm_unreachable("implementation detail only");
    }
  }
  return getModule(getIdentifier(MID));
}

ModuleDecl *ModuleFile::getModule(ArrayRef<Identifier> name,
                                  bool allowLoading) {
  if (name.empty() || name.front().empty())
    return getContext().TheBuiltinModule;

  // FIXME: duplicated from NameBinder::getModule
  if (name.size() == 1 &&
      name.front() == FileContext->getParentModule()->getName()) {
    if (!UnderlyingModule && allowLoading) {
      auto importer = getContext().getClangModuleLoader();
      assert(importer && "no way to import shadowed module");
      UnderlyingModule = importer->loadModule(SourceLoc(),
                                              {{name.front(), SourceLoc()}});
    }

    return UnderlyingModule;
  }

  SmallVector<ImportDecl::AccessPathElement, 4> importPath;
  for (auto pathElem : name)
    importPath.push_back({ pathElem, SourceLoc() });

  if (allowLoading)
    return getContext().getModule(importPath);
  return getContext().getLoadedModule(importPath);
}


/// Translate from the Serialization associativity enum values to the AST
/// strongly-typed enum.
///
/// The former is guaranteed to be stable, but may not reflect this version of
/// the AST.
static Optional<swift::Associativity> getActualAssociativity(uint8_t assoc) {
  switch (assoc) {
  case serialization::Associativity::LeftAssociative:
    return swift::Associativity::Left;
  case serialization::Associativity::RightAssociative:
    return swift::Associativity::Right;
  case serialization::Associativity::NonAssociative:
    return swift::Associativity::None;
  default:
    return None;
  }
}

static Optional<swift::StaticSpellingKind>
getActualStaticSpellingKind(uint8_t raw) {
  switch (serialization::StaticSpellingKind(raw)) {
  case serialization::StaticSpellingKind::None:
    return swift::StaticSpellingKind::None;
  case serialization::StaticSpellingKind::KeywordStatic:
    return swift::StaticSpellingKind::KeywordStatic;
  case serialization::StaticSpellingKind::KeywordClass:
    return swift::StaticSpellingKind::KeywordClass;
  }
  return None;
}

static bool isDeclAttrRecord(unsigned ID) {
  using namespace decls_block;
  switch (ID) {
#define DECL_ATTR(NAME, CLASS, ...) case CLASS##_DECL_ATTR: return true;
#include "DeclTypeRecordNodes.def"
  default: return false;
  }
}

static Optional<swift::AccessLevel> getActualAccessLevel(uint8_t raw) {
  switch (serialization::AccessLevel(raw)) {
#define CASE(NAME) \
  case serialization::AccessLevel::NAME: \
    return swift::AccessLevel::NAME;
  CASE(Private)
  CASE(FilePrivate)
  CASE(Internal)
  CASE(Public)
  CASE(Open)
#undef CASE
  }
  return None;
}

static Optional<swift::SelfAccessKind>
getActualSelfAccessKind(uint8_t raw) {
  switch (serialization::SelfAccessKind(raw)) {
  case serialization::SelfAccessKind::NonMutating:
    return swift::SelfAccessKind::NonMutating;
  case serialization::SelfAccessKind::Mutating:
    return swift::SelfAccessKind::Mutating;
  case serialization::SelfAccessKind::Consuming:
    return swift::SelfAccessKind::Consuming;
  }
  return None;
}

/// Translate from the serialization VarDeclSpecifier enumerators, which are
/// guaranteed to be stable, to the AST ones.
static Optional<swift::ParamDecl::Specifier>
getActualParamDeclSpecifier(serialization::ParamDeclSpecifier raw) {
  switch (raw) {
#define CASE(ID) \
  case serialization::ParamDeclSpecifier::ID: \
    return swift::ParamDecl::Specifier::ID;
  CASE(Default)
  CASE(InOut)
  CASE(Shared)
  CASE(Owned)
  }
#undef CASE
  return None;
}

static Optional<swift::VarDecl::Introducer>
getActualVarDeclIntroducer(serialization::VarDeclIntroducer raw) {
  switch (raw) {
#define CASE(ID) \
  case serialization::VarDeclIntroducer::ID: \
    return swift::VarDecl::Introducer::ID;
  CASE(Let)
  CASE(Var)
  }
#undef CASE
  return None;
}

static Optional<swift::OpaqueReadOwnership>
getActualOpaqueReadOwnership(unsigned rawKind) {
  switch (serialization::OpaqueReadOwnership(rawKind)) {
#define CASE(KIND)                               \
  case serialization::OpaqueReadOwnership::KIND: \
    return swift::OpaqueReadOwnership::KIND;
  CASE(Owned)
  CASE(Borrowed)
  CASE(OwnedOrBorrowed)
#undef CASE
  }
  return None;
}

static Optional<swift::ReadImplKind>
getActualReadImplKind(unsigned rawKind) {
  switch (serialization::ReadImplKind(rawKind)) {
#define CASE(KIND)                        \
  case serialization::ReadImplKind::KIND: \
    return swift::ReadImplKind::KIND;
  CASE(Stored)
  CASE(Get)
  CASE(Inherited)
  CASE(Address)
  CASE(Read)
#undef CASE
  }
  return None;
}

static Optional<swift::WriteImplKind>
getActualWriteImplKind(unsigned rawKind) {
  switch (serialization::WriteImplKind(rawKind)) {
#define CASE(KIND)                         \
  case serialization::WriteImplKind::KIND: \
    return swift::WriteImplKind::KIND;
  CASE(Immutable)
  CASE(Stored)
  CASE(Set)
  CASE(StoredWithObservers)
  CASE(InheritedWithObservers)
  CASE(MutableAddress)
  CASE(Modify)
#undef CASE
  }
  return None;
}

static Optional<swift::ReadWriteImplKind>
getActualReadWriteImplKind(unsigned rawKind) {
  switch (serialization::ReadWriteImplKind(rawKind)) {
#define CASE(KIND)                             \
  case serialization::ReadWriteImplKind::KIND: \
    return swift::ReadWriteImplKind::KIND;
  CASE(Immutable)
  CASE(Stored)
  CASE(MutableAddress)
  CASE(MaterializeToTemporary)
  CASE(Modify)
#undef CASE
  }
  return None;
}

/// Translate from the serialization DifferentiabilityKind enumerators, which
/// are guaranteed to be stable, to the AST ones.
static Optional<swift::AutoDiffDerivativeFunctionKind>
getActualAutoDiffDerivativeFunctionKind(uint8_t raw) {
  switch (serialization::AutoDiffDerivativeFunctionKind(raw)) {
#define CASE(ID)                                                               \
  case serialization::AutoDiffDerivativeFunctionKind::ID:                      \
    return {swift::AutoDiffDerivativeFunctionKind::ID};
  CASE(JVP)
  CASE(VJP)
#undef CASE
  }
  return None;
}

void ModuleFile::configureStorage(AbstractStorageDecl *decl,
                                  uint8_t rawOpaqueReadOwnership,
                                  uint8_t rawReadImplKind,
                                  uint8_t rawWriteImplKind,
                                  uint8_t rawReadWriteImplKind,
                                  AccessorRecord &rawIDs) {
  auto opaqueReadOwnership =
    getActualOpaqueReadOwnership(rawOpaqueReadOwnership);
  if (!opaqueReadOwnership)
    return;
  decl->setOpaqueReadOwnership(*opaqueReadOwnership);

  auto readImpl = getActualReadImplKind(rawReadImplKind);
  if (!readImpl) return;

  auto writeImpl = getActualWriteImplKind(rawWriteImplKind);
  if (!writeImpl) return;

  auto readWriteImpl = getActualReadWriteImplKind(rawReadWriteImplKind);
  if (!readWriteImpl) return;

  SmallVector<AccessorDecl*, 8> accessors;
  for (DeclID id : rawIDs.IDs) {
    auto accessor = dyn_cast_or_null<AccessorDecl>(getDecl(id));
    if (!accessor) return;
    accessors.push_back(accessor);
  }

  auto implInfo = StorageImplInfo(*readImpl, *writeImpl, *readWriteImpl);
  decl->setImplInfo(implInfo);

  if (implInfo.isSimpleStored() && accessors.empty())
    return;

  // We currently don't serialize these locations.
  SourceLoc beginLoc, endLoc;

  decl->setAccessors(beginLoc, accessors, endLoc);
}

template <typename T, typename ...Args>
T *ModuleFile::createDecl(Args &&... args) {
  // Note that this method is not used for all decl kinds.
  static_assert(std::is_base_of<Decl, T>::value, "not a Decl");
  return new (getContext()) T(std::forward<Args>(args)...);
}

static const uint64_t lazyConformanceContextDataPositionMask = 0xFFFFFFFFFFFF;

/// Decode the context data for lazily-loaded conformances.
static std::pair<uint64_t, uint64_t> decodeLazyConformanceContextData(
                                       uint64_t contextData) {
  return std::make_pair(contextData >> 48,
                        contextData & lazyConformanceContextDataPositionMask);
}

/// Encode the context data for lazily-loaded conformances.
static uint64_t encodeLazyConformanceContextData(uint64_t numProtocols,
                                                 uint64_t bitPosition) {
  assert(numProtocols < 0xFFFF);
  assert(bitPosition < lazyConformanceContextDataPositionMask);
  return (numProtocols << 48) | bitPosition;
}

template <typename DERIVED>
static bool attributeChainContains(DeclAttribute *attr) {
  DeclAttributes tempAttrs;
  tempAttrs.setRawAttributeChain(attr);
  static_assert(std::is_trivially_destructible<DeclAttributes>::value,
                "must not try to destroy the attribute chain");
  return tempAttrs.hasAttribute<DERIVED>();
}

// SWIFT_ENABLE_TENSORFLOW
// Set original declaration and parameter indices in `@differentiable`
// attributes.
//
// Serializing/deserializing the original declaration DeclID in
// `@differentiable` attributes does not work because it causes
// `@differentiable` attribute deserialization to enter an infinite loop.
//
// Instead, call this ad-hoc function after deserializing a declaration to set
// it as the original declaration in its `@differentiable` attributes.
static void setOriginalDeclarationAndParameterIndicesInDifferentiableAttributes(
    Decl *decl, DeclAttribute *attrs,
    llvm::DenseMap<DifferentiableAttr *, IndexSubset *>
        &diffAttrParamIndicesMap) {
  DeclAttributes tempAttrs;
  tempAttrs.setRawAttributeChain(attrs);
  for (auto *attr : tempAttrs.getAttributes<DifferentiableAttr>()) {
    auto *diffAttr = const_cast<DifferentiableAttr *>(attr);
    diffAttr->setOriginalDeclaration(decl);
    diffAttr->setParameterIndices(diffAttrParamIndicesMap[diffAttr]);
  }
}
// SWIFT_ENABLE_TENSORFLOW END

Decl *ModuleFile::getDecl(DeclID DID) {
  Expected<Decl *> deserialized = getDeclChecked(DID);
  if (!deserialized) {
    fatal(deserialized.takeError());
  }
  return deserialized.get();
}

/// Used to split up methods that would otherwise live in ModuleFile.
namespace swift {
class DeclDeserializer {
  template <typename T>
  using Serialized = ModuleFile::Serialized<T>;
  using TypeID = serialization::TypeID;

  ModuleFile &MF;
  ASTContext &ctx;
  Serialized<Decl *> &declOrOffset;

  DeclAttribute *DAttrs = nullptr;
  DeclAttribute **AttrsNext = &DAttrs;

  llvm::DenseMap<DifferentiableAttr *, IndexSubset *> diffAttrParamIndicesMap;

  Identifier privateDiscriminator;
  unsigned localDiscriminator = 0;
  StringRef filenameForPrivate;

  void AddAttribute(DeclAttribute *Attr) {
    // Advance the linked list.
    // This isn't just using DeclAttributes because that would result in the
    // attributes getting reversed.
    // FIXME: If we reverse them at serialization time we could get rid of this.
    *AttrsNext = Attr;
    AttrsNext = Attr->getMutableNext();
  };

  void handleInherited(llvm::PointerUnion<TypeDecl *, ExtensionDecl *> decl,
                       ArrayRef<uint64_t> rawInheritedIDs) {
    SmallVector<TypeLoc, 2> inheritedTypes;
    for (auto rawID : rawInheritedIDs) {
      auto maybeType = MF.getTypeChecked(rawID);
      if (!maybeType) {
        llvm::consumeError(maybeType.takeError());
        continue;
      }
      inheritedTypes.push_back(TypeLoc::withoutLoc(MF.getType(rawID)));
    }

    auto inherited = ctx.AllocateCopy(inheritedTypes);
    if (auto *typeDecl = decl.dyn_cast<TypeDecl *>())
      typeDecl->setInherited(inherited);
    else
      decl.get<ExtensionDecl *>()->setInherited(inherited);
  }

public:
  DeclDeserializer(ModuleFile &MF, Serialized<Decl *> &declOrOffset)
      : MF(MF), ctx(MF.getContext()), declOrOffset(declOrOffset) {}

  ~DeclDeserializer() {
    if (!declOrOffset.isComplete()) {
      // We failed to deserialize this declaration.
      return;
    }

    Decl *decl = declOrOffset.get();
    if (!decl)
      return;

    if (DAttrs)
      decl->getAttrs().setRawAttributeChain(DAttrs);

    if (auto value = dyn_cast<ValueDecl>(decl)) {
      if (!privateDiscriminator.empty())
        MF.PrivateDiscriminatorsByValue[value] = privateDiscriminator;

      if (localDiscriminator != 0)
        value->setLocalDiscriminator(localDiscriminator);

      if (!filenameForPrivate.empty())
        MF.FilenamesForPrivateValues[value] = filenameForPrivate;
    }
  }

  /// Deserializes decl attribute and attribute-like records from
  /// \c MF.DeclTypesCursor until a non-attribute record is found,
  /// passing each one to AddAttribute.
  llvm::Error deserializeDeclAttributes();

  Expected<Decl *> getDeclCheckedImpl(
    llvm::function_ref<bool(DeclAttributes)> matchAttributes = nullptr);

  Expected<Decl *> deserializeTypeAlias(ArrayRef<uint64_t> scratch,
                                        StringRef blobData) {
    IdentifierID nameID;
    DeclContextID contextID;
    TypeID underlyingTypeID, interfaceTypeID;
    bool isImplicit;
    GenericSignatureID genericSigID;
    uint8_t rawAccessLevel;
    ArrayRef<uint64_t> dependencyIDs;

    decls_block::TypeAliasLayout::readRecord(scratch, nameID, contextID,
                                             underlyingTypeID, interfaceTypeID,
                                             isImplicit, genericSigID,
                                             rawAccessLevel, dependencyIDs);

    Identifier name = MF.getIdentifier(nameID);

    for (TypeID dependencyID : dependencyIDs) {
      auto dependency = MF.getTypeChecked(dependencyID);
      if (!dependency) {
        return llvm::make_error<TypeError>(
            name, takeErrorInfo(dependency.takeError()));
      }
    }

    auto DC = MF.getDeclContext(contextID);

    auto genericParams = MF.maybeReadGenericParams(DC);
    if (declOrOffset.isComplete())
      return declOrOffset;

    auto alias = MF.createDecl<TypeAliasDecl>(SourceLoc(), SourceLoc(), name,
                                              SourceLoc(), genericParams, DC);
    declOrOffset = alias;

    auto genericSig = MF.getGenericSignature(genericSigID);
    alias->setGenericSignature(genericSig);

    auto underlying = MF.getType(underlyingTypeID);
    alias->setUnderlyingType(underlying);
    
    if (auto accessLevel = getActualAccessLevel(rawAccessLevel))
      alias->setAccess(*accessLevel);
    else
      MF.fatal();

    if (isImplicit)
      alias->setImplicit();

    return alias;
  }

  Expected<Decl *>
  deserializeGenericTypeParamDecl(ArrayRef<uint64_t> scratch,
                                  StringRef blobData) {
    IdentifierID nameID;
    bool isImplicit;
    unsigned depth;
    unsigned index;

    decls_block::GenericTypeParamDeclLayout::readRecord(scratch, nameID,
                                                        isImplicit,
                                                        depth,
                                                        index);

    // Always create GenericTypeParamDecls in the associated module;
    // the real context will reparent them.
    auto DC = MF.getAssociatedModule();
    auto genericParam = MF.createDecl<GenericTypeParamDecl>(
        DC, MF.getIdentifier(nameID), SourceLoc(), depth, index);
    declOrOffset = genericParam;

    if (isImplicit)
      genericParam->setImplicit();

    return genericParam;
  }

  Expected<Decl *>
  deserializeAssociatedTypeDecl(ArrayRef<uint64_t> scratch,
                                StringRef blobData) {
    IdentifierID nameID;
    DeclContextID contextID;
    TypeID defaultDefinitionID;
    bool isImplicit;
    ArrayRef<uint64_t> rawOverriddenIDs;

    decls_block::AssociatedTypeDeclLayout::readRecord(scratch, nameID,
                                                      contextID,
                                                      defaultDefinitionID,
                                                      isImplicit,
                                                      rawOverriddenIDs);

    auto DC = MF.getDeclContext(contextID);
    if (declOrOffset.isComplete())
      return declOrOffset;

    // The where-clause information is pushed up into the protocol
    // (specifically, into its requirement signature) and
    // serialized/deserialized there, so the actual Decl doesn't need to store
    // it.
    TrailingWhereClause *trailingWhere = nullptr;
    auto assocType = MF.createDecl<AssociatedTypeDecl>(
        DC, SourceLoc(), MF.getIdentifier(nameID), SourceLoc(), trailingWhere,
        &MF, defaultDefinitionID);
    declOrOffset = assocType;

    assert(!assocType->getDeclaredInterfaceType()->hasError() &&
           "erroneous associated type");

    AccessLevel parentAccess = cast<ProtocolDecl>(DC)->getFormalAccess();
    assocType->setAccess(std::max(parentAccess, AccessLevel::Internal));
    if (isImplicit)
      assocType->setImplicit();

    // Overridden associated types.
    SmallVector<ValueDecl *, 2> overriddenAssocTypes;
    for (auto overriddenID : rawOverriddenIDs) {
      if (auto overriddenAssocType =
              dyn_cast_or_null<AssociatedTypeDecl>(MF.getDecl(overriddenID))) {
        overriddenAssocTypes.push_back(overriddenAssocType);
      }
    }
    assocType->setOverriddenDecls(overriddenAssocTypes);

    return assocType;
  }

  Expected<Decl *> deserializeStruct(ArrayRef<uint64_t> scratch,
                                     StringRef blobData) {
    IdentifierID nameID;
    DeclContextID contextID;
    bool isImplicit;
    bool isObjC;
    GenericSignatureID genericSigID;
    uint8_t rawAccessLevel;
    unsigned numConformances, numInheritedTypes;
    ArrayRef<uint64_t> rawInheritedAndDependencyIDs;

    decls_block::StructLayout::readRecord(scratch, nameID, contextID,
                                          isImplicit, isObjC, genericSigID,
                                          rawAccessLevel,
                                          numConformances, numInheritedTypes,
                                          rawInheritedAndDependencyIDs);

    Identifier name = MF.getIdentifier(nameID);

    for (TypeID dependencyID :
           rawInheritedAndDependencyIDs.slice(numInheritedTypes)) {
      auto dependency = MF.getTypeChecked(dependencyID);
      if (!dependency) {
        return llvm::make_error<TypeError>(
            name, takeErrorInfo(dependency.takeError()));
      }
    }

    auto DC = MF.getDeclContext(contextID);
    if (declOrOffset.isComplete())
      return declOrOffset;

    auto genericParams = MF.maybeReadGenericParams(DC);
    if (declOrOffset.isComplete())
      return declOrOffset;

    auto theStruct = MF.createDecl<StructDecl>(SourceLoc(), name, SourceLoc(),
                                               None, genericParams, DC);
    declOrOffset = theStruct;

    // Read the generic environment.
    theStruct->setGenericSignature(MF.getGenericSignature(genericSigID));

    if (auto accessLevel = getActualAccessLevel(rawAccessLevel))
      theStruct->setAccess(*accessLevel);
    else
      MF.fatal();

    theStruct->setAddedImplicitInitializers();
    if (isImplicit)
      theStruct->setImplicit();
    theStruct->setIsObjC(isObjC);

    handleInherited(theStruct,
                    rawInheritedAndDependencyIDs.slice(0, numInheritedTypes));

    theStruct->setMemberLoader(&MF, MF.DeclTypeCursor.GetCurrentBitNo());
    skipRecord(MF.DeclTypeCursor, decls_block::MEMBERS);
    theStruct->setConformanceLoader(
      &MF,
      encodeLazyConformanceContextData(numConformances,
                                       MF.DeclTypeCursor.GetCurrentBitNo()));

    return theStruct;
  }

  Expected<Decl *> deserializeConstructor(ArrayRef<uint64_t> scratch,
                                          StringRef blobData) {
    DeclContextID contextID;
    bool isIUO, isFailable;
    bool isImplicit, isObjC, hasStubImplementation, throws;
    GenericSignatureID genericSigID;
    uint8_t storedInitKind, rawAccessLevel;
    DeclID overriddenID;
    bool needsNewVTableEntry, firstTimeRequired;
    unsigned numArgNames;
    ArrayRef<uint64_t> argNameAndDependencyIDs;

    decls_block::ConstructorLayout::readRecord(scratch, contextID,
                                               isFailable, isIUO, isImplicit,
                                               isObjC, hasStubImplementation,
                                               throws, storedInitKind,
                                               genericSigID,
                                               overriddenID,
                                               rawAccessLevel,
                                               needsNewVTableEntry,
                                               firstTimeRequired,
                                               numArgNames,
                                               argNameAndDependencyIDs);

    // Resolve the name ids.
    SmallVector<Identifier, 2> argNames;
    for (auto argNameID : argNameAndDependencyIDs.slice(0, numArgNames))
      argNames.push_back(MF.getIdentifier(argNameID));
    DeclName name(ctx, DeclBaseName::createConstructor(), argNames);

    Optional<swift::CtorInitializerKind> initKind =
        getActualCtorInitializerKind(storedInitKind);

    DeclDeserializationError::Flags errorFlags;
    unsigned numVTableEntries = 0;
    if (initKind == CtorInitializerKind::Designated)
      errorFlags |= DeclDeserializationError::DesignatedInitializer;
    if (needsNewVTableEntry) {
      numVTableEntries = 1;
      DeclAttributes attrs;
      attrs.setRawAttributeChain(DAttrs);
    }

    auto overridden = MF.getDeclChecked(overriddenID);
    if (!overridden) {
      llvm::consumeError(overridden.takeError());
      return llvm::make_error<OverrideError>(
          name, errorFlags, numVTableEntries);
    }

    for (auto dependencyID : argNameAndDependencyIDs.slice(numArgNames)) {
      auto dependency = MF.getTypeChecked(dependencyID);
      if (!dependency) {
        return llvm::make_error<TypeError>(
            name, takeErrorInfo(dependency.takeError()),
            errorFlags, numVTableEntries);
      }
    }

    auto parent = MF.getDeclContext(contextID);
    if (declOrOffset.isComplete())
      return declOrOffset;

    auto *genericParams = MF.maybeReadGenericParams(parent);
    if (declOrOffset.isComplete())
      return declOrOffset;

    auto ctor = MF.createDecl<ConstructorDecl>(name, SourceLoc(), isFailable,
                                               /*FailabilityLoc=*/SourceLoc(),
                                               /*Throws=*/throws,
                                               /*ThrowsLoc=*/SourceLoc(),
                                               /*BodyParams=*/nullptr,
                                               genericParams, parent);
    declOrOffset = ctor;

    ctor->setGenericSignature(MF.getGenericSignature(genericSigID));

    if (auto accessLevel = getActualAccessLevel(rawAccessLevel))
      ctor->setAccess(*accessLevel);
    else
      MF.fatal();

    auto *bodyParams = MF.readParameterList();
    assert(bodyParams && "missing parameters for constructor");
    ctor->setParameters(bodyParams);

    if (auto errorConvention = MF.maybeReadForeignErrorConvention())
      ctor->setForeignErrorConvention(*errorConvention);

    if (auto bodyText = MF.maybeReadInlinableBodyText())
      ctor->setBodyStringRepresentation(*bodyText);

    if (isImplicit)
      ctor->setImplicit();
    ctor->setIsObjC(isObjC);
    if (hasStubImplementation)
      ctor->setStubImplementation(true);
    if (initKind.hasValue())
      ctx.evaluator.cacheOutput(InitKindRequest{ctor},
                                std::move(initKind.getValue()));
    ctx.evaluator.cacheOutput(NeedsNewVTableEntryRequest{ctor},
                              std::move(needsNewVTableEntry));

    ctor->setOverriddenDecl(cast_or_null<ConstructorDecl>(overridden.get()));
    if (auto *overridden = ctor->getOverriddenDecl()) {
      if (!attributeChainContains<RequiredAttr>(DAttrs) ||
          !overridden->isRequired()) {
        // FIXME: why is a convenience init considered overridden when the
        // overriding init can't be marked overriding in source?
        if (!overridden->isConvenienceInit())
          AddAttribute(new (ctx) OverrideAttr(SourceLoc()));
      }
    }

    ctor->setImplicitlyUnwrappedOptional(isIUO);

    return ctor;
  }

  Expected<Decl *> deserializeVar(ArrayRef<uint64_t> scratch,
                                  StringRef blobData) {
    IdentifierID nameID;
    DeclContextID contextID;
    bool isImplicit, isObjC, isStatic, hasNonPatternBindingInit;
    uint8_t rawIntroducer;
    bool isGetterMutating, isSetterMutating;
    bool isLazyStorageProperty;
    bool isTopLevelGlobal;
    DeclID lazyStorageID;
    unsigned numAccessors, numBackingProperties;
    uint8_t readImpl, writeImpl, readWriteImpl, opaqueReadOwnership;
    uint8_t rawAccessLevel, rawSetterAccessLevel;
    TypeID interfaceTypeID;
    bool isIUO;
    ModuleFile::AccessorRecord accessors;
    DeclID overriddenID, opaqueReturnTypeID;
    unsigned numVTableEntries;
    ArrayRef<uint64_t> arrayFieldIDs;

    decls_block::VarLayout::readRecord(scratch, nameID, contextID,
                                       isImplicit, isObjC, isStatic, rawIntroducer,
                                       hasNonPatternBindingInit,
                                       isGetterMutating, isSetterMutating,
                                       isLazyStorageProperty,
                                       isTopLevelGlobal,
                                       lazyStorageID,
                                       opaqueReadOwnership,
                                       readImpl, writeImpl, readWriteImpl,
                                       numAccessors,
                                       interfaceTypeID,
                                       isIUO,
                                       overriddenID,
                                       rawAccessLevel, rawSetterAccessLevel,
                                       opaqueReturnTypeID,
                                       numBackingProperties,
                                       numVTableEntries,
                                       arrayFieldIDs);

    Identifier name = MF.getIdentifier(nameID);

    auto getErrorFlags = [&]() {
      // Stored properties in classes still impact class object layout because
      // their offset is computed and stored in the field offset vector.
      DeclDeserializationError::Flags errorFlags;

      if (!isStatic) {
        auto actualReadImpl = getActualReadImplKind(readImpl);
        if (actualReadImpl && *actualReadImpl == ReadImplKind::Stored) {
          errorFlags |= DeclDeserializationError::Flag::NeedsFieldOffsetVectorEntry;
        }
      }

      return errorFlags;
    };

    Expected<Decl *> overridden = MF.getDeclChecked(overriddenID);
    if (!overridden) {
      llvm::consumeError(overridden.takeError());

      return llvm::make_error<OverrideError>(
          name, getErrorFlags(), numVTableEntries);
    }

    // Extract the accessor IDs.
    for (DeclID accessorID : arrayFieldIDs.slice(0, numAccessors)) {
      accessors.IDs.push_back(accessorID);
    }
    arrayFieldIDs = arrayFieldIDs.slice(numAccessors);

    // Extract the backing property IDs.
    auto backingPropertyIDs = arrayFieldIDs.slice(0, numBackingProperties);
    arrayFieldIDs = arrayFieldIDs.slice(numBackingProperties);

    for (TypeID dependencyID : arrayFieldIDs) {
      auto dependency = MF.getTypeChecked(dependencyID);
      if (!dependency) {
        return llvm::make_error<TypeError>(
            name, takeErrorInfo(dependency.takeError()),
            getErrorFlags(), numVTableEntries);
      }
    }

    auto DC = MF.getDeclContext(contextID);
    if (declOrOffset.isComplete())
      return declOrOffset;

    auto introducer = getActualVarDeclIntroducer(
        (serialization::VarDeclIntroducer) rawIntroducer);
    if (!introducer)
      MF.fatal();

    auto var = MF.createDecl<VarDecl>(/*IsStatic*/ isStatic, *introducer,
                                      /*IsCaptureList*/ false, SourceLoc(),
                                      name, DC);
    var->setHasNonPatternBindingInit(hasNonPatternBindingInit);
    var->setIsGetterMutating(isGetterMutating);
    var->setIsSetterMutating(isSetterMutating);
    declOrOffset = var;

    Type interfaceType = MF.getType(interfaceTypeID);
    var->setInterfaceType(interfaceType);
    var->setImplicitlyUnwrappedOptional(isIUO);

    if (auto referenceStorage = interfaceType->getAs<ReferenceStorageType>())
      AddAttribute(
          new (ctx) ReferenceOwnershipAttr(referenceStorage->getOwnership()));

    MF.configureStorage(var, opaqueReadOwnership,
                        readImpl, writeImpl, readWriteImpl, accessors);
    auto accessLevel = getActualAccessLevel(rawAccessLevel);
    if (!accessLevel)
      MF.fatal();

    var->setAccess(*accessLevel);

    if (var->isSettable(nullptr)) {
      auto setterAccess = getActualAccessLevel(rawSetterAccessLevel);
      if (!setterAccess)
        MF.fatal();
      var->setSetterAccess(*setterAccess);

      // If we have a less-accessible setter, honor that by adding the
      // setter access attribute.
      if (*setterAccess < *accessLevel) {
        AddAttribute(
          new (ctx) SetterAccessAttr(SourceLoc(), SourceLoc(),
                                     *setterAccess, /*implicit*/true));
      }
    }

    if (isImplicit)
      var->setImplicit();
    var->setIsObjC(isObjC);

    var->setOverriddenDecl(cast_or_null<VarDecl>(overridden.get()));
    if (var->getOverriddenDecl())
      AddAttribute(new (ctx) OverrideAttr(SourceLoc()));

    // Add the @_hasStorage attribute if this var has storage.
    if (var->hasStorage())
      AddAttribute(new (ctx) HasStorageAttr(/*isImplicit:*/true));

    if (opaqueReturnTypeID) {
      ctx.evaluator.cacheOutput(
          OpaqueResultTypeRequest{var},
          cast<OpaqueTypeDecl>(MF.getDecl(opaqueReturnTypeID)));
    }

    // If this is a lazy property, record its backing storage.
    if (lazyStorageID) {
      VarDecl *storage = cast<VarDecl>(MF.getDecl(lazyStorageID));
      ctx.evaluator.cacheOutput(
          LazyStoragePropertyRequest{var}, std::move(storage));
    }

    var->setLazyStorageProperty(isLazyStorageProperty);
    var->setTopLevelGlobal(isTopLevelGlobal);

    // If there are any backing properties, record them.
    if (numBackingProperties > 0) {
      auto backingDecl = MF.getDeclChecked(backingPropertyIDs[0]);
      if (!backingDecl) {
        // FIXME: This is actually wrong. We can't just drop stored properties
        // willy-nilly if the struct is @frozen.
        consumeError(backingDecl.takeError());
        return var;
      }

      VarDecl *backingVar = cast<VarDecl>(backingDecl.get());
      VarDecl *storageWrapperVar = nullptr;
      if (numBackingProperties > 1) {
        storageWrapperVar = cast<VarDecl>(MF.getDecl(backingPropertyIDs[1]));
      }

      PropertyWrapperBackingPropertyInfo info(
          backingVar, storageWrapperVar, nullptr, nullptr, nullptr);
      ctx.evaluator.cacheOutput(
          PropertyWrapperBackingPropertyInfoRequest{var}, std::move(info));
      ctx.evaluator.cacheOutput(
          PropertyWrapperBackingPropertyTypeRequest{var},
          backingVar->getInterfaceType());
      backingVar->setOriginalWrappedProperty(var);

      if (storageWrapperVar)
        storageWrapperVar->setOriginalWrappedProperty(var);
    }

    return var;
  }

  Expected<Decl *> deserializeParam(ArrayRef<uint64_t> scratch,
                                    StringRef blobData) {
    IdentifierID argNameID, paramNameID;
    DeclContextID contextID;
    unsigned rawSpecifier;
    TypeID interfaceTypeID;
    bool isIUO;
    bool isVariadic;
    bool isAutoClosure;
    uint8_t rawDefaultArg;

    decls_block::ParamLayout::readRecord(scratch, argNameID, paramNameID,
                                         contextID, rawSpecifier,
                                         interfaceTypeID, isIUO, isVariadic,
                                         isAutoClosure, rawDefaultArg);

    auto DC = MF.getDeclContext(contextID);
    if (declOrOffset.isComplete())
      return declOrOffset;

    auto specifier = getActualParamDeclSpecifier(
                              (serialization::ParamDeclSpecifier)rawSpecifier);
    if (!specifier)
      MF.fatal();

    auto param = MF.createDecl<ParamDecl>(SourceLoc(), SourceLoc(),
                                          MF.getIdentifier(argNameID),
                                          SourceLoc(),
                                          MF.getIdentifier(paramNameID), DC);
    param->setSpecifier(*specifier);

    declOrOffset = param;

    auto paramTy = MF.getType(interfaceTypeID);
    if (paramTy->hasError()) {
      // FIXME: This should never happen, because we don't serialize
      // error types.
      DC->printContext(llvm::errs());
      paramTy->dump(llvm::errs());
      MF.fatal();
    }

    param->setInterfaceType(paramTy);
    param->setImplicitlyUnwrappedOptional(isIUO);
    param->setVariadic(isVariadic);
    param->setAutoClosure(isAutoClosure);

    // Decode the default argument kind.
    // FIXME: Default argument expression, if available.
    if (auto defaultArg = getActualDefaultArgKind(rawDefaultArg)) {
      param->setDefaultArgumentKind(*defaultArg);
      if (!blobData.empty())
        param->setDefaultValueStringRepresentation(blobData);
    }
    return param;
  }

  Expected<Decl *> deserializeAnyFunc(ArrayRef<uint64_t> scratch,
                                      StringRef blobData,
                                      bool isAccessor) {
    DeclContextID contextID;
    bool isImplicit;
    bool isStatic;
    uint8_t rawStaticSpelling, rawAccessLevel, rawMutModifier;
    uint8_t rawAccessorKind;
    bool isObjC, hasForcedStaticDispatch, throws;
    unsigned numNameComponentsBiased;
    GenericSignatureID genericSigID;
    TypeID resultInterfaceTypeID;
    bool isIUO;
    DeclID associatedDeclID;
    DeclID overriddenID;
    DeclID accessorStorageDeclID;
    bool overriddenAffectsABI, needsNewVTableEntry, isTransparent;
    DeclID opaqueReturnTypeID;
    ArrayRef<uint64_t> nameAndDependencyIDs;

    if (!isAccessor) {
      decls_block::FuncLayout::readRecord(scratch, contextID, isImplicit,
                                          isStatic, rawStaticSpelling, isObjC,
                                          rawMutModifier,
                                          hasForcedStaticDispatch, throws,
                                          genericSigID,
                                          resultInterfaceTypeID,
                                          isIUO,
                                          associatedDeclID, overriddenID,
                                          overriddenAffectsABI,
                                          numNameComponentsBiased,
                                          rawAccessLevel,
                                          needsNewVTableEntry,
                                          opaqueReturnTypeID,
                                          nameAndDependencyIDs);
    } else {
      decls_block::AccessorLayout::readRecord(scratch, contextID, isImplicit,
                                              isStatic, rawStaticSpelling, isObjC,
                                              rawMutModifier,
                                              hasForcedStaticDispatch, throws,
                                              genericSigID,
                                              resultInterfaceTypeID,
                                              isIUO,
                                              overriddenID,
                                              overriddenAffectsABI,
                                              accessorStorageDeclID,
                                              rawAccessorKind,
                                              rawAccessLevel,
                                              needsNewVTableEntry,
                                              isTransparent,
                                              nameAndDependencyIDs);
    }

    DeclDeserializationError::Flags errorFlags;
    unsigned numVTableEntries = needsNewVTableEntry ? 1 : 0;

    // Parse the accessor-specific fields.
    AbstractStorageDecl *storage = nullptr;
    AccessorKind accessorKind;
    if (isAccessor) {
      auto storageResult = MF.getDeclChecked(accessorStorageDeclID);
      if (!storageResult ||
          !(storage =
              dyn_cast_or_null<AbstractStorageDecl>(storageResult.get()))) {
        // FIXME: "TypeError" isn't exactly correct for this.
        return llvm::make_error<TypeError>(
            DeclName(), takeErrorInfo(storageResult.takeError()),
            errorFlags, numVTableEntries);
      }

      if (auto accessorKindResult = getActualAccessorKind(rawAccessorKind))
        accessorKind = *accessorKindResult;
      else
        MF.fatal();

      // Deserializing the storage declaration will cause a recurrence
      // into this code.  When we come out, don't create the accessor twice.
      // TODO: find some better way of breaking this cycle, like lazily
      // deserializing the accessors.
      if (auto accessor = storage->getAccessor(accessorKind))
        return accessor;
    }

    // Resolve the name ids.
    DeclName name;
    ArrayRef<uint64_t> dependencyIDs;
    if (isAccessor) {
      dependencyIDs = nameAndDependencyIDs;
    } else {
      Identifier baseName = MF.getIdentifier(nameAndDependencyIDs.front());
      if (numNameComponentsBiased != 0) {
        SmallVector<Identifier, 2> names;
        for (auto nameID : nameAndDependencyIDs.slice(1,
                                                      numNameComponentsBiased-1)){
          names.push_back(MF.getIdentifier(nameID));
        }
        name = DeclName(ctx, baseName, names);
        dependencyIDs = nameAndDependencyIDs.slice(numNameComponentsBiased);
      } else {
        name = baseName;
        dependencyIDs = nameAndDependencyIDs.drop_front();
      }
    }

    Expected<Decl *> overriddenOrError = MF.getDeclChecked(overriddenID);
    Decl *overridden;
    if (overriddenOrError) {
      overridden = overriddenOrError.get();
    } else {
      llvm::consumeError(overriddenOrError.takeError());

      if (overriddenAffectsABI || !ctx.LangOpts.EnableDeserializationRecovery) {
        return llvm::make_error<OverrideError>(
            name, errorFlags, numVTableEntries);
      }

      overridden = nullptr;
    }

    for (TypeID dependencyID : dependencyIDs) {
      auto dependency = MF.getTypeChecked(dependencyID);
      if (!dependency) {
        return llvm::make_error<TypeError>(
            name, takeErrorInfo(dependency.takeError()),
            errorFlags, numVTableEntries);
      }
    }

    auto DC = MF.getDeclContext(contextID);
    if (declOrOffset.isComplete())
      return declOrOffset;

    // Read generic params before reading the type, because the type may
    // reference generic parameters, and we want them to have a dummy
    // DeclContext for now.
    GenericParamList *genericParams = MF.maybeReadGenericParams(DC);

    auto staticSpelling = getActualStaticSpellingKind(rawStaticSpelling);
    if (!staticSpelling.hasValue())
      MF.fatal();

    if (declOrOffset.isComplete())
      return declOrOffset;

    FuncDecl *fn;
    if (!isAccessor) {
      fn = FuncDecl::createDeserialized(
        ctx, /*StaticLoc=*/SourceLoc(), staticSpelling.getValue(),
        /*FuncLoc=*/SourceLoc(), name, /*NameLoc=*/SourceLoc(),
        /*Throws=*/throws, /*ThrowsLoc=*/SourceLoc(),
        genericParams, DC);
    } else {
      auto *accessor = AccessorDecl::createDeserialized(
        ctx, /*FuncLoc=*/SourceLoc(), /*AccessorKeywordLoc=*/SourceLoc(),
        accessorKind, storage,
        /*StaticLoc=*/SourceLoc(), staticSpelling.getValue(),
        /*Throws=*/throws, /*ThrowsLoc=*/SourceLoc(),
        genericParams, DC);
      accessor->setIsTransparent(isTransparent);

      fn = accessor;
    }
    declOrOffset = fn;

    fn->setGenericSignature(MF.getGenericSignature(genericSigID));

    if (auto accessLevel = getActualAccessLevel(rawAccessLevel))
      fn->setAccess(*accessLevel);
    else
      MF.fatal();

    if (auto SelfAccessKind = getActualSelfAccessKind(rawMutModifier))
      fn->setSelfAccessKind(*SelfAccessKind);
    else
      MF.fatal();

    if (!isAccessor) {
      if (Decl *associated = MF.getDecl(associatedDeclID)) {
        if (auto op = dyn_cast<OperatorDecl>(associated)) {
          ctx.evaluator.cacheOutput(FunctionOperatorRequest{fn},
                                    std::move(op));

          if (isa<PrefixOperatorDecl>(op))
            fn->getAttrs().add(new (ctx) PrefixAttr(/*implicit*/false));
          else if (isa<PostfixOperatorDecl>(op))
            fn->getAttrs().add(new (ctx) PostfixAttr(/*implicit*/false));
          // Note that an explicit 'infix' is not required.
        }
        // Otherwise, unknown associated decl kind.
      }
    }

    fn->setStatic(isStatic);

    fn->getBodyResultTypeLoc().setType(MF.getType(resultInterfaceTypeID));
    fn->setImplicitlyUnwrappedOptional(isIUO);

    ParameterList *paramList = MF.readParameterList();
    fn->setParameters(paramList);

    if (auto errorConvention = MF.maybeReadForeignErrorConvention())
      fn->setForeignErrorConvention(*errorConvention);

    if (auto bodyText = MF.maybeReadInlinableBodyText())
      fn->setBodyStringRepresentation(*bodyText);

    fn->setOverriddenDecl(cast_or_null<FuncDecl>(overridden));
    if (fn->getOverriddenDecl())
      AddAttribute(new (ctx) OverrideAttr(SourceLoc()));

    if (isImplicit)
      fn->setImplicit();
    fn->setIsObjC(isObjC);
    fn->setForcedStaticDispatch(hasForcedStaticDispatch);
    ctx.evaluator.cacheOutput(NeedsNewVTableEntryRequest{fn},
                              std::move(needsNewVTableEntry));

    if (opaqueReturnTypeID) {
      ctx.evaluator.cacheOutput(
          OpaqueResultTypeRequest{fn},
          cast<OpaqueTypeDecl>(MF.getDecl(opaqueReturnTypeID)));
    }

    return fn;
  }

  Expected<Decl *> deserializeFunc(ArrayRef<uint64_t> scratch,
                                   StringRef blobData) {
    return deserializeAnyFunc(scratch, blobData, /*isAccessor*/false);
  }
  Expected<Decl *> deserializeAccessor(ArrayRef<uint64_t> scratch,
                                       StringRef blobData) {
    return deserializeAnyFunc(scratch, blobData, /*isAccessor*/true);
  }
      
  Expected<Decl *> deserializeOpaqueType(ArrayRef<uint64_t> scratch,
                                         StringRef blobData) {
    DeclID namingDeclID;
    DeclContextID contextID;
    GenericSignatureID interfaceSigID;
    TypeID interfaceTypeID;
    GenericSignatureID genericSigID;
    SubstitutionMapID underlyingTypeID;
    
    decls_block::OpaqueTypeLayout::readRecord(scratch, contextID,
                                              namingDeclID, interfaceSigID,
                                              interfaceTypeID, genericSigID,
                                              underlyingTypeID);
    
    auto declContext = MF.getDeclContext(contextID);
    auto interfaceSig = MF.getGenericSignature(interfaceSigID);
    auto interfaceType = MF.getType(interfaceTypeID)
                            ->castTo<GenericTypeParamType>();
    
    // Check for reentrancy.
    if (declOrOffset.isComplete())
      return cast<OpaqueTypeDecl>(declOrOffset.get());
      
    // Create the decl.
    auto opaqueDecl =
      new (ctx) OpaqueTypeDecl(nullptr, nullptr, declContext,
                               interfaceSig, interfaceType);
    declOrOffset = opaqueDecl;

    auto namingDecl = cast<ValueDecl>(MF.getDecl(namingDeclID));
    opaqueDecl->setNamingDecl(namingDecl);

    if (auto genericParams = MF.maybeReadGenericParams(opaqueDecl)) {
      ctx.evaluator.cacheOutput(GenericParamListRequest{opaqueDecl},
                                std::move(genericParams));
    }

    auto genericSig = MF.getGenericSignature(genericSigID);
    if (genericSig)
      opaqueDecl->setGenericSignature(genericSig);
    if (underlyingTypeID)
      opaqueDecl->setUnderlyingTypeSubstitutions(
                                       MF.getSubstitutionMap(underlyingTypeID));
    SubstitutionMap subs;
    if (genericSig) {
      subs = genericSig->getIdentitySubstitutionMap();
    }
    auto opaqueTy = OpaqueTypeArchetypeType::get(opaqueDecl, subs);
    auto metatype = MetatypeType::get(opaqueTy);
    opaqueDecl->setInterfaceType(metatype);
    return opaqueDecl;
  }

  Expected<Decl *> deserializePatternBinding(ArrayRef<uint64_t> scratch,
                                             StringRef blobData) {
    DeclContextID contextID;
    bool isImplicit;
    bool isStatic;
    uint8_t RawStaticSpelling;
    unsigned numPatterns;
    ArrayRef<uint64_t> initContextIDs;

    decls_block::PatternBindingLayout::readRecord(scratch, contextID,
                                                  isImplicit,
                                                  isStatic,
                                                  RawStaticSpelling,
                                                  numPatterns,
                                                  initContextIDs);
    auto StaticSpelling = getActualStaticSpellingKind(RawStaticSpelling);
    if (!StaticSpelling.hasValue())
      MF.fatal();

    auto dc = MF.getDeclContext(contextID);

    SmallVector<std::pair<Pattern *, DeclContextID>, 4> patterns;
    for (unsigned i = 0; i != numPatterns; ++i) {
      auto pattern = MF.readPattern(dc);
      if (!pattern) {
        // Silently drop the pattern...
        llvm::consumeError(pattern.takeError());
        // ...but continue to read any further patterns we're expecting.
        continue;
      }

      patterns.emplace_back(pattern.get(), DeclContextID());
      if (!initContextIDs.empty()) {
        patterns.back().second =
            DeclContextID::getFromOpaqueValue(initContextIDs[i]);
      }
    }

    auto binding =
      PatternBindingDecl::createDeserialized(ctx, SourceLoc(),
                                             StaticSpelling.getValue(),
                                             SourceLoc(), patterns.size(), dc);
    declOrOffset = binding;

    binding->setStatic(isStatic);

    if (isImplicit)
      binding->setImplicit();

    for (unsigned i = 0; i != patterns.size(); ++i) {
      DeclContext *initContext = MF.getDeclContext(patterns[i].second);
      binding->setPattern(i, patterns[i].first, initContext);
    }

    return binding;
  }

  Expected<Decl *> deserializeProtocol(ArrayRef<uint64_t> scratch,
                                       StringRef blobData) {
    IdentifierID nameID;
    DeclContextID contextID;
    bool isImplicit, isClassBounded, isObjC, existentialTypeSupported;
    uint8_t rawAccessLevel;
    unsigned numInheritedTypes;
    ArrayRef<uint64_t> rawInheritedAndDependencyIDs;

    decls_block::ProtocolLayout::readRecord(scratch, nameID, contextID,
                                            isImplicit, isClassBounded, isObjC,
                                            existentialTypeSupported,
                                            rawAccessLevel, numInheritedTypes,
                                            rawInheritedAndDependencyIDs);

    Identifier name = MF.getIdentifier(nameID);

    for (TypeID dependencyID :
           rawInheritedAndDependencyIDs.slice(numInheritedTypes)) {
      auto dependency = MF.getTypeChecked(dependencyID);
      if (!dependency) {
        return llvm::make_error<TypeError>(
            name, takeErrorInfo(dependency.takeError()));
      }
    }

    auto DC = MF.getDeclContext(contextID);
    if (declOrOffset.isComplete())
      return declOrOffset;

    auto proto = MF.createDecl<ProtocolDecl>(DC, SourceLoc(), SourceLoc(), name,
                                             None, /*TrailingWhere=*/nullptr);
    declOrOffset = proto;

    ctx.evaluator.cacheOutput(ProtocolRequiresClassRequest{proto},
                              std::move(isClassBounded));
    ctx.evaluator.cacheOutput(ExistentialTypeSupportedRequest{proto},
                              std::move(existentialTypeSupported));

    if (auto accessLevel = getActualAccessLevel(rawAccessLevel))
      proto->setAccess(*accessLevel);
    else
      MF.fatal();

    auto genericParams = MF.maybeReadGenericParams(DC);
    assert(genericParams && "protocol with no generic parameters?");
    ctx.evaluator.cacheOutput(GenericParamListRequest{proto},
                              std::move(genericParams));

    handleInherited(proto,
                    rawInheritedAndDependencyIDs.slice(0, numInheritedTypes));

    if (isImplicit)
      proto->setImplicit();
    proto->setIsObjC(isObjC);

    proto->setLazyRequirementSignature(&MF,
                                       MF.DeclTypeCursor.GetCurrentBitNo());
    if (llvm::Error Err = skipGenericRequirements(MF.DeclTypeCursor))
      MF.fatal(std::move(Err));

    proto->setMemberLoader(&MF, MF.DeclTypeCursor.GetCurrentBitNo());

    return proto;
  }

  template <typename OperatorLayout, typename OperatorDecl>
  Expected<Decl *> deserializeUnaryOperator(ArrayRef<uint64_t> scratch,
                                            StringRef blobData) {
    IdentifierID nameID;
    DeclContextID contextID;
    ArrayRef<uint64_t> designatedNominalTypeDeclIDs;

    OperatorLayout::readRecord(scratch, nameID, contextID,
                               designatedNominalTypeDeclIDs);
    auto DC = MF.getDeclContext(contextID);

    SmallVector<NominalTypeDecl *, 1> designatedNominalTypes;
    for (auto id : designatedNominalTypeDeclIDs) {
      Expected<Decl *> nominal = MF.getDeclChecked(id);
      if (!nominal)
        return nominal.takeError();
      designatedNominalTypes.push_back(cast<NominalTypeDecl>(nominal.get()));
    }

    auto result = MF.createDecl<OperatorDecl>(
        DC, SourceLoc(), MF.getIdentifier(nameID), SourceLoc(),
        ctx.AllocateCopy(designatedNominalTypes));

    declOrOffset = result;
    return result;
  }

  Expected<Decl *> deserializePrefixOperator(ArrayRef<uint64_t> scratch,
                                             StringRef blobData) {
    return deserializeUnaryOperator<decls_block::PrefixOperatorLayout,
                                    PrefixOperatorDecl>(scratch, blobData);
  }

  Expected<Decl *> deserializePostfixOperator(ArrayRef<uint64_t> scratch,
                                              StringRef blobData) {
    return deserializeUnaryOperator<decls_block::PostfixOperatorLayout,
                                    PostfixOperatorDecl>(scratch, blobData);
  }

  Expected<Decl *> deserializeInfixOperator(ArrayRef<uint64_t> scratch,
                                            StringRef blobData) {
    IdentifierID nameID;
    DeclContextID contextID;
    DeclID precedenceGroupID;
    ArrayRef<uint64_t> designatedNominalTypeDeclIDs;

    decls_block::InfixOperatorLayout::readRecord(scratch, nameID, contextID,
                                                 precedenceGroupID,
                                                 designatedNominalTypeDeclIDs);

    Expected<Decl *> precedenceGroup = MF.getDeclChecked(precedenceGroupID);
    if (!precedenceGroup)
      return precedenceGroup.takeError();

    auto DC = MF.getDeclContext(contextID);

    SmallVector<NominalTypeDecl *, 1> designatedNominalTypes;
    for (auto id : designatedNominalTypeDeclIDs) {
      Expected<Decl *> nominal = MF.getDeclChecked(id);
      if (!nominal)
        return nominal.takeError();
      designatedNominalTypes.push_back(cast<NominalTypeDecl>(nominal.get()));
    }

    auto result = MF.createDecl<InfixOperatorDecl>(
        DC, SourceLoc(), MF.getIdentifier(nameID), SourceLoc(), SourceLoc(),
        ArrayRef<Identifier>{}, ArrayRef<SourceLoc>{});
    result->setDesignatedNominalTypes(ctx.AllocateCopy(designatedNominalTypes));
    ctx.evaluator.cacheOutput(
        OperatorPrecedenceGroupRequest{result},
        std::move(cast_or_null<PrecedenceGroupDecl>(precedenceGroup.get())));
    
    declOrOffset = result;
    return result;
  }

  Expected<Decl *> deserializePrecedenceGroup(ArrayRef<uint64_t> scratch,
                                              StringRef blobData) {
    IdentifierID nameID;
    DeclContextID contextID;
    uint8_t rawAssociativity;
    bool assignment;
    unsigned numHigherThan;
    ArrayRef<uint64_t> rawRelations;

    decls_block::PrecedenceGroupLayout::readRecord(scratch, nameID, contextID,
                                                   rawAssociativity,
                                                   assignment, numHigherThan,
                                                   rawRelations);

    auto DC = MF.getDeclContext(contextID);

    auto associativity = getActualAssociativity(rawAssociativity);
    if (!associativity.hasValue())
      MF.fatal();

    if (numHigherThan > rawRelations.size())
      MF.fatal();

    SmallVector<PrecedenceGroupDecl::Relation, 4> higherThan;
    for (auto relID : rawRelations.slice(0, numHigherThan)) {
      PrecedenceGroupDecl *rel = nullptr;
      if (relID)
        rel = dyn_cast_or_null<PrecedenceGroupDecl>(MF.getDecl(relID));
      if (!rel)
        MF.fatal();

      higherThan.push_back({SourceLoc(), rel->getName(), rel});
    }

    SmallVector<PrecedenceGroupDecl::Relation, 4> lowerThan;
    for (auto relID : rawRelations.slice(numHigherThan)) {
      PrecedenceGroupDecl *rel = nullptr;
      if (relID)
        rel = dyn_cast_or_null<PrecedenceGroupDecl>(MF.getDecl(relID));
      if (!rel)
        MF.fatal();

      lowerThan.push_back({SourceLoc(), rel->getName(), rel});
    }

    declOrOffset = PrecedenceGroupDecl::create(DC, SourceLoc(), SourceLoc(),
                                               MF.getIdentifier(nameID),
                                               SourceLoc(),
                                               SourceLoc(), SourceLoc(),
                                               *associativity,
                                               SourceLoc(), SourceLoc(),
                                               assignment,
                                               SourceLoc(), higherThan,
                                               SourceLoc(), lowerThan,
                                               SourceLoc());
    return declOrOffset.get();
  }

  Expected<Decl *> deserializeClass(ArrayRef<uint64_t> scratch,
                                    StringRef blobData) {
    IdentifierID nameID;
    DeclContextID contextID;
    bool isImplicit, isObjC;
    bool inheritsSuperclassInitializers;
    bool hasMissingDesignatedInits;
    GenericSignatureID genericSigID;
    TypeID superclassID;
    uint8_t rawAccessLevel;
    unsigned numConformances, numInheritedTypes;
    ArrayRef<uint64_t> rawInheritedAndDependencyIDs;
    decls_block::ClassLayout::readRecord(scratch, nameID, contextID,
                                         isImplicit, isObjC,
                                         inheritsSuperclassInitializers,
                                         hasMissingDesignatedInits,
                                         genericSigID, superclassID,
                                         rawAccessLevel, numConformances,
                                         numInheritedTypes,
                                         rawInheritedAndDependencyIDs);

    Identifier name = MF.getIdentifier(nameID);

    for (TypeID dependencyID :
           rawInheritedAndDependencyIDs.slice(numInheritedTypes)) {
      auto dependency = MF.getTypeChecked(dependencyID);
      if (!dependency) {
        return llvm::make_error<TypeError>(
            name, takeErrorInfo(dependency.takeError()));
      }
    }

    auto DC = MF.getDeclContext(contextID);
    if (declOrOffset.isComplete())
      return declOrOffset;

    auto genericParams = MF.maybeReadGenericParams(DC);
    if (declOrOffset.isComplete())
      return declOrOffset;

    auto theClass = MF.createDecl<ClassDecl>(SourceLoc(), name, SourceLoc(),
                                             None, genericParams, DC);
    declOrOffset = theClass;

    theClass->setGenericSignature(MF.getGenericSignature(genericSigID));

    if (auto accessLevel = getActualAccessLevel(rawAccessLevel))
      theClass->setAccess(*accessLevel);
    else
      MF.fatal();

    theClass->setAddedImplicitInitializers();
    if (isImplicit)
      theClass->setImplicit();
    theClass->setIsObjC(isObjC);
    theClass->setSuperclass(MF.getType(superclassID));
    ctx.evaluator.cacheOutput(InheritsSuperclassInitializersRequest{theClass},
                              std::move(inheritsSuperclassInitializers));
    ctx.evaluator.cacheOutput(HasMissingDesignatedInitializersRequest{theClass},
                              std::move(hasMissingDesignatedInits));

    handleInherited(theClass,
                    rawInheritedAndDependencyIDs.slice(0, numInheritedTypes));

    theClass->setMemberLoader(&MF, MF.DeclTypeCursor.GetCurrentBitNo());
    skipRecord(MF.DeclTypeCursor, decls_block::MEMBERS);
    theClass->setConformanceLoader(
      &MF,
      encodeLazyConformanceContextData(numConformances,
                                       MF.DeclTypeCursor.GetCurrentBitNo()));
    return theClass;
  }

  Expected<Decl *> deserializeEnum(ArrayRef<uint64_t> scratch,
                                   StringRef blobData) {
    IdentifierID nameID;
    DeclContextID contextID;
    bool isImplicit;
    bool isObjC;
    GenericSignatureID genericSigID;
    TypeID rawTypeID;
    uint8_t rawAccessLevel;
    unsigned numConformances, numInherited;
    ArrayRef<uint64_t> rawInheritedAndDependencyIDs;

    decls_block::EnumLayout::readRecord(scratch, nameID, contextID,
                                        isImplicit, isObjC, genericSigID,
                                        rawTypeID, rawAccessLevel,
                                        numConformances, numInherited,
                                        rawInheritedAndDependencyIDs);

    if (declOrOffset.isComplete())
      return declOrOffset;

    Identifier name = MF.getIdentifier(nameID);
    for (TypeID dependencyID :
           rawInheritedAndDependencyIDs.slice(numInherited)) {
      auto dependency = MF.getTypeChecked(dependencyID);
      if (!dependency) {
        return llvm::make_error<TypeError>(
            name, takeErrorInfo(dependency.takeError()));
      }
    }

    auto DCOrError = MF.getDeclContextChecked(contextID);
    if (!DCOrError)
      return DCOrError.takeError();
    auto DC = DCOrError.get();

    auto genericParams = MF.maybeReadGenericParams(DC);
    if (declOrOffset.isComplete())
      return declOrOffset;

    auto theEnum = MF.createDecl<EnumDecl>(SourceLoc(), name, SourceLoc(), None,
                                           genericParams, DC);

    declOrOffset = theEnum;

    theEnum->setGenericSignature(MF.getGenericSignature(genericSigID));

    if (auto accessLevel = getActualAccessLevel(rawAccessLevel))
      theEnum->setAccess(*accessLevel);
    else
      MF.fatal();

    theEnum->setAddedImplicitInitializers();
    // @objc enums have all their raw values checked.
    if (isObjC) {
      theEnum->setHasFixedRawValues();
    }
    
    if (isImplicit)
      theEnum->setImplicit();
    theEnum->setIsObjC(isObjC);

    theEnum->setRawType(MF.getType(rawTypeID));

    auto rawInheritedIDs = rawInheritedAndDependencyIDs.slice(0, numInherited);
    handleInherited(theEnum, rawInheritedIDs);

    theEnum->setMemberLoader(&MF, MF.DeclTypeCursor.GetCurrentBitNo());
    skipRecord(MF.DeclTypeCursor, decls_block::MEMBERS);
    theEnum->setConformanceLoader(
      &MF,
      encodeLazyConformanceContextData(numConformances,
                                       MF.DeclTypeCursor.GetCurrentBitNo()));
    return theEnum;
  }

  Expected<Decl *> deserializeEnumElement(ArrayRef<uint64_t> scratch,
                                          StringRef blobData) {
    DeclContextID contextID;
    bool isImplicit, hasPayload, isRawValueImplicit, isNegative;
    unsigned rawValueKindID;
    IdentifierID rawValueData;
    unsigned numArgNames;
    ArrayRef<uint64_t> argNameAndDependencyIDs;

    decls_block::EnumElementLayout::readRecord(scratch, contextID,
                                               isImplicit, hasPayload,
                                               rawValueKindID,
                                               isRawValueImplicit, isNegative,
                                               rawValueData,
                                               numArgNames,
                                               argNameAndDependencyIDs);

    // Resolve the name ids.
    Identifier baseName = MF.getIdentifier(argNameAndDependencyIDs.front());
    SmallVector<Identifier, 2> argNames;
    for (auto argNameID : argNameAndDependencyIDs.slice(1, numArgNames-1))
      argNames.push_back(MF.getIdentifier(argNameID));
    DeclName compoundName(ctx, baseName, argNames);
    DeclName name = argNames.empty() ? baseName : compoundName;

    for (TypeID dependencyID : argNameAndDependencyIDs.slice(numArgNames)) {
      auto dependency = MF.getTypeChecked(dependencyID);
      if (!dependency) {
        // Enum elements never introduce missing members in their parent enum.
        //
        // A frozen enum cannot be laid out if its missing cases anyway,
        // so the dependency mechanism ensures the entire enum fails to
        // deserialize.
        //
        // For a resilient enum, we don't care and just drop the element
        // and continue.
        return llvm::make_error<TypeError>(
          name, takeErrorInfo(dependency.takeError()));
      }
    }

    DeclContext *DC = MF.getDeclContext(contextID);
    if (declOrOffset.isComplete())
      return declOrOffset;

    auto elem = MF.createDecl<EnumElementDecl>(SourceLoc(),
                                               name,
                                               nullptr,
                                               SourceLoc(),
                                               nullptr,
                                               DC);
    declOrOffset = elem;

    // Read payload parameter list, if it exists.
    if (hasPayload) {
      auto *paramList = MF.readParameterList();
      elem->setParameterList(paramList);
    }

    // Deserialize the literal raw value, if any.
    switch ((EnumElementRawValueKind)rawValueKindID) {
    case EnumElementRawValueKind::None:
      break;
    case EnumElementRawValueKind::IntegerLiteral: {
      auto literalText = MF.getIdentifierText(rawValueData);
      auto literal = new (ctx) IntegerLiteralExpr(literalText, SourceLoc(),
                                                  isRawValueImplicit);
      if (isNegative)
        literal->setNegative(SourceLoc());
      elem->setRawValueExpr(literal);
    }
    }

    if (isImplicit)
      elem->setImplicit();
    elem->setAccess(std::max(cast<EnumDecl>(DC)->getFormalAccess(),
                             AccessLevel::Internal));

    return elem;
  }

  Expected<Decl *> deserializeSubscript(ArrayRef<uint64_t> scratch,
                                        StringRef blobData) {
    DeclContextID contextID;
    bool isImplicit, isObjC, isGetterMutating, isSetterMutating;
    GenericSignatureID genericSigID;
    TypeID elemInterfaceTypeID;
    bool isIUO;
    ModuleFile::AccessorRecord accessors;
    DeclID overriddenID, opaqueReturnTypeID;
    uint8_t rawAccessLevel, rawSetterAccessLevel, rawStaticSpelling;
    uint8_t opaqueReadOwnership, readImpl, writeImpl, readWriteImpl;
    unsigned numArgNames, numAccessors;
    unsigned numVTableEntries;
    ArrayRef<uint64_t> argNameAndDependencyIDs;

    decls_block::SubscriptLayout::readRecord(scratch, contextID,
                                             isImplicit, isObjC,
                                             isGetterMutating, isSetterMutating,
                                             opaqueReadOwnership,
                                             readImpl, writeImpl, readWriteImpl,
                                             numAccessors,
                                             genericSigID,
                                             elemInterfaceTypeID,
                                             isIUO,
                                             overriddenID, rawAccessLevel,
                                             rawSetterAccessLevel,
                                             rawStaticSpelling, numArgNames,
                                             opaqueReturnTypeID,
                                             numVTableEntries,
                                             argNameAndDependencyIDs);
    // Resolve the name ids.
    SmallVector<Identifier, 2> argNames;
    for (auto argNameID : argNameAndDependencyIDs.slice(0, numArgNames))
      argNames.push_back(MF.getIdentifier(argNameID));
    DeclName name(ctx, DeclBaseName::createSubscript(), argNames);
    argNameAndDependencyIDs = argNameAndDependencyIDs.slice(numArgNames);

    // Exctract the accessor IDs.
    for (DeclID accessorID : argNameAndDependencyIDs.slice(0, numAccessors)) {
      accessors.IDs.push_back(accessorID);
    }
    argNameAndDependencyIDs = argNameAndDependencyIDs.slice(numAccessors);

    Expected<Decl *> overridden = MF.getDeclChecked(overriddenID);
    if (!overridden) {
      llvm::consumeError(overridden.takeError());

      DeclDeserializationError::Flags errorFlags;
      return llvm::make_error<OverrideError>(
          name, errorFlags, numVTableEntries);
    }

    for (TypeID dependencyID : argNameAndDependencyIDs) {
      auto dependency = MF.getTypeChecked(dependencyID);
      if (!dependency) {
        DeclDeserializationError::Flags errorFlags;
        return llvm::make_error<TypeError>(
            name, takeErrorInfo(dependency.takeError()),
            errorFlags, numVTableEntries);
      }
    }

    auto parent = MF.getDeclContext(contextID);
    if (declOrOffset.isComplete())
      return declOrOffset;

    auto *genericParams = MF.maybeReadGenericParams(parent);
    if (declOrOffset.isComplete())
      return declOrOffset;
    
    auto staticSpelling = getActualStaticSpellingKind(rawStaticSpelling);
    if (!staticSpelling.hasValue())
      MF.fatal();

    auto subscript = MF.createDecl<SubscriptDecl>(name,
                                                  SourceLoc(), *staticSpelling,
                                                  SourceLoc(), nullptr,
                                                  SourceLoc(), TypeLoc(),
                                                  parent, genericParams);
    subscript->setIsGetterMutating(isGetterMutating);
    subscript->setIsSetterMutating(isSetterMutating);
    declOrOffset = subscript;

    subscript->setGenericSignature(MF.getGenericSignature(genericSigID));

    subscript->setIndices(MF.readParameterList());

    MF.configureStorage(subscript, opaqueReadOwnership,
                        readImpl, writeImpl, readWriteImpl, accessors);

    if (auto accessLevel = getActualAccessLevel(rawAccessLevel))
      subscript->setAccess(*accessLevel);
    else
      MF.fatal();

    if (subscript->supportsMutation()) {
      if (auto setterAccess = getActualAccessLevel(rawSetterAccessLevel))
        subscript->setSetterAccess(*setterAccess);
      else
        MF.fatal();
    }

    auto elemInterfaceType = MF.getType(elemInterfaceTypeID);
    subscript->getElementTypeLoc().setType(elemInterfaceType);
    subscript->setImplicitlyUnwrappedOptional(isIUO);

    if (isImplicit)
      subscript->setImplicit();
    subscript->setIsObjC(isObjC);
    subscript->setOverriddenDecl(cast_or_null<SubscriptDecl>(overridden.get()));
    if (subscript->getOverriddenDecl())
      AddAttribute(new (ctx) OverrideAttr(SourceLoc()));
    
    if (opaqueReturnTypeID) {
      ctx.evaluator.cacheOutput(
          OpaqueResultTypeRequest{subscript},
          cast<OpaqueTypeDecl>(MF.getDecl(opaqueReturnTypeID)));
    }
    
    return subscript;
  }

  Expected<Decl *> deserializeExtension(ArrayRef<uint64_t> scratch,
                                        StringRef blobData) {
    TypeID extendedTypeID;
    DeclID extendedNominalID;
    DeclContextID contextID;
    bool isImplicit;
    GenericSignatureID genericSigID;
    unsigned numConformances, numInherited;
    ArrayRef<uint64_t> inheritedAndDependencyIDs;

    decls_block::ExtensionLayout::readRecord(scratch, extendedTypeID,
                                             extendedNominalID, contextID,
                                             isImplicit, genericSigID,
                                             numConformances, numInherited,
                                             inheritedAndDependencyIDs);

    auto DC = MF.getDeclContext(contextID);

    for (TypeID dependencyID : inheritedAndDependencyIDs.slice(numInherited)) {
      auto dependency = MF.getTypeChecked(dependencyID);
      if (!dependency) {
        return llvm::make_error<ExtensionError>(
            takeErrorInfo(dependency.takeError()));
      }
    }

    if (declOrOffset.isComplete())
      return declOrOffset;

    auto extension = ExtensionDecl::create(ctx, SourceLoc(), nullptr, { },
                                           DC, nullptr);
    declOrOffset = extension;

    // Generic parameter lists are written from outermost to innermost.
    // Keep reading until we run out of generic parameter lists.
    GenericParamList *outerParams = nullptr;
    while (auto *genericParams = MF.maybeReadGenericParams(DC)) {
      genericParams->setOuterParameters(outerParams);

      // Set up the DeclContexts for the GenericTypeParamDecls in the list.
      for (auto param : *genericParams)
        param->setDeclContext(extension);

      outerParams = genericParams;
    }
    ctx.evaluator.cacheOutput(GenericParamListRequest{extension},
                              std::move(outerParams));

    extension->setGenericSignature(MF.getGenericSignature(genericSigID));

    auto extendedType = MF.getType(extendedTypeID);
    ctx.evaluator.cacheOutput(ExtendedTypeRequest{extension},
                              std::move(extendedType));
    auto nominal = dyn_cast<NominalTypeDecl>(MF.getDecl(extendedNominalID));
    ctx.evaluator.cacheOutput(ExtendedNominalRequest{extension},
                              std::move(nominal));

    if (isImplicit)
      extension->setImplicit();

    auto rawInheritedIDs = inheritedAndDependencyIDs.slice(0, numInherited);
    handleInherited(extension, rawInheritedIDs);

    extension->setMemberLoader(&MF, MF.DeclTypeCursor.GetCurrentBitNo());
    skipRecord(MF.DeclTypeCursor, decls_block::MEMBERS);
    extension->setConformanceLoader(
      &MF,
      encodeLazyConformanceContextData(numConformances,
                                       MF.DeclTypeCursor.GetCurrentBitNo()));

    nominal->addExtension(extension);

#ifndef NDEBUG
    if (outerParams) {
      unsigned paramCount = 0;
      for (auto *paramList = outerParams;
           paramList != nullptr;
           paramList = paramList->getOuterParameters()) {
        paramCount += paramList->size();
      }
      assert(paramCount ==
             extension->getGenericSignature()->getGenericParams().size());
    }
#endif

    return extension;
  }

  Expected<Decl *> deserializeDestructor(ArrayRef<uint64_t> scratch,
                                         StringRef blobData) {
    DeclContextID contextID;
    bool isImplicit, isObjC;
    GenericSignatureID genericSigID;

    decls_block::DestructorLayout::readRecord(scratch, contextID,
                                              isImplicit, isObjC,
                                              genericSigID);

    DeclContext *DC = MF.getDeclContext(contextID);
    if (declOrOffset.isComplete())
      return declOrOffset;

    auto dtor = MF.createDecl<DestructorDecl>(SourceLoc(), DC);
    declOrOffset = dtor;

    if (auto bodyText = MF.maybeReadInlinableBodyText())
      dtor->setBodyStringRepresentation(*bodyText);

    dtor->setGenericSignature(MF.getGenericSignature(genericSigID));

    dtor->setAccess(std::max(cast<ClassDecl>(DC)->getFormalAccess(),
                             AccessLevel::Internal));

    if (isImplicit)
      dtor->setImplicit();
    dtor->setIsObjC(isObjC);

    return dtor;
  }
};
}

Expected<Decl *>
ModuleFile::getDeclChecked(
    DeclID DID,
    llvm::function_ref<bool(DeclAttributes)> matchAttributes) {
  if (DID == 0)
    return nullptr;

  assert(DID <= Decls.size() && "invalid decl ID");
  auto &declOrOffset = Decls[DID-1];

  if (!declOrOffset.isComplete()) {
    ++NumDeclsLoaded;
    BCOffsetRAII restoreOffset(DeclTypeCursor);
    fatalIfNotSuccess(DeclTypeCursor.JumpToBit(declOrOffset));

    Expected<Decl *> deserialized =
      DeclDeserializer(*this, declOrOffset).getDeclCheckedImpl(
        matchAttributes);
    if (!deserialized)
      return deserialized;
  } else if (matchAttributes) {
    // Decl was cached but we may need to filter it
    if (!matchAttributes(declOrOffset.get()->getAttrs()))
      return llvm::make_error<DeclAttributesDidNotMatch>();
  }

  // Tag every deserialized ValueDecl coming out of getDeclChecked with its ID.
  assert(declOrOffset.isComplete());
  if (auto *IDC = dyn_cast_or_null<IterableDeclContext>(declOrOffset.get())) {
    // Only set the DeclID on the returned Decl if it's one that was loaded
    // and _wasn't_ one that had its DeclID set elsewhere (a followed XREF).
    if (IDC->wasDeserialized() &&
        static_cast<uint32_t>(IDC->getDeclID()) == 0) {
      IDC->setDeclID(DID);
    }
  }
  return declOrOffset;
}

llvm::Error DeclDeserializer::deserializeDeclAttributes() {
  using namespace decls_block;

  SmallVector<uint64_t, 64> scratch;
  StringRef blobData;
  while (true) {
    BCOffsetRAII restoreOffset(MF.DeclTypeCursor);
    llvm::BitstreamEntry entry =
        MF.fatalIfUnexpected(MF.DeclTypeCursor.advance());
    if (entry.Kind != llvm::BitstreamEntry::Record) {
      // We don't know how to serialize decls represented by sub-blocks.
      MF.fatal();
    }

    unsigned recordID = MF.fatalIfUnexpected(
        MF.DeclTypeCursor.readRecord(entry.ID, scratch, &blobData));

    if (isDeclAttrRecord(recordID)) {
      DeclAttribute *Attr = nullptr;
      bool skipAttr = false;
      switch (recordID) {
      case decls_block::SILGenName_DECL_ATTR: {
        bool isImplicit;
        serialization::decls_block::SILGenNameDeclAttrLayout::readRecord(
            scratch, isImplicit);
        Attr = new (ctx) SILGenNameAttr(blobData, isImplicit);
        break;
      }

      case decls_block::CDecl_DECL_ATTR: {
        bool isImplicit;
        serialization::decls_block::CDeclDeclAttrLayout::readRecord(
            scratch, isImplicit);
        Attr = new (ctx) CDeclAttr(blobData, isImplicit);
        break;
      }

      case decls_block::Alignment_DECL_ATTR: {
        bool isImplicit;
        unsigned alignment;
        serialization::decls_block::AlignmentDeclAttrLayout::readRecord(
            scratch, isImplicit, alignment);
        Attr = new (ctx) AlignmentAttr(alignment, SourceLoc(), SourceRange(),
                                       isImplicit);
        break;
      }

      case decls_block::SwiftNativeObjCRuntimeBase_DECL_ATTR: {
        bool isImplicit;
        IdentifierID nameID;
        serialization::decls_block::SwiftNativeObjCRuntimeBaseDeclAttrLayout
          ::readRecord(scratch, isImplicit, nameID);

        auto name = MF.getIdentifier(nameID);
        Attr = new (ctx) SwiftNativeObjCRuntimeBaseAttr(name, SourceLoc(),
                                                        SourceRange(),
                                                        isImplicit);
        break;
      }

      case decls_block::Semantics_DECL_ATTR: {
        bool isImplicit;
        serialization::decls_block::SemanticsDeclAttrLayout::readRecord(
            scratch, isImplicit);
        Attr = new (ctx) SemanticsAttr(blobData, isImplicit);
        break;
      }

      case decls_block::Inline_DECL_ATTR: {
        unsigned kind;
        serialization::decls_block::InlineDeclAttrLayout::readRecord(
            scratch, kind);
        Attr = new (ctx) InlineAttr((InlineKind)kind);
        break;
      }

      case decls_block::Optimize_DECL_ATTR: {
        unsigned kind;
        serialization::decls_block::OptimizeDeclAttrLayout::readRecord(
            scratch, kind);
        Attr = new (ctx) OptimizeAttr((OptimizationMode)kind);
        break;
      }

      case decls_block::Effects_DECL_ATTR: {
        unsigned kind;
        serialization::decls_block::EffectsDeclAttrLayout::readRecord(scratch,
                                                                      kind);
        Attr = new (ctx) EffectsAttr((EffectsKind)kind);
        break;
      }
      case decls_block::OriginallyDefinedIn_DECL_ATTR: {
        bool isImplicit;
        unsigned Platform;
        DEF_VER_TUPLE_PIECES(MovedVer);
        // Decode the record, pulling the version tuple information.
        serialization::decls_block::OriginallyDefinedInDeclAttrLayout::readRecord(
           scratch,
           isImplicit,
           LIST_VER_TUPLE_PIECES(MovedVer),
           Platform);
        llvm::VersionTuple MovedVer;
        DECODE_VER_TUPLE(MovedVer)
        auto ModuleNameEnd = blobData.find('\0');
        assert(ModuleNameEnd != StringRef::npos);
        auto ModuleName = blobData.slice(0, ModuleNameEnd);
        Attr = new (ctx) OriginallyDefinedInAttr(SourceLoc(), SourceRange(),
                                                 ModuleName,
                                                 (PlatformKind)Platform,
                                                 MovedVer,
                                                 isImplicit);
        break;
      }

      case decls_block::Available_DECL_ATTR: {
        bool isImplicit;
        bool isUnavailable;
        bool isDeprecated;
        bool isPackageDescriptionVersionSpecific;
        DEF_VER_TUPLE_PIECES(Introduced);
        DEF_VER_TUPLE_PIECES(Deprecated);
        DEF_VER_TUPLE_PIECES(Obsoleted);
        unsigned platform, messageSize, renameSize;
        // Decode the record, pulling the version tuple information.
        serialization::decls_block::AvailableDeclAttrLayout::readRecord(
            scratch, isImplicit, isUnavailable, isDeprecated,
            isPackageDescriptionVersionSpecific,
            LIST_VER_TUPLE_PIECES(Introduced),
            LIST_VER_TUPLE_PIECES(Deprecated),
            LIST_VER_TUPLE_PIECES(Obsoleted),
            platform, messageSize, renameSize);

        StringRef message = blobData.substr(0, messageSize);
        blobData = blobData.substr(messageSize);
        StringRef rename = blobData.substr(0, renameSize);
        llvm::VersionTuple Introduced, Deprecated, Obsoleted;
        DECODE_VER_TUPLE(Introduced)
        DECODE_VER_TUPLE(Deprecated)
        DECODE_VER_TUPLE(Obsoleted)

        PlatformAgnosticAvailabilityKind platformAgnostic;
        if (isUnavailable)
          platformAgnostic = PlatformAgnosticAvailabilityKind::Unavailable;
        else if (isDeprecated)
          platformAgnostic = PlatformAgnosticAvailabilityKind::Deprecated;
        else if (((PlatformKind)platform) == PlatformKind::none &&
                 (!Introduced.empty() ||
                  !Deprecated.empty() ||
                  !Obsoleted.empty()))
          platformAgnostic = isPackageDescriptionVersionSpecific ?
            PlatformAgnosticAvailabilityKind::PackageDescriptionVersionSpecific:
            PlatformAgnosticAvailabilityKind::SwiftVersionSpecific;
        else
          platformAgnostic = PlatformAgnosticAvailabilityKind::None;

        Attr = new (ctx) AvailableAttr(
          SourceLoc(), SourceRange(),
          (PlatformKind)platform, message, rename,
          Introduced, SourceRange(),
          Deprecated, SourceRange(),
          Obsoleted, SourceRange(),
          platformAgnostic, isImplicit);
        break;
      }

      case decls_block::ObjC_DECL_ATTR: {
        bool isImplicit;
        bool isImplicitName;
        bool isSwift3Inferred;
        uint64_t numArgs;
        ArrayRef<uint64_t> rawPieceIDs;
        serialization::decls_block::ObjCDeclAttrLayout::readRecord(
          scratch, isImplicit, isSwift3Inferred, isImplicitName, numArgs,
          rawPieceIDs);

        SmallVector<Identifier, 4> pieces;
        for (auto pieceID : rawPieceIDs)
          pieces.push_back(MF.getIdentifier(pieceID));

        if (numArgs == 0)
          Attr = ObjCAttr::create(ctx, None, isImplicitName);
        else
          Attr = ObjCAttr::create(ctx, ObjCSelector(ctx, numArgs-1, pieces),
                                  isImplicitName);
        Attr->setImplicit(isImplicit);
        cast<ObjCAttr>(Attr)->setSwift3Inferred(isSwift3Inferred);
        break;
      }

      case decls_block::Specialize_DECL_ATTR: {
        unsigned exported;
        SpecializeAttr::SpecializationKind specializationKind;
        unsigned specializationKindVal;
        GenericSignatureID specializedSigID;

        serialization::decls_block::SpecializeDeclAttrLayout::readRecord(
          scratch, exported, specializationKindVal, specializedSigID);

        specializationKind = specializationKindVal
                                 ? SpecializeAttr::SpecializationKind::Partial
                                 : SpecializeAttr::SpecializationKind::Full;

        auto specializedSig = MF.getGenericSignature(specializedSigID);
        Attr = SpecializeAttr::create(ctx, SourceLoc(), SourceRange(),
                                      nullptr, exported != 0,
                                      specializationKind,
                                      specializedSig);
        break;
      }

      case decls_block::DynamicReplacement_DECL_ATTR: {
        bool isImplicit;
        uint64_t numArgs;
        ArrayRef<uint64_t> rawPieceIDs;
        DeclID replacedFunID;
        serialization::decls_block::DynamicReplacementDeclAttrLayout::
            readRecord(scratch, isImplicit, replacedFunID, numArgs, rawPieceIDs);

        auto baseName = MF.getDeclBaseName(rawPieceIDs[0]);
        SmallVector<Identifier, 4> pieces;
        for (auto pieceID : rawPieceIDs.slice(1))
          pieces.push_back(MF.getIdentifier(pieceID));

        assert(numArgs != 0);
        assert(!isImplicit && "Need to update for implicit");
        Attr = DynamicReplacementAttr::create(
            ctx, DeclNameRef({ ctx, baseName, pieces }), &MF, replacedFunID);
        break;
      }

      case decls_block::Custom_DECL_ATTR: {
        bool isImplicit;
        TypeID typeID;
        serialization::decls_block::CustomDeclAttrLayout::readRecord(
          scratch, isImplicit, typeID);

        Expected<Type> deserialized = MF.getTypeChecked(typeID);
        if (!deserialized) {
          if (deserialized.errorIsA<XRefNonLoadedModuleError>()) {
            // A custom attribute defined behind an implementation-only import
            // is safe to drop when it can't be deserialized.
            // rdar://problem/56599179
            consumeError(deserialized.takeError());
            skipAttr = true;
          } else
            return deserialized.takeError();
        } else {
          Attr = CustomAttr::create(ctx, SourceLoc(),
                                    TypeLoc::withoutLoc(deserialized.get()),
                                    isImplicit);
        }
        break;
      }

      case decls_block::ProjectedValueProperty_DECL_ATTR: {
        bool isImplicit;
        IdentifierID nameID;
        serialization::decls_block::ProjectedValuePropertyDeclAttrLayout
            ::readRecord(scratch, isImplicit, nameID);

        auto name = MF.getIdentifier(nameID);
        Attr = new (ctx) ProjectedValuePropertyAttr(
            name, SourceLoc(), SourceRange(), isImplicit);
        break;
      }

      case decls_block::Derivative_DECL_ATTR: {
        bool isImplicit;
        uint64_t origNameId;
        DeclID origDeclId;
        uint64_t rawDerivativeKind;
        ArrayRef<uint64_t> parameters;

        serialization::decls_block::DerivativeDeclAttrLayout::readRecord(
            scratch, isImplicit, origNameId, origDeclId, rawDerivativeKind,
            parameters);

        DeclNameRefWithLoc origName{
            DeclNameRef(MF.getDeclBaseName(origNameId)), DeclNameLoc()};
        auto *origDecl = cast<AbstractFunctionDecl>(MF.getDecl(origDeclId));
        auto derivativeKind =
            getActualAutoDiffDerivativeFunctionKind(rawDerivativeKind);
        if (!derivativeKind)
          MF.fatal();
        llvm::SmallBitVector parametersBitVector(parameters.size());
        for (unsigned i : indices(parameters))
          parametersBitVector[i] = parameters[i];
        auto *indices = IndexSubset::get(ctx, parametersBitVector);

        auto *derivativeAttr =
            DerivativeAttr::create(ctx, isImplicit, SourceLoc(), SourceRange(),
                                   /*baseType*/ nullptr, origName, indices);
        derivativeAttr->setOriginalFunction(origDecl);
        derivativeAttr->setDerivativeKind(*derivativeKind);
        Attr = derivativeAttr;
        break;
      }

<<<<<<< HEAD
      // SWIFT_ENABLE_TENSORFLOW
      case decls_block::Differentiable_DECL_ATTR: {
        bool isImplicit;
        bool linear;
        uint64_t jvpNameId;
        DeclID jvpDeclId;
        uint64_t vjpNameId;
        DeclID vjpDeclId;
        GenericSignatureID derivativeGenSigId;
        ArrayRef<uint64_t> parameters;

        serialization::decls_block::DifferentiableDeclAttrLayout::readRecord(
            scratch, isImplicit, linear, jvpNameId, jvpDeclId, vjpNameId,
            vjpDeclId, derivativeGenSigId, parameters);

        Optional<DeclNameRefWithLoc> jvp;
        FuncDecl *jvpDecl = nullptr;
        if (jvpNameId != 0)
          jvp = {DeclNameRef(MF.getDeclBaseName(jvpNameId)), DeclNameLoc()};
        if (jvpDeclId != 0)
          jvpDecl = cast<FuncDecl>(MF.getDecl(jvpDeclId));

        Optional<DeclNameRefWithLoc> vjp;
        FuncDecl *vjpDecl = nullptr;
        if (vjpNameId != 0)
          vjp = {DeclNameRef(MF.getDeclBaseName(vjpNameId)), DeclNameLoc()};
        if (vjpDeclId != 0)
          vjpDecl = cast<FuncDecl>(MF.getDecl(vjpDeclId));

        auto derivativeGenSig = MF.getGenericSignature(derivativeGenSigId);

        llvm::SmallBitVector parametersBitVector(parameters.size());
        for (unsigned i : indices(parameters))
          parametersBitVector[i] = parameters[i];
        auto *indices = IndexSubset::get(ctx, parametersBitVector);

        auto *diffAttr = DifferentiableAttr::create(
            ctx, isImplicit, SourceLoc(), SourceRange(), linear,
            /*parsedParameters*/ {}, jvp, vjp, /*trailingWhereClause*/ nullptr);
        // Cache parameter indices so that they can set later.
        // `DifferentiableAttr::setParameterIndices` cannot be called here
        // because it requires `DifferentiableAttr::setOriginalDeclaration` to
        // be called first.
        diffAttrParamIndicesMap[diffAttr] = indices;
        diffAttr->setDerivativeGenericSignature(derivativeGenSig);
        diffAttr->setJVPFunction(jvpDecl);
        diffAttr->setVJPFunction(vjpDecl);
        Attr = diffAttr;
        break;
      }

      case decls_block::Transpose_DECL_ATTR: {
        bool isImplicit;
        uint64_t origNameId;
        DeclID origDeclId;
        ArrayRef<uint64_t> parameters;

        serialization::decls_block::TransposeDeclAttrLayout::readRecord(
            scratch, isImplicit, origNameId, origDeclId, parameters);

        DeclNameRefWithLoc origName{
            DeclNameRef(MF.getDeclBaseName(origNameId)), DeclNameLoc()};
        auto *origDecl = cast<AbstractFunctionDecl>(MF.getDecl(origDeclId));
        llvm::SmallBitVector parametersBitVector(parameters.size());
        for (unsigned i : indices(parameters))
          parametersBitVector[i] = parameters[i];
        auto *indices = IndexSubset::get(ctx, parametersBitVector);
        auto *transposeAttr =
            TransposeAttr::create(ctx, isImplicit, SourceLoc(), SourceRange(),
                                  /*baseTypeRepr*/ nullptr, origName, indices);
        transposeAttr->setOriginalFunction(origDecl);
        Attr = transposeAttr;
        break;
      }
      // SWIFT_ENABLE_TENSORFLOW END
=======
      case decls_block::SPIAccessControl_DECL_ATTR: {
        ArrayRef<uint64_t> spiIds;
        serialization::decls_block::SPIAccessControlDeclAttrLayout::readRecord(
                                                               scratch, spiIds);

        SmallVector<Identifier, 4> spis;
        for (auto id : spiIds)
          spis.push_back(MF.getIdentifier(id));

        Attr = SPIAccessControlAttr::create(ctx, SourceLoc(),
                                            SourceRange(), spis);
        break;
      }
>>>>>>> 047476c9

#define SIMPLE_DECL_ATTR(NAME, CLASS, ...) \
      case decls_block::CLASS##_DECL_ATTR: { \
        bool isImplicit; \
        serialization::decls_block::CLASS##DeclAttrLayout::readRecord( \
            scratch, isImplicit); \
        Attr = new (ctx) CLASS##Attr(isImplicit); \
        break; \
      }
#include "swift/AST/Attr.def"

      default:
        // We don't know how to deserialize this kind of attribute.
        MF.fatal();
      }

      if (!skipAttr) {
        if (!Attr)
          return llvm::Error::success();

        AddAttribute(Attr);
      }

    } else if (recordID == decls_block::PRIVATE_DISCRIMINATOR) {
      IdentifierID discriminatorID;
      decls_block::PrivateDiscriminatorLayout::readRecord(scratch,
                                                          discriminatorID);
      privateDiscriminator = MF.getIdentifier(discriminatorID);

    } else if (recordID == decls_block::LOCAL_DISCRIMINATOR) {
      unsigned discriminator;
      decls_block::LocalDiscriminatorLayout::readRecord(scratch, discriminator);
      localDiscriminator = discriminator;
    } else if (recordID == decls_block::FILENAME_FOR_PRIVATE) {
      IdentifierID filenameID;
      decls_block::FilenameForPrivateLayout::readRecord(scratch, filenameID);
      filenameForPrivate = MF.getIdentifierText(filenameID);
    } else {
      return llvm::Error::success();
    }

    // Prepare to read the next record.
    restoreOffset.cancel();
    scratch.clear();
  }
}

Expected<Decl *>
DeclDeserializer::getDeclCheckedImpl(
  llvm::function_ref<bool(DeclAttributes)> matchAttributes) {

  auto attrError = deserializeDeclAttributes();
  if (attrError)
    return std::move(attrError);

  if (matchAttributes) {
    // Deserialize the full decl only if matchAttributes finds a match.
    DeclAttributes attrs = DeclAttributes();
    attrs.setRawAttributeChain(DAttrs);
    if (!matchAttributes(attrs))
      return llvm::make_error<DeclAttributesDidNotMatch>();
  }

  if (auto s = ctx.Stats)
    s->getFrontendCounters().NumDeclsDeserialized++;

  // FIXME: @_dynamicReplacement(for:) includes a reference to another decl,
  // usually in the same type, and that can result in this decl being
  // re-entrantly deserialized. If that happens, don't fail here.
  if (declOrOffset.isComplete())
    return declOrOffset;

  llvm::BitstreamEntry entry =
      MF.fatalIfUnexpected(MF.DeclTypeCursor.advance());
  if (entry.Kind != llvm::BitstreamEntry::Record) {
    // We don't know how to serialize decls represented by sub-blocks.
    MF.fatal();
  }

  SmallVector<uint64_t, 64> scratch;
  StringRef blobData;
  unsigned recordID = MF.fatalIfUnexpected(
      MF.DeclTypeCursor.readRecord(entry.ID, scratch, &blobData));

  PrettyDeclDeserialization stackTraceEntry(
     &MF, declOrOffset, static_cast<decls_block::RecordKind>(recordID));

  switch (recordID) {
  // SWIFT_ENABLE_TENSORFLOW
  // Set original declaration and parameter indices in `@differentiable`
  // attributes.
#define CASE(RECORD_NAME) \
  case decls_block::RECORD_NAME##Layout::Code: {\
    auto decl = deserialize##RECORD_NAME(scratch, blobData); \
    if (decl) \
      setOriginalDeclarationAndParameterIndicesInDifferentiableAttributes(\
          decl.get(), DAttrs, diffAttrParamIndicesMap); \
    return decl; \
  }
  // SWIFT_ENABLE_TENSORFLOW END

  CASE(TypeAlias)
  CASE(GenericTypeParamDecl)
  CASE(AssociatedTypeDecl)
  CASE(Struct)
  CASE(Constructor)
  CASE(Var)
  CASE(Param)
  CASE(Func)
  CASE(OpaqueType)
  CASE(Accessor)
  CASE(PatternBinding)
  CASE(Protocol)
  CASE(PrefixOperator)
  CASE(PostfixOperator)
  CASE(InfixOperator)
  CASE(PrecedenceGroup)
  CASE(Class)
  CASE(Enum)
  CASE(EnumElement)
  CASE(Subscript)
  CASE(Extension)
  CASE(Destructor)
#undef CASE

  case decls_block::XREF: {
    assert(DAttrs == nullptr);
    ModuleID baseModuleID;
    uint32_t pathLen;
    decls_block::XRefLayout::readRecord(scratch, baseModuleID, pathLen);
    auto resolved = MF.resolveCrossReference(baseModuleID, pathLen);
    if (resolved)
      declOrOffset = resolved.get();
    return resolved;
  }
  
  default:
    // We don't know how to deserialize this kind of decl.
    MF.fatal();
  }
}

/// Translate from the Serialization function type repr enum values to the AST
/// strongly-typed enum.
///
/// The former is guaranteed to be stable, but may not reflect this version of
/// the AST.
static Optional<swift::FunctionType::Representation>
getActualFunctionTypeRepresentation(uint8_t rep) {
  switch (rep) {
#define CASE(THE_CC) \
  case (uint8_t)serialization::FunctionTypeRepresentation::THE_CC: \
    return swift::FunctionType::Representation::THE_CC;
  CASE(Swift)
  CASE(Block)
  CASE(Thin)
  CASE(CFunctionPointer)
#undef CASE
  default:
    return None;
  }
}

/// Translate from the Serialization differentiability kind enum values to the
/// AST strongly-typed enum.
///
/// The former is guaranteed to be stable, but may not reflect this version of
/// the AST.
static Optional<swift::DifferentiabilityKind>
getActualDifferentiabilityKind(uint8_t rep) {
  switch (rep) {
#define CASE(THE_CC) \
  case (uint8_t)serialization::DifferentiabilityKind::THE_CC: \
    return swift::DifferentiabilityKind::THE_CC;
  CASE(NonDifferentiable)
  CASE(Normal)
  CASE(Linear)
#undef CASE
  default:
    return None;
  }
}

/// Translate from the Serialization function type repr enum values to the AST
/// strongly-typed enum.
///
/// The former is guaranteed to be stable, but may not reflect this version of
/// the AST.
static Optional<swift::SILFunctionType::Representation>
getActualSILFunctionTypeRepresentation(uint8_t rep) {
  switch (rep) {
#define CASE(THE_CC) \
  case (uint8_t)serialization::SILFunctionTypeRepresentation::THE_CC: \
    return swift::SILFunctionType::Representation::THE_CC;
  CASE(Thick)
  CASE(Block)
  CASE(Thin)
  CASE(CFunctionPointer)
  CASE(Method)
  CASE(ObjCMethod)
  CASE(WitnessMethod)
#undef CASE
  default:
    return None;
  }
}

/// Translate from the Serialization coroutine kind enum values to the AST
/// strongly-typed enum.
///
/// The former is guaranteed to be stable, but may not reflect this version of
/// the AST.
static Optional<swift::SILCoroutineKind>
getActualSILCoroutineKind(uint8_t rep) {
  switch (rep) {
#define CASE(KIND) \
  case (uint8_t)serialization::SILCoroutineKind::KIND: \
    return swift::SILCoroutineKind::KIND;
  CASE(None)
  CASE(YieldOnce)
  CASE(YieldMany)
#undef CASE
  default:
    return None;
  }
}

/// Translate from the serialization ReferenceOwnership enumerators, which are
/// guaranteed to be stable, to the AST ones.
static Optional<swift::ReferenceOwnership>
getActualReferenceOwnership(serialization::ReferenceOwnership raw) {
  switch (raw) {
  case serialization::ReferenceOwnership::Strong:
    return swift::ReferenceOwnership::Strong;
#define REF_STORAGE(Name, ...) \
  case serialization::ReferenceOwnership::Name: \
    return swift::ReferenceOwnership::Name;
#include "swift/AST/ReferenceStorage.def"
  }
  return None;
}

/// Translate from the serialization ValueOwnership enumerators, which are
/// guaranteed to be stable, to the AST ones.
static Optional<swift::ValueOwnership>
getActualValueOwnership(serialization::ValueOwnership raw) {
  switch (raw) {
#define CASE(ID) \
  case serialization::ValueOwnership::ID: \
    return swift::ValueOwnership::ID;
  CASE(Default)
  CASE(InOut)
  CASE(Shared)
  CASE(Owned)
#undef CASE
  }
  return None;
}

/// Translate from the serialization ParameterConvention enumerators,
/// which are guaranteed to be stable, to the AST ones.
static
Optional<swift::ParameterConvention> getActualParameterConvention(uint8_t raw) {
  switch (serialization::ParameterConvention(raw)) {
#define CASE(ID) \
  case serialization::ParameterConvention::ID: \
    return swift::ParameterConvention::ID;
  CASE(Indirect_In)
  CASE(Indirect_Inout)
  CASE(Indirect_InoutAliasable)
  CASE(Indirect_In_Guaranteed)
  CASE(Indirect_In_Constant)
  CASE(Direct_Owned)
  CASE(Direct_Unowned)
  CASE(Direct_Guaranteed)
#undef CASE
  }
  return None;
}

/// Translate from the serialization SILParameterDifferentiability enumerators,
/// which are guaranteed to be stable, to the AST ones.
static Optional<swift::SILParameterDifferentiability>
getActualSILParameterDifferentiability(uint8_t raw) {
  switch (serialization::SILParameterDifferentiability(raw)) {
#define CASE(ID)                                                               \
  case serialization::SILParameterDifferentiability::ID:                       \
    return swift::SILParameterDifferentiability::ID;
  CASE(DifferentiableOrNotApplicable)
  CASE(NotDifferentiable)
#undef CASE
  }
  return None;
}

/// Translate from the serialization ResultConvention enumerators,
/// which are guaranteed to be stable, to the AST ones.
static
Optional<swift::ResultConvention> getActualResultConvention(uint8_t raw) {
  switch (serialization::ResultConvention(raw)) {
#define CASE(ID) \
  case serialization::ResultConvention::ID: return swift::ResultConvention::ID;
  CASE(Indirect)
  CASE(Owned)
  CASE(Unowned)
  CASE(UnownedInnerPointer)
  CASE(Autoreleased)
#undef CASE
  }
  return None;
}

Type ModuleFile::getType(TypeID TID) {
  Expected<Type> deserialized = getTypeChecked(TID);
  if (!deserialized) {
    fatal(deserialized.takeError());
  }
  return deserialized.get();
}

namespace swift {
class TypeDeserializer {
  using TypeID = serialization::TypeID;

  ModuleFile &MF;
  ASTContext &ctx;
public:
  explicit TypeDeserializer(ModuleFile &MF)
      : MF(MF), ctx(MF.getContext()) {}

  Expected<Type> getTypeCheckedImpl();

  Expected<Type> deserializeBuiltinAliasType(ArrayRef<uint64_t> scratch,
                                             StringRef blobData) {
    DeclID underlyingID;
    TypeID canonicalTypeID;
    decls_block::BuiltinAliasTypeLayout::readRecord(scratch, underlyingID,
                                                    canonicalTypeID);
    auto aliasOrError = MF.getDeclChecked(underlyingID);
    if (!aliasOrError)
      return aliasOrError.takeError();
    auto alias = dyn_cast<TypeAliasDecl>(aliasOrError.get());

    if (ctx.LangOpts.EnableDeserializationRecovery) {
      Expected<Type> expectedType = MF.getTypeChecked(canonicalTypeID);
      if (!expectedType)
        return expectedType.takeError();
      if (expectedType.get()) {
        if (!alias ||
            !alias->getDeclaredInterfaceType()->isEqual(expectedType.get())) {
          // Fall back to the canonical type.
          return expectedType.get();
        }
      }
    }

    // Look through compatibility aliases that are now unavailable.
    if (alias->getAttrs().isUnavailable(ctx) &&
        alias->isCompatibilityAlias()) {
      return alias->getUnderlyingType();
    }

    return alias->getDeclaredInterfaceType();
  }

  Expected<Type> deserializeTypeAliasType(ArrayRef<uint64_t> scratch,
                                          StringRef blobData) {
    DeclID typealiasID;
    TypeID parentTypeID;
    TypeID underlyingTypeID;
    TypeID substitutedTypeID;
    SubstitutionMapID substitutionsID;
    decls_block::TypeAliasTypeLayout::readRecord(scratch, typealiasID,
                                                 parentTypeID,
                                                 underlyingTypeID,
                                                 substitutedTypeID,
                                                 substitutionsID);

    TypeAliasDecl *alias = nullptr;
    Type underlyingType;
    if (ctx.LangOpts.EnableDeserializationRecovery) {
      auto underlyingTypeOrError = MF.getTypeChecked(underlyingTypeID);
      if (!underlyingTypeOrError) {
        // If we can't deserialize the underlying type, we can't be sure the
        // actual typealias hasn't changed.
        return underlyingTypeOrError.takeError();
      }

      underlyingType = underlyingTypeOrError.get();

      if (auto aliasOrError = MF.getDeclChecked(typealiasID)) {
        alias = dyn_cast<TypeAliasDecl>(aliasOrError.get());
      } else {
        // We're going to recover by falling back to the underlying type, so
        // just ignore the error.
        llvm::consumeError(aliasOrError.takeError());
      }

      if (!alias ||
          !alias->getDeclaredInterfaceType()->isEqual(underlyingType)) {
        // Fall back to the canonical type.
        return underlyingType;
      }

    } else {
      alias = dyn_cast<TypeAliasDecl>(MF.getDecl(typealiasID));
      underlyingType = MF.getType(underlyingTypeID);
    }

    // Read the substituted type.
    auto substitutedTypeOrError = MF.getTypeChecked(substitutedTypeID);
    if (!substitutedTypeOrError)
      return substitutedTypeOrError.takeError();

    auto substitutedType = substitutedTypeOrError.get();

    // Read the substitutions.
    auto subMap = MF.getSubstitutionMap(substitutionsID);

    auto parentTypeOrError = MF.getTypeChecked(parentTypeID);
    if (!parentTypeOrError)
      return underlyingType;

    // Look through compatibility aliases that are now unavailable.
    if (alias &&
        alias->getAttrs().isUnavailable(ctx) &&
        alias->isCompatibilityAlias()) {
      return alias->getUnderlyingType().subst(subMap);
    }

    auto parentType = parentTypeOrError.get();
    return TypeAliasType::get(alias, parentType, subMap, substitutedType);
  }

  Expected<Type> deserializeNominalType(ArrayRef<uint64_t> scratch,
                                        StringRef blobData) {
    DeclID declID;
    TypeID parentID;
    decls_block::NominalTypeLayout::readRecord(scratch, declID, parentID);

    Expected<Type> parentTy = MF.getTypeChecked(parentID);
    if (!parentTy)
      return parentTy.takeError();

    auto nominalOrError = MF.getDeclChecked(declID);
    if (!nominalOrError)
      return nominalOrError.takeError();

    // Look through compatibility aliases.
    if (auto *alias = dyn_cast<TypeAliasDecl>(nominalOrError.get())) {
      // Reminder: TypeBase::getAs will look through sugar. But we don't want to
      // do that here, so we do isa<> checks on the TypeBase itself instead of
      // using the Type wrapper.
      const TypeBase *underlyingTy = nullptr;
      while (alias->isCompatibilityAlias()) {
        underlyingTy = alias->getUnderlyingType().getPointer();

        // If the underlying type is itself a typealias, it might be another
        // compatibility alias, meaning we need to go around the loop again.
        auto aliasTy = dyn_cast<TypeAliasType>(underlyingTy);
        if (!aliasTy)
          break;
        alias = aliasTy->getDecl();
      }

      // We only want to use the type we found if it's a simple non-generic
      // nominal type.
      if (auto simpleNominalTy = dyn_cast_or_null<NominalType>(underlyingTy)) {
        nominalOrError = simpleNominalTy->getDecl();
        (void)!nominalOrError; // "Check" the llvm::Expected<> value.
      }
    }

    auto nominal = dyn_cast<NominalTypeDecl>(nominalOrError.get());
    if (!nominal) {
      XRefTracePath tinyTrace{*nominalOrError.get()->getModuleContext()};
      DeclName fullName = cast<ValueDecl>(nominalOrError.get())->getFullName();
      tinyTrace.addValue(fullName.getBaseIdentifier());
      return llvm::make_error<XRefError>("declaration is not a nominal type",
                                         tinyTrace, fullName);
    }
    return NominalType::get(nominal, parentTy.get(), ctx);
  }

  Expected<Type> deserializeParenType(ArrayRef<uint64_t> scratch,
                                      StringRef blobData) {
    TypeID underlyingID;
    decls_block::ParenTypeLayout::readRecord(scratch, underlyingID);

    auto underlyingTy = MF.getTypeChecked(underlyingID);
    if (!underlyingTy)
      return underlyingTy.takeError();

    return ParenType::get(ctx, underlyingTy.get());
  }

  Expected<Type> deserializeTupleType(SmallVectorImpl<uint64_t> &scratch,
                                      StringRef blobData) {
    // The tuple record itself is empty. Read all trailing elements.
    SmallVector<TupleTypeElt, 8> elements;
    while (true) {
      llvm::BitstreamEntry entry =
          MF.fatalIfUnexpected(MF.DeclTypeCursor.advance(AF_DontPopBlockAtEnd));
      if (entry.Kind != llvm::BitstreamEntry::Record)
        break;

      scratch.clear();
      unsigned recordID = MF.fatalIfUnexpected(
          MF.DeclTypeCursor.readRecord(entry.ID, scratch, &blobData));
      if (recordID != decls_block::TUPLE_TYPE_ELT)
        break;

      IdentifierID nameID;
      TypeID typeID;
      decls_block::TupleTypeEltLayout::readRecord(scratch, nameID, typeID);

      auto elementTy = MF.getTypeChecked(typeID);
      if (!elementTy)
        return elementTy.takeError();

      elements.emplace_back(elementTy.get(), MF.getIdentifier(nameID));
    }

    return TupleType::get(elements, ctx);
  }

  Expected<Type> deserializeAnyFunctionType(SmallVectorImpl<uint64_t> &scratch,
                                            StringRef blobData,
                                            bool isGeneric) {
    TypeID resultID;
    uint8_t rawRepresentation, rawDiffKind;
    bool noescape = false, throws;
    GenericSignature genericSig;
    TypeID clangTypeID;

    if (!isGeneric) {
      decls_block::FunctionTypeLayout::readRecord(
          scratch, resultID, rawRepresentation, clangTypeID,
          noescape, throws, rawDiffKind);
    } else {
      GenericSignatureID rawGenericSig;
      decls_block::GenericFunctionTypeLayout::readRecord(
          scratch, resultID, rawRepresentation, throws, rawDiffKind,
          rawGenericSig);
      genericSig = MF.getGenericSignature(rawGenericSig);
      clangTypeID = 0;
    }

    auto representation = getActualFunctionTypeRepresentation(rawRepresentation);
    if (!representation.hasValue())
      MF.fatal();

    auto diffKind = getActualDifferentiabilityKind(rawDiffKind);
    if (!diffKind.hasValue())
      MF.fatal();

    const clang::Type *clangFunctionType = nullptr;
    if (clangTypeID) {
      auto loadedClangType = MF.getClangType(clangTypeID);
      if (!loadedClangType)
        return loadedClangType.takeError();
      clangFunctionType = loadedClangType.get();
    }

    auto info = FunctionType::ExtInfo(*representation, noescape, throws,
                                      *diffKind, clangFunctionType);


    auto resultTy = MF.getTypeChecked(resultID);
    if (!resultTy)
      return resultTy.takeError();

    SmallVector<AnyFunctionType::Param, 8> params;
    while (true) {
      llvm::BitstreamEntry entry =
          MF.fatalIfUnexpected(MF.DeclTypeCursor.advance(AF_DontPopBlockAtEnd));
      if (entry.Kind != llvm::BitstreamEntry::Record)
        break;

      scratch.clear();
      unsigned recordID = MF.fatalIfUnexpected(
          MF.DeclTypeCursor.readRecord(entry.ID, scratch, &blobData));
      if (recordID != decls_block::FUNCTION_PARAM)
        break;

      IdentifierID labelID;
      TypeID typeID;
      bool isVariadic, isAutoClosure, isNonEphemeral, isNoDerivative;
      unsigned rawOwnership;
      decls_block::FunctionParamLayout::readRecord(
          scratch, labelID, typeID, isVariadic, isAutoClosure, isNonEphemeral,
          rawOwnership, isNoDerivative);

      auto ownership =
          getActualValueOwnership((serialization::ValueOwnership)rawOwnership);
      if (!ownership)
        MF.fatal();

      auto paramTy = MF.getTypeChecked(typeID);
      if (!paramTy)
        return paramTy.takeError();

      params.emplace_back(paramTy.get(), MF.getIdentifier(labelID),
                          ParameterTypeFlags(isVariadic, isAutoClosure,
                                             isNonEphemeral, *ownership,
                                             isNoDerivative));
    }

    if (!isGeneric) {
      assert(genericSig.isNull());
      return FunctionType::get(params, resultTy.get(), info);
    }

    assert(!genericSig.isNull());
    return GenericFunctionType::get(genericSig, params, resultTy.get(), info);
  }

  Expected<Type> deserializeFunctionType(SmallVectorImpl<uint64_t> &scratch,
                                         StringRef blobData) {
    return deserializeAnyFunctionType(scratch, blobData, /*isGeneric*/false);
  }

  Expected<Type>
  deserializeGenericFunctionType(SmallVectorImpl<uint64_t> &scratch,
                                 StringRef blobData) {
    return deserializeAnyFunctionType(scratch, blobData, /*isGeneric*/true);
  }

  template <typename Layout, typename ASTType, bool CanBeThin>
  Expected<Type> deserializeAnyMetatypeType(ArrayRef<uint64_t> scratch,
                                            StringRef blobData) {
    TypeID instanceID;
    uint8_t repr;
    Layout::readRecord(scratch, instanceID, repr);

    auto instanceType = MF.getTypeChecked(instanceID);
    if (!instanceType)
      return instanceType.takeError();

    switch (repr) {
    case serialization::MetatypeRepresentation::MR_None:
      return ASTType::get(instanceType.get());

    case serialization::MetatypeRepresentation::MR_Thin:
      if (!CanBeThin)
        MF.fatal();
      return ASTType::get(instanceType.get(),
                          MetatypeRepresentation::Thin);

    case serialization::MetatypeRepresentation::MR_Thick:
      return ASTType::get(instanceType.get(),
                          MetatypeRepresentation::Thick);

    case serialization::MetatypeRepresentation::MR_ObjC:
      return ASTType::get(instanceType.get(),
                          MetatypeRepresentation::ObjC);

    default:
      MF.fatal();
    }
  }

  Expected<Type>
  deserializeExistentialMetatypeType(ArrayRef<uint64_t> scratch,
                                     StringRef blobData) {
    return
        deserializeAnyMetatypeType<decls_block::ExistentialMetatypeTypeLayout,
                                   ExistentialMetatypeType, /*CanBeThin*/false>(
        scratch, blobData);
  }

  Expected<Type> deserializeMetatypeType(ArrayRef<uint64_t> scratch,
                                         StringRef blobData) {
    return deserializeAnyMetatypeType<decls_block::MetatypeTypeLayout,
                                      MetatypeType, /*CanBeThin*/true>(
        scratch, blobData);
  }

  Expected<Type> deserializeDynamicSelfType(ArrayRef<uint64_t> scratch,
                                            StringRef blobData) {
    TypeID selfID;
    decls_block::DynamicSelfTypeLayout::readRecord(scratch, selfID);
    return DynamicSelfType::get(MF.getType(selfID), ctx);
  }

  Expected<Type> deserializeReferenceStorageType(ArrayRef<uint64_t> scratch,
                                                 StringRef blobData) {
    uint8_t rawOwnership;
    TypeID objectTypeID;
    decls_block::ReferenceStorageTypeLayout::readRecord(scratch, rawOwnership,
                                                        objectTypeID);

    auto ownership = getActualReferenceOwnership(
        (serialization::ReferenceOwnership)rawOwnership);
    if (!ownership.hasValue())
      MF.fatal();

    auto objectTy = MF.getTypeChecked(objectTypeID);
    if (!objectTy)
      return objectTy.takeError();

    return ReferenceStorageType::get(objectTy.get(), ownership.getValue(), ctx);
  }

  Expected<Type> deserializePrimaryArchetypeType(ArrayRef<uint64_t> scratch,
                                                 StringRef blobData) {
    GenericSignatureID sigID;
    unsigned depth, index;

    decls_block::PrimaryArchetypeTypeLayout::readRecord(scratch, sigID,
                                                        depth, index);

    auto sig = MF.getGenericSignature(sigID);
    if (!sig)
      MF.fatal();

    Type interfaceType = GenericTypeParamType::get(depth, index, ctx);
    Type contextType = sig->getGenericEnvironment()
        ->mapTypeIntoContext(interfaceType);

    if (contextType->hasError())
      MF.fatal();

    return contextType;
  }

  Expected<Type> deserializeOpenedArchetypeType(ArrayRef<uint64_t> scratch,
                                                StringRef blobData) {
    TypeID existentialID;

    decls_block::OpenedArchetypeTypeLayout::readRecord(scratch,
                                                       existentialID);

    return OpenedArchetypeType::get(MF.getType(existentialID));
  }
      
  Expected<Type> deserializeOpaqueArchetypeType(ArrayRef<uint64_t> scratch,
                                                StringRef blobData) {
    DeclID opaqueDeclID;
    SubstitutionMapID subsID;
    decls_block::OpaqueArchetypeTypeLayout::readRecord(scratch,
                                                       opaqueDeclID, subsID);

    auto opaqueDecl = cast<OpaqueTypeDecl>(MF.getDecl(opaqueDeclID));
    auto subs = MF.getSubstitutionMap(subsID);

    return OpaqueTypeArchetypeType::get(opaqueDecl, subs);
  }
      
  Expected<Type> deserializeNestedArchetypeType(ArrayRef<uint64_t> scratch,
                                                StringRef blobData) {
    TypeID rootID, interfaceTyID;
    decls_block::NestedArchetypeTypeLayout::readRecord(scratch,
                                                       rootID, interfaceTyID);
    
    auto rootTy = MF.getType(rootID)->castTo<ArchetypeType>();
    auto interfaceTy = MF.getType(interfaceTyID)->castTo<DependentMemberType>();
    return rootTy->getGenericEnvironment()->mapTypeIntoContext(interfaceTy);
  }

  Expected<Type> deserializeGenericTypeParamType(ArrayRef<uint64_t> scratch,
                                                 StringRef blobData) {
    DeclID declIDOrDepth;
    unsigned indexPlusOne;

    decls_block::GenericTypeParamTypeLayout::readRecord(scratch, declIDOrDepth,
                                                        indexPlusOne);

    if (indexPlusOne == 0) {
      auto genericParam
        = dyn_cast_or_null<GenericTypeParamDecl>(MF.getDecl(declIDOrDepth));

      if (!genericParam)
        MF.fatal();

      return genericParam->getDeclaredInterfaceType();
    }

    return GenericTypeParamType::get(declIDOrDepth,indexPlusOne-1,ctx);
  }

  Expected<Type> deserializeProtocolCompositionType(ArrayRef<uint64_t> scratch,
                                                    StringRef blobData) {
    bool hasExplicitAnyObject;
    ArrayRef<uint64_t> rawProtocolIDs;

    decls_block::ProtocolCompositionTypeLayout::readRecord(scratch,
                                                           hasExplicitAnyObject,
                                                           rawProtocolIDs);
    SmallVector<Type, 4> protocols;
    for (TypeID protoID : rawProtocolIDs) {
      auto protoTy = MF.getTypeChecked(protoID);
      if (!protoTy)
        return protoTy.takeError();
      protocols.push_back(protoTy.get());
    }

    return ProtocolCompositionType::get(ctx, protocols, hasExplicitAnyObject);
  }

  Expected<Type> deserializeDependentMemberType(ArrayRef<uint64_t> scratch,
                                                StringRef blobData) {
    TypeID baseID;
    DeclID assocTypeID;

    decls_block::DependentMemberTypeLayout::readRecord(scratch, baseID,
                                                       assocTypeID);
    auto assocType = MF.getDeclChecked(assocTypeID);
    if (!assocType)
      return assocType.takeError();

    return DependentMemberType::get(
        MF.getType(baseID),
        cast<AssociatedTypeDecl>(assocType.get()));
  }

  Expected<Type> deserializeBoundGenericType(ArrayRef<uint64_t> scratch,
                                             StringRef blobData) {
    DeclID declID;
    TypeID parentID;
    ArrayRef<uint64_t> rawArgumentIDs;

    decls_block::BoundGenericTypeLayout::readRecord(scratch, declID, parentID,
                                                    rawArgumentIDs);

    auto nominalOrError = MF.getDeclChecked(declID);
    if (!nominalOrError)
      return nominalOrError.takeError();
    auto nominal = cast<NominalTypeDecl>(nominalOrError.get());

    // FIXME: Check this?
    auto parentTy = MF.getType(parentID);

    SmallVector<Type, 8> genericArgs;
    for (TypeID ID : rawArgumentIDs) {
      auto argTy = MF.getTypeChecked(ID);
      if (!argTy)
        return argTy.takeError();

      genericArgs.push_back(argTy.get());
    }

    return BoundGenericType::get(nominal, parentTy, genericArgs);
  }

  Expected<Type> deserializeSILBlockStorageType(ArrayRef<uint64_t> scratch,
                                                StringRef blobData) {
    TypeID captureID;
    decls_block::SILBlockStorageTypeLayout::readRecord(scratch, captureID);
    return SILBlockStorageType::get(MF.getType(captureID)->getCanonicalType());
  }

  Expected<Type> deserializeSILBoxType(ArrayRef<uint64_t> scratch,
                                       StringRef blobData) {
    SILLayoutID layoutID;
    SubstitutionMapID subMapID;
    decls_block::SILBoxTypeLayout::readRecord(scratch, layoutID, subMapID);

    // Get the layout.
    auto getLayout = [this](SILLayoutID layoutID) -> SILLayout * {
      assert(layoutID > 0 && layoutID <= MF.SILLayouts.size()
             && "invalid layout ID");

      auto &layoutOrOffset = MF.SILLayouts[layoutID - 1];
      if (layoutOrOffset.isComplete()) {
        return layoutOrOffset;
      }

      BCOffsetRAII saveOffset(MF.DeclTypeCursor);
      MF.fatalIfNotSuccess(MF.DeclTypeCursor.JumpToBit(layoutOrOffset));
      auto layout = MF.readSILLayout(MF.DeclTypeCursor);
      if (!layout)
        MF.fatal();
      layoutOrOffset = layout;
      return layout;
    };

    auto layout = getLayout(layoutID);
    if (!layout)
      return nullptr;

    auto subMap = MF.getSubstitutionMap(subMapID);
    return SILBoxType::get(ctx, layout, subMap);
  }

  Expected<Type> deserializeSILFunctionType(ArrayRef<uint64_t> scratch,
                                            StringRef blobData) {
    uint8_t rawCoroutineKind;
    uint8_t rawCalleeConvention;
    uint8_t rawRepresentation;
    uint8_t rawDiffKind;
    bool pseudogeneric = false;
    bool noescape;
    bool hasErrorResult;
    unsigned numParams;
    unsigned numYields;
    unsigned numResults;
    bool isGenericSignatureImplied;
    GenericSignatureID rawGenericSig;
    SubstitutionMapID rawSubs;
    ArrayRef<uint64_t> variableData;
    ClangTypeID clangFunctionTypeID;

    decls_block::SILFunctionTypeLayout::readRecord(scratch,
                                             rawCoroutineKind,
                                             rawCalleeConvention,
                                             rawRepresentation,
                                             pseudogeneric,
                                             noescape,
                                             rawDiffKind,
                                             hasErrorResult,
                                             numParams,
                                             numYields,
                                             numResults,
                                             isGenericSignatureImplied,
                                             rawGenericSig,
                                             rawSubs,
                                             clangFunctionTypeID,
                                             variableData);

    // Process the ExtInfo.
    auto representation
      = getActualSILFunctionTypeRepresentation(rawRepresentation);
    if (!representation.hasValue())
      MF.fatal();

    auto diffKind = getActualDifferentiabilityKind(rawDiffKind);
    if (!diffKind.hasValue())
      MF.fatal();

    const clang::FunctionType *clangFunctionType = nullptr;
    if (clangFunctionTypeID) {
      auto clangType = MF.getClangType(clangFunctionTypeID);
      if (!clangType)
        return clangType.takeError();
      // FIXME: allow block pointers here.
      clangFunctionType =
        dyn_cast_or_null<clang::FunctionType>(clangType.get());
      if (!clangFunctionType)
        MF.fatal();
    }

    SILFunctionType::ExtInfo extInfo(*representation, pseudogeneric, noescape,
                                     *diffKind, clangFunctionType);

    // Process the coroutine kind.
    auto coroutineKind = getActualSILCoroutineKind(rawCoroutineKind);
    if (!coroutineKind.hasValue())
      MF.fatal();

    // Process the callee convention.
    auto calleeConvention = getActualParameterConvention(rawCalleeConvention);
    if (!calleeConvention.hasValue())
      MF.fatal();

    auto processParameter =
        [&](TypeID typeID, uint64_t rawConvention,
            uint64_t ramDifferentiability) -> llvm::Expected<SILParameterInfo> {
      auto convention = getActualParameterConvention(rawConvention);
      if (!convention)
        MF.fatal();
      auto type = MF.getTypeChecked(typeID);
      if (!type)
        return type.takeError();
      auto differentiability =
          swift::SILParameterDifferentiability::DifferentiableOrNotApplicable;
      if (diffKind != DifferentiabilityKind::NonDifferentiable) {
        auto differentiabilityOpt =
            getActualSILParameterDifferentiability(ramDifferentiability);
        if (!differentiabilityOpt)
          MF.fatal();
        differentiability = *differentiabilityOpt;
      }
      return SILParameterInfo(type.get()->getCanonicalType(), *convention,
                              differentiability);
    };

    auto processYield = [&](TypeID typeID, uint64_t rawConvention)
                                  -> llvm::Expected<SILYieldInfo> {
      auto convention = getActualParameterConvention(rawConvention);
      if (!convention)
        MF.fatal();
      auto type = MF.getTypeChecked(typeID);
      if (!type)
        return type.takeError();
      return SILYieldInfo(type.get()->getCanonicalType(), *convention);
    };

    auto processResult = [&](TypeID typeID, uint64_t rawConvention)
                               -> llvm::Expected<SILResultInfo> {
      auto convention = getActualResultConvention(rawConvention);
      if (!convention)
        MF.fatal();
      auto type = MF.getTypeChecked(typeID);
      if (!type)
        return type.takeError();
      return SILResultInfo(type.get()->getCanonicalType(), *convention);
    };

    // Bounds check.  FIXME: overflow
    // SWIFT_ENABLE_TENSORFLOW
    unsigned entriesPerParam =
        diffKind != DifferentiabilityKind::NonDifferentiable ? 3 : 2;
    if (entriesPerParam * numParams + 2 * numResults +
            2 * unsigned(hasErrorResult) >
        variableData.size()) {
      MF.fatal();
    }

    unsigned nextVariableDataIndex = 0;

    // Process the parameters.
    SmallVector<SILParameterInfo, 8> allParams;
    allParams.reserve(numParams);
    for (unsigned i = 0; i != numParams; ++i) {
      auto typeID = variableData[nextVariableDataIndex++];
      auto rawConvention = variableData[nextVariableDataIndex++];
      uint64_t differentiability = 0;
      if (diffKind != DifferentiabilityKind::NonDifferentiable)
        differentiability = variableData[nextVariableDataIndex++];
      auto param = processParameter(typeID, rawConvention, differentiability);
      if (!param)
        return param.takeError();
      allParams.push_back(param.get());
    }

    // Process the yields.
    SmallVector<SILYieldInfo, 8> allYields;
    allYields.reserve(numYields);
    for (unsigned i = 0; i != numYields; ++i) {
      auto typeID = variableData[nextVariableDataIndex++];
      auto rawConvention = variableData[nextVariableDataIndex++];
      auto yield = processYield(typeID, rawConvention);
      if (!yield)
        return yield.takeError();
      allYields.push_back(yield.get());
    }

    // Process the results.
    SmallVector<SILResultInfo, 8> allResults;
    allParams.reserve(numResults);
    for (unsigned i = 0; i != numResults; ++i) {
      auto typeID = variableData[nextVariableDataIndex++];
      auto rawConvention = variableData[nextVariableDataIndex++];
      auto result = processResult(typeID, rawConvention);
      if (!result)
        return result.takeError();
      allResults.push_back(result.get());
    }

    // Process the error result.
    Optional<SILResultInfo> errorResult;
    if (hasErrorResult) {
      auto typeID = variableData[nextVariableDataIndex++];
      auto rawConvention = variableData[nextVariableDataIndex++];
      auto maybeErrorResult = processResult(typeID, rawConvention);
      if (!maybeErrorResult)
        return maybeErrorResult.takeError();
      errorResult = maybeErrorResult.get();
    }

    ProtocolConformanceRef witnessMethodConformance;
    if (*representation == SILFunctionTypeRepresentation::WitnessMethod) {
      witnessMethodConformance = MF.readConformance(MF.DeclTypeCursor);
    }

    GenericSignature genericSig = MF.getGenericSignature(rawGenericSig);
    SubstitutionMap subs = MF.getSubstitutionMap(rawSubs).getCanonical();
    
    return SILFunctionType::get(genericSig, extInfo, coroutineKind.getValue(),
                                calleeConvention.getValue(),
                                allParams, allYields, allResults,
                                errorResult,
                                subs, isGenericSignatureImplied,
                                ctx, witnessMethodConformance);
  }

  Expected<Type> deserializeArraySliceType(ArrayRef<uint64_t> scratch,
                                           StringRef blobData) {
    TypeID baseID;
    decls_block::ArraySliceTypeLayout::readRecord(scratch, baseID);

    auto baseTy = MF.getTypeChecked(baseID);
    if (!baseTy)
      return baseTy.takeError();

    return ArraySliceType::get(baseTy.get());
  }

  Expected<Type> deserializeDictionaryType(ArrayRef<uint64_t> scratch,
                                           StringRef blobData) {
    TypeID keyID, valueID;
    decls_block::DictionaryTypeLayout::readRecord(scratch, keyID, valueID);

    auto keyTy = MF.getTypeChecked(keyID);
    if (!keyTy)
      return keyTy.takeError();

    auto valueTy = MF.getTypeChecked(valueID);
    if (!valueTy)
      return valueTy.takeError();

    return DictionaryType::get(keyTy.get(), valueTy.get());
  }

  Expected<Type> deserializeOptionalType(ArrayRef<uint64_t> scratch,
                                         StringRef blobData) {
    TypeID baseID;
    decls_block::OptionalTypeLayout::readRecord(scratch, baseID);

    auto baseTy = MF.getTypeChecked(baseID);
    if (!baseTy)
      return baseTy.takeError();

    return OptionalType::get(baseTy.get());
  }

  Expected<Type> deserializeUnboundGenericType(ArrayRef<uint64_t> scratch,
                                               StringRef blobData) {
    DeclID genericID;
    TypeID parentID;
    decls_block::UnboundGenericTypeLayout::readRecord(scratch,
                                                      genericID, parentID);

    auto nominalOrError = MF.getDeclChecked(genericID);
    if (!nominalOrError)
      return nominalOrError.takeError();
    auto genericDecl = cast<GenericTypeDecl>(nominalOrError.get());

    // FIXME: Check this?
    auto parentTy = MF.getType(parentID);

    return UnboundGenericType::get(genericDecl, parentTy, ctx);
  }
};
}

Expected<Type> ModuleFile::getTypeChecked(TypeID TID) {
  if (TID == 0)
    return Type();

  assert(TID <= Types.size() && "invalid type ID");
  auto &typeOrOffset = Types[TID-1];

  if (typeOrOffset.isComplete())
    return typeOrOffset;

  BCOffsetRAII restoreOffset(DeclTypeCursor);
  fatalIfNotSuccess(DeclTypeCursor.JumpToBit(typeOrOffset));

  auto result = TypeDeserializer(*this).getTypeCheckedImpl();
  if (!result)
    return result;
  typeOrOffset = result.get();

#ifndef NDEBUG
  PrettyStackTraceType trace(getContext(), "deserializing", typeOrOffset.get());
  if (typeOrOffset.get()->hasError()) {
    typeOrOffset.get()->dump(llvm::errs());
    llvm_unreachable("deserialization produced an invalid type "
                     "(rdar://problem/30382791)");
  }
#endif

  // Invoke the callback on the deserialized type.
  DeserializedTypeCallback(typeOrOffset.get());
  return typeOrOffset.get();
}

Expected<Type> TypeDeserializer::getTypeCheckedImpl() {
  if (auto s = ctx.Stats)
    s->getFrontendCounters().NumTypesDeserialized++;

  llvm::BitstreamEntry entry =
      MF.fatalIfUnexpected(MF.DeclTypeCursor.advance());

  if (entry.Kind != llvm::BitstreamEntry::Record) {
    // We don't know how to serialize types represented by sub-blocks.
    MF.fatal();
  }

  SmallVector<uint64_t, 64> scratch;
  StringRef blobData;
  unsigned recordID = MF.fatalIfUnexpected(
      MF.DeclTypeCursor.readRecord(entry.ID, scratch, &blobData));

  switch (recordID) {
#define CASE(RECORD_NAME) \
  case decls_block::RECORD_NAME##TypeLayout::Code: \
    return deserialize##RECORD_NAME##Type(scratch, blobData);

  CASE(BuiltinAlias)
  CASE(TypeAlias)
  CASE(Nominal)
  CASE(Paren)
  CASE(Tuple)
  CASE(Function)
  CASE(GenericFunction)
  CASE(ExistentialMetatype)
  CASE(Metatype)
  CASE(DynamicSelf)
  CASE(ReferenceStorage)
  CASE(PrimaryArchetype)
  CASE(OpaqueArchetype)
  CASE(OpenedArchetype)
  CASE(NestedArchetype)
  CASE(GenericTypeParam)
  CASE(ProtocolComposition)
  CASE(DependentMember)
  CASE(BoundGeneric)
  CASE(SILBlockStorage)
  CASE(SILBox)
  CASE(SILFunction)
  CASE(ArraySlice)
  CASE(Dictionary)
  CASE(Optional)
  CASE(UnboundGeneric)

#undef CASE

  default:
    // We don't know how to deserialize this kind of type.
    MF.fatal();
  }
}

namespace {

class SwiftToClangBasicReader :
    public swift::DataStreamBasicReader<SwiftToClangBasicReader> {

  ModuleFile &MF;
  ClangModuleLoader &ClangLoader;
  ArrayRef<uint64_t> Record;

public:
  SwiftToClangBasicReader(ModuleFile &MF, ClangModuleLoader &clangLoader,
                          ArrayRef<uint64_t> record)
    : DataStreamBasicReader(clangLoader.getClangASTContext()),
      MF(MF), ClangLoader(clangLoader), Record(record) {}

  uint64_t readUInt64() {
    uint64_t value = Record[0];
    Record = Record.drop_front();
    return value;
  }

  Identifier readSwiftIdentifier() {
    return MF.getIdentifier(IdentifierID(readUInt64()));
  }

  clang::IdentifierInfo *readIdentifier() {
    Identifier swiftIdent = readSwiftIdentifier();
    return &getASTContext().Idents.get(swiftIdent.str());
  }

  clang::Stmt *readStmtRef() {
    // Should only be allowed with null statements.
    return nullptr;
  }

  clang::Decl *readDeclRef() {
    uint64_t refKind = readUInt64();

    // Null reference.
    if (refKind == 0) return nullptr;

    // Swift declaration.
    if (refKind == 1) {
      swift::Decl *swiftDecl = MF.getDecl(DeclID(readUInt64()));
      return const_cast<clang::Decl*>(
        ClangLoader.resolveStableSerializationPath(swiftDecl));
    }

    // External path.
    if (refKind == 2) {
      using ExternalPath = StableSerializationPath::ExternalPath;
      ExternalPath path;
      uint64_t length = readUInt64();
      path.Path.reserve(length);
      for (uint64_t i = 0; i != length; ++i) {
        auto kind = getActualClangDeclPathComponentKind(readUInt64());
        if (!kind) return nullptr;
        Identifier name = ExternalPath::requiresIdentifier(*kind)
                            ? readSwiftIdentifier()
                            : Identifier();
        path.add(*kind, name);
      }
      return const_cast<clang::Decl*>(
        ClangLoader.resolveStableSerializationPath(std::move(path)));
    }

    // Unknown kind?
    return nullptr;
  }
};

} // end anonymous namespace

llvm::Expected<const clang::Type *>
ModuleFile::getClangType(ClangTypeID TID) {
  if (TID == 0)
    return nullptr;

  assert(TID <= ClangTypes.size() && "invalid type ID");
  auto &typeOrOffset = ClangTypes[TID-1];

  if (typeOrOffset.isComplete())
    return typeOrOffset;

  BCOffsetRAII restoreOffset(DeclTypeCursor);
  fatalIfNotSuccess(DeclTypeCursor.JumpToBit(typeOrOffset));

  llvm::BitstreamEntry entry =
    fatalIfUnexpected(DeclTypeCursor.advance());

  if (entry.Kind != llvm::BitstreamEntry::Record) {
    fatal();
  }

  SmallVector<uint64_t, 64> scratch;
  StringRef blobData;
  unsigned recordID = fatalIfUnexpected(
    DeclTypeCursor.readRecord(entry.ID, scratch, &blobData));

  if (recordID != decls_block::CLANG_TYPE)
    fatal();

  auto &clangLoader = *getContext().getClangModuleLoader();
  auto clangType =
    SwiftToClangBasicReader(*this, clangLoader, scratch).readTypeRef()
      .getTypePtr();
  typeOrOffset = clangType;
  return clangType;
}

Decl *handleErrorAndSupplyMissingClassMember(ASTContext &context,
                                             llvm::Error &&error,
                                             ClassDecl *containingClass) {
  Decl *suppliedMissingMember = nullptr;
  auto handleMissingClassMember = [&](const DeclDeserializationError &error) {
    if (error.isDesignatedInitializer())
      context.evaluator.cacheOutput(
          HasMissingDesignatedInitializersRequest{containingClass}, true);
    if (error.getNumberOfVTableEntries() > 0)
      containingClass->setHasMissingVTableEntries();

    suppliedMissingMember = MissingMemberDecl::create(
        context, containingClass, error.getName(),
        error.getNumberOfVTableEntries(),
        error.needsFieldOffsetVectorEntry());
  };
  llvm::handleAllErrors(std::move(error), handleMissingClassMember);
  return suppliedMissingMember;
}

Decl *handleErrorAndSupplyMissingProtoMember(ASTContext &context,
                                             llvm::Error &&error,
                                             ProtocolDecl *containingProto) {
  Decl *suppliedMissingMember = nullptr;

  auto handleMissingProtocolMember =
      [&](const DeclDeserializationError &error) {
        assert(error.needsFieldOffsetVectorEntry() == 0);

        if (error.getNumberOfVTableEntries() > 0)
          containingProto->setHasMissingRequirements(true);

        suppliedMissingMember = MissingMemberDecl::create(
            context, containingProto, error.getName(),
            error.getNumberOfVTableEntries(), 0);
      };
  llvm::handleAllErrors(std::move(error), handleMissingProtocolMember);
  return suppliedMissingMember;
}

Decl *handleErrorAndSupplyMissingMiscMember(llvm::Error &&error) {
  llvm::consumeError(std::move(error));
  return nullptr;
}

Decl *handleErrorAndSupplyMissingMember(ASTContext &context, Decl *container,
                                        llvm::Error &&error) {
  // Drop the member if it had a problem.
  // FIXME: Handle overridable members in class extensions too, someday.
  if (auto *containingClass = dyn_cast<ClassDecl>(container)) {
    return handleErrorAndSupplyMissingClassMember(context, std::move(error),
                                                  containingClass);
  }
  if (auto *containingProto = dyn_cast<ProtocolDecl>(container)) {
    return handleErrorAndSupplyMissingProtoMember(context, std::move(error),
                                                  containingProto);
  }
  return handleErrorAndSupplyMissingMiscMember(std::move(error));
}

void ModuleFile::loadAllMembers(Decl *container, uint64_t contextData) {
  PrettyStackTraceDecl trace("loading members for", container);
  ++NumMemberListsLoaded;

  IterableDeclContext *IDC;
  if (auto *nominal = dyn_cast<NominalTypeDecl>(container))
    IDC = nominal;
  else
    IDC = cast<ExtensionDecl>(container);

  BCOffsetRAII restoreOffset(DeclTypeCursor);
  fatalIfNotSuccess(DeclTypeCursor.JumpToBit(contextData));
  llvm::BitstreamEntry entry = fatalIfUnexpected(DeclTypeCursor.advance());
  if (entry.Kind != llvm::BitstreamEntry::Record)
    fatal();

  SmallVector<uint64_t, 16> memberIDBuffer;

  unsigned kind =
      fatalIfUnexpected(DeclTypeCursor.readRecord(entry.ID, memberIDBuffer));
  assert(kind == decls_block::MEMBERS);
  (void)kind;

  ArrayRef<uint64_t> rawMemberIDs;
  decls_block::MembersLayout::readRecord(memberIDBuffer, rawMemberIDs);

  if (rawMemberIDs.empty())
    return;

  SmallVector<Decl *, 16> members;
  members.reserve(rawMemberIDs.size());
  for (DeclID rawID : rawMemberIDs) {
    Expected<Decl *> next = getDeclChecked(rawID);
    if (next) {
      assert(next.get() && "unchecked error deserializing next member");
      members.push_back(next.get());
    } else {
      if (!getContext().LangOpts.EnableDeserializationRecovery)
        fatal(next.takeError());

      Decl *suppliedMissingMember = handleErrorAndSupplyMissingMember(
          getContext(), container, next.takeError());
      if (suppliedMissingMember)
        members.push_back(suppliedMissingMember);
    }
  }

  for (auto member : members)
    IDC->addMember(member);

  if (auto *proto = dyn_cast<ProtocolDecl>(container)) {
    PrettyStackTraceDecl trace("reading default witness table for", proto);
    bool Err = readDefaultWitnessTable(proto);
    assert(!Err && "unable to read default witness table");
    (void)Err;
  }
}

void
ModuleFile::loadAllConformances(const Decl *D, uint64_t contextData,
                          SmallVectorImpl<ProtocolConformance*> &conformances) {
  PrettyStackTraceDecl trace("loading conformances for", D);

  uint64_t numConformances;
  uint64_t bitPosition;
  std::tie(numConformances, bitPosition)
    = decodeLazyConformanceContextData(contextData);

  BCOffsetRAII restoreOffset(DeclTypeCursor);
  fatalIfNotSuccess(DeclTypeCursor.JumpToBit(bitPosition));

  while (numConformances--) {
    auto conf = readConformance(DeclTypeCursor);
    if (conf.isConcrete())
      conformances.push_back(conf.getConcrete());
  }
}

Type
ModuleFile::loadAssociatedTypeDefault(const swift::AssociatedTypeDecl *ATD,
                                      uint64_t contextData) {
  return getType(contextData);
}

ValueDecl *ModuleFile::loadDynamicallyReplacedFunctionDecl(
    const DynamicReplacementAttr *DRA, uint64_t contextData) {
  return cast<ValueDecl>(getDecl(contextData));
}

void ModuleFile::finishNormalConformance(NormalProtocolConformance *conformance,
                                         uint64_t contextData) {
  using namespace decls_block;

  PrettyStackTraceModuleFile traceModule("While reading from", *this);
  PrettyStackTraceConformance trace(getAssociatedModule()->getASTContext(),
                                    "finishing conformance for",
                                    conformance);
  ++NumNormalProtocolConformancesCompleted;

  assert(conformance->isComplete());

  conformance->setState(ProtocolConformanceState::Incomplete);
  SWIFT_DEFER { conformance->setState(ProtocolConformanceState::Complete); };

  // Find the conformance record.
  BCOffsetRAII restoreOffset(DeclTypeCursor);
  fatalIfNotSuccess(DeclTypeCursor.JumpToBit(contextData));
  llvm::BitstreamEntry entry = fatalIfUnexpected(DeclTypeCursor.advance());
  assert(entry.Kind == llvm::BitstreamEntry::Record &&
         "registered lazy loader incorrectly");

  DeclID protoID;
  DeclContextID contextID;
  unsigned valueCount, typeCount, conformanceCount;
  ArrayRef<uint64_t> rawIDs;
  SmallVector<uint64_t, 16> scratch;

  unsigned kind =
      fatalIfUnexpected(DeclTypeCursor.readRecord(entry.ID, scratch));
  (void) kind;
  assert(kind == NORMAL_PROTOCOL_CONFORMANCE &&
         "registered lazy loader incorrectly");
  NormalProtocolConformanceLayout::readRecord(scratch, protoID,
                                              contextID, typeCount,
                                              valueCount, conformanceCount,
                                              rawIDs);

  // Read requirement signature conformances.
  const ProtocolDecl *proto = conformance->getProtocol();
  SmallVector<ProtocolConformanceRef, 4> reqConformances;

  if (proto->isObjC() && getContext().LangOpts.EnableDeserializationRecovery) {
    // Don't crash if inherited protocols are added or removed.
    // This is limited to Objective-C protocols because we know their only
    // conformance requirements are on Self. This isn't actually a /safe/ change
    // even in Objective-C, but we mostly just don't want to crash.

    llvm::SmallDenseMap<ProtocolDecl *, ProtocolConformanceRef, 16>
        conformancesForProtocols;
    while (conformanceCount--) {
      ProtocolConformanceRef nextConformance = readConformance(DeclTypeCursor);
      ProtocolDecl *confProto = nextConformance.getRequirement();
      conformancesForProtocols[confProto] = nextConformance;
    }

    for (const auto &req : proto->getRequirementSignature()) {
      if (req.getKind() != RequirementKind::Conformance)
        continue;
      ProtocolDecl *proto =
          req.getSecondType()->castTo<ProtocolType>()->getDecl();
      auto iter = conformancesForProtocols.find(proto);
      if (iter != conformancesForProtocols.end()) {
        reqConformances.push_back(iter->getSecond());
      } else {
        // Put in an abstract conformance as a placeholder. This is a lie, but
        // there's not much better we can do. We're relying on the fact that
        // the rest of the compiler doesn't actually need to check the
        // conformance to an Objective-C protocol for anything important.
        // There are no associated types and we don't emit a Swift conformance
        // record.
        reqConformances.push_back(ProtocolConformanceRef(proto));
      }
    }

  } else {
    auto isConformanceReq = [](const Requirement &req) {
      return req.getKind() == RequirementKind::Conformance;
    };
    if (conformanceCount != llvm::count_if(proto->getRequirementSignature(),
                                           isConformanceReq)) {
      fatal(llvm::make_error<llvm::StringError>(
          "serialized conformances do not match requirement signature",
          llvm::inconvertibleErrorCode()));
    }
    while (conformanceCount--)
      reqConformances.push_back(readConformance(DeclTypeCursor));
  }
  conformance->setSignatureConformances(reqConformances);

  ArrayRef<uint64_t>::iterator rawIDIter = rawIDs.begin();

  TypeWitnessMap typeWitnesses;
  while (typeCount--) {
    // FIXME: We don't actually want to allocate an archetype here; we just
    // want to get an access path within the protocol.
    auto first = cast<AssociatedTypeDecl>(getDecl(*rawIDIter++));
    auto second = getType(*rawIDIter++);
    auto third = cast_or_null<TypeDecl>(getDecl(*rawIDIter++));
    if (third &&
        isa<TypeAliasDecl>(third) &&
        third->getModuleContext() != getAssociatedModule() &&
        !third->getDeclaredInterfaceType()->isEqual(second)) {
      // Conservatively drop references to typealiases in other modules
      // that may have changed. This may also drop references to typealiases
      // that /haven't/ changed but just happen to have generics in them, but
      // in practice having a declaration here isn't actually required by the
      // rest of the compiler.
      third = nullptr;
    }
    typeWitnesses[first] = {second, third};
  }
  assert(rawIDIter <= rawIDs.end() && "read too much");

  // Set type witnesses.
  for (auto typeWitness : typeWitnesses) {
    conformance->setTypeWitness(typeWitness.first,
                                typeWitness.second.getWitnessType(),
                                typeWitness.second.getWitnessDecl());
  }

  // An imported requirement may have changed type between Swift versions.
  // In this situation we need to do a post-pass to fill in missing
  // requirements with opaque witnesses.
  bool needToFillInOpaqueValueWitnesses = false;
  while (valueCount--) {
    ValueDecl *req;
    
    auto trySetWitness = [&](Witness w) {
      if (req)
        conformance->setWitness(req, w);
    };
    
    auto deserializedReq = getDeclChecked(*rawIDIter++);
    if (deserializedReq) {
      req = cast_or_null<ValueDecl>(*deserializedReq);
    } else if (getContext().LangOpts.EnableDeserializationRecovery) {
      consumeError(deserializedReq.takeError());
      req = nullptr;
      needToFillInOpaqueValueWitnesses = true;
    } else {
      fatal(deserializedReq.takeError());
    }
    
    bool isOpaque = false;
    ValueDecl *witness;
    auto deserializedWitness = getDeclChecked(*rawIDIter++);
    if (deserializedWitness) {
      witness = cast_or_null<ValueDecl>(*deserializedWitness);
    // Across language compatibility versions, the witnessing decl may have
    // changed its signature as seen by the current compatibility version.
    // In that case, we want the conformance to still be available, but
    // we can't make use of the relationship to the underlying decl.
    } else if (getContext().LangOpts.EnableDeserializationRecovery) {
      consumeError(deserializedWitness.takeError());
      isOpaque = true;
      witness = nullptr;
    } else {
      fatal(deserializedWitness.takeError());
    }
    
    assert(!req || isOpaque || witness ||
           req->getAttrs().hasAttribute<OptionalAttr>() ||
           req->getAttrs().isUnavailable(getContext()));
    if (!witness && !isOpaque) {
      trySetWitness(Witness());
      continue;
    }

    auto trySetOpaqueWitness = [&]{
      if (!req)
        return;

      conformance->setWitness(req, Witness::forOpaque(req));
    };

    // Witness substitutions.
    auto witnessSubstitutions = getSubstitutionMapChecked(*rawIDIter++);
    if (!witnessSubstitutions) {
      // Missing module errors are most likely caused by an
      // implementation-only import hiding types and decls.
      // rdar://problem/52837313
      if (witnessSubstitutions.errorIsA<XRefNonLoadedModuleError>()) {
        consumeError(witnessSubstitutions.takeError());
        isOpaque = true;
      }
      else
        fatal(witnessSubstitutions.takeError());
    }

    // Handle opaque witnesses that couldn't be deserialized.
    if (isOpaque) {
      trySetOpaqueWitness();
      continue;
    }

    // Set the witness.
    trySetWitness(Witness::forDeserialized(witness, witnessSubstitutions.get()));
  }
  assert(rawIDIter <= rawIDs.end() && "read too much");
  
  // Fill in opaque value witnesses if we need to.
  if (needToFillInOpaqueValueWitnesses) {
    for (auto member : proto->getMembers()) {
      // We only care about non-associated-type requirements.
      auto valueMember = dyn_cast<ValueDecl>(member);
      if (!valueMember || !valueMember->isProtocolRequirement()
          || isa<AssociatedTypeDecl>(valueMember))
        continue;
      
      if (!conformance->hasWitness(valueMember))
        conformance->setWitness(valueMember, Witness::forOpaque(valueMember));
    }
  }
}

void ModuleFile::loadRequirementSignature(const ProtocolDecl *decl,
                                          uint64_t contextData,
                                          SmallVectorImpl<Requirement> &reqs) {
  BCOffsetRAII restoreOffset(DeclTypeCursor);
  fatalIfNotSuccess(DeclTypeCursor.JumpToBit(contextData));
  readGenericRequirements(reqs, DeclTypeCursor);
}

static Optional<ForeignErrorConvention::Kind>
decodeRawStableForeignErrorConventionKind(uint8_t kind) {
  switch (kind) {
  case static_cast<uint8_t>(ForeignErrorConventionKind::ZeroResult):
    return ForeignErrorConvention::ZeroResult;
  case static_cast<uint8_t>(ForeignErrorConventionKind::NonZeroResult):
    return ForeignErrorConvention::NonZeroResult;
  case static_cast<uint8_t>(ForeignErrorConventionKind::ZeroPreservedResult):
    return ForeignErrorConvention::ZeroPreservedResult;
  case static_cast<uint8_t>(ForeignErrorConventionKind::NilResult):
    return ForeignErrorConvention::NilResult;
  case static_cast<uint8_t>(ForeignErrorConventionKind::NonNilError):
    return ForeignErrorConvention::NonNilError;
  default:
    return None;
  }
}

Optional<StringRef> ModuleFile::maybeReadInlinableBodyText() {
  using namespace decls_block;

  SmallVector<uint64_t, 8> scratch;
  BCOffsetRAII restoreOffset(DeclTypeCursor);
  StringRef blobData;

  llvm::BitstreamEntry next =
      fatalIfUnexpected(DeclTypeCursor.advance(AF_DontPopBlockAtEnd));
  if (next.Kind != llvm::BitstreamEntry::Record)
    return None;

  unsigned recKind =
      fatalIfUnexpected(DeclTypeCursor.readRecord(next.ID, scratch, &blobData));
  if (recKind != INLINABLE_BODY_TEXT)
    return None;

  restoreOffset.reset();
  return blobData;
}

Optional<ForeignErrorConvention> ModuleFile::maybeReadForeignErrorConvention() {
  using namespace decls_block;

  SmallVector<uint64_t, 8> scratch;

  BCOffsetRAII restoreOffset(DeclTypeCursor);

  llvm::BitstreamEntry next =
      fatalIfUnexpected(DeclTypeCursor.advance(AF_DontPopBlockAtEnd));
  if (next.Kind != llvm::BitstreamEntry::Record)
    return None;

  unsigned recKind =
      fatalIfUnexpected(DeclTypeCursor.readRecord(next.ID, scratch));
  switch (recKind) {
  case FOREIGN_ERROR_CONVENTION:
    restoreOffset.reset();
    break;

  default:
    return None;
  }

  uint8_t rawKind;
  bool isOwned;
  bool isReplaced;
  unsigned errorParameterIndex;
  TypeID errorParameterTypeID;
  TypeID resultTypeID;
  ForeignErrorConventionLayout::readRecord(scratch, rawKind,
                                           isOwned, isReplaced,
                                           errorParameterIndex,
                                           errorParameterTypeID,
                                           resultTypeID);

  ForeignErrorConvention::Kind kind;
  if (auto optKind = decodeRawStableForeignErrorConventionKind(rawKind))
    kind = *optKind;
  else
    fatal();

  Type errorParameterType = getType(errorParameterTypeID);
  CanType canErrorParameterType;
  if (errorParameterType)
    canErrorParameterType = errorParameterType->getCanonicalType();

  Type resultType = getType(resultTypeID);
  CanType canResultType;
  if (resultType)
    canResultType = resultType->getCanonicalType();

  auto owned = isOwned ? ForeignErrorConvention::IsOwned
                       : ForeignErrorConvention::IsNotOwned;
  auto replaced = ForeignErrorConvention::IsReplaced_t(isOwned);
  switch (kind) {
  case ForeignErrorConvention::ZeroResult:
    return ForeignErrorConvention::getZeroResult(errorParameterIndex,
                                                 owned, replaced,
                                                 canErrorParameterType,
                                                 canResultType);

  case ForeignErrorConvention::NonZeroResult:
    return ForeignErrorConvention::getNonZeroResult(errorParameterIndex,
                                                    owned, replaced,
                                                    canErrorParameterType,
                                                    canResultType);

  case ForeignErrorConvention::ZeroPreservedResult:
    return ForeignErrorConvention::getZeroPreservedResult(errorParameterIndex,
                                                          owned, replaced,
                                                       canErrorParameterType);

  case ForeignErrorConvention::NilResult:
    return ForeignErrorConvention::getNilResult(errorParameterIndex,
                                                owned, replaced,
                                                canErrorParameterType);

  case ForeignErrorConvention::NonNilError:
    return ForeignErrorConvention::getNonNilError(errorParameterIndex,
                                                  owned, replaced,
                                                  canErrorParameterType);
  }

  llvm_unreachable("Unhandled ForeignErrorConvention in switch.");
}<|MERGE_RESOLUTION|>--- conflicted
+++ resolved
@@ -4298,7 +4298,6 @@
         break;
       }
 
-<<<<<<< HEAD
       // SWIFT_ENABLE_TENSORFLOW
       case decls_block::Differentiable_DECL_ATTR: {
         bool isImplicit;
@@ -4374,7 +4373,7 @@
         break;
       }
       // SWIFT_ENABLE_TENSORFLOW END
-=======
+
       case decls_block::SPIAccessControl_DECL_ATTR: {
         ArrayRef<uint64_t> spiIds;
         serialization::decls_block::SPIAccessControlDeclAttrLayout::readRecord(
@@ -4388,7 +4387,6 @@
                                             SourceRange(), spis);
         break;
       }
->>>>>>> 047476c9
 
 #define SIMPLE_DECL_ATTR(NAME, CLASS, ...) \
       case decls_block::CLASS##_DECL_ATTR: { \
