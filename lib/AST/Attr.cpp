--- conflicted
+++ resolved
@@ -359,34 +359,9 @@
 // Returns the differentiation parameters clause string for the given function,
 // parameter indices, and parsed parameters.
 static std::string getDifferentiationParametersClauseString(
-<<<<<<< HEAD
-    const AbstractFunctionDecl *function, AutoDiffParameterIndices *indices,
+    const AbstractFunctionDecl *function, AutoDiffIndexSubset *indices,
     ArrayRef<ParsedAutoDiffParameter> parsedParams) {
   bool isInstanceMethod = function && function->isInstanceMember();
-
-=======
-    const AbstractFunctionDecl *function, AutoDiffIndexSubset *indices,
-    ArrayRef<ParsedAutoDiffParameter> parsedParams,
-    ModuleDecl *prettyPrintInModule = nullptr) {
-  auto *functionType = function->getInterfaceType()->eraseDynamicSelfType()
-      ->castTo<AnyFunctionType>();
-  bool isInstanceMethod = function && function->isInstanceMember();
-
-  // If pretty-printing, and the number of specified parameters is equal to the
-  // number of inferred differentiation parameters, then return an empty
-  // string. Otherwise, return the explicit differentiation parameters clause
-  // string.
-  if (prettyPrintInModule) {
-    auto parameterCount =
-        indices ? indices->getCapacity() : parsedParams.size();
-    auto inferredParametersCount =
-        AutoDiffParameterIndicesBuilder::inferParameters(
-            functionType, prettyPrintInModule).count();
-    if (parameterCount == inferredParametersCount)
-      return "";
-  }
-
->>>>>>> cf71ed92
   std::string result;
   llvm::raw_string_ostream printer(result);
 
@@ -1480,12 +1455,8 @@
 
 DifferentiableAttr::DifferentiableAttr(ASTContext &context, bool implicit,
                                        SourceLoc atLoc, SourceRange baseRange,
-<<<<<<< HEAD
                                        bool linear,
-                                       AutoDiffParameterIndices *indices,
-=======
                                        AutoDiffIndexSubset *indices,
->>>>>>> cf71ed92
                                        Optional<DeclNameWithLoc> jvp,
                                        Optional<DeclNameWithLoc> vjp,
                                        GenericSignature *derivativeGenSig)
@@ -1513,12 +1484,7 @@
 DifferentiableAttr *
 DifferentiableAttr::create(ASTContext &context, bool implicit,
                            SourceLoc atLoc, SourceRange baseRange,
-<<<<<<< HEAD
-                           bool linear,
-                           AutoDiffParameterIndices *indices,
-=======
-                           AutoDiffIndexSubset *indices,
->>>>>>> cf71ed92
+                           bool linear, AutoDiffIndexSubset *indices,
                            Optional<DeclNameWithLoc> jvp,
                            Optional<DeclNameWithLoc> vjp,
                            GenericSignature *derivativeGenSig) {
@@ -1572,13 +1538,10 @@
 
 DifferentiatingAttr::DifferentiatingAttr(
     ASTContext &context, bool implicit, SourceLoc atLoc, SourceRange baseRange,
-<<<<<<< HEAD
-    DeclNameWithLoc original, bool linear, AutoDiffParameterIndices *indices)
-=======
-    DeclNameWithLoc original, AutoDiffIndexSubset *indices)
->>>>>>> cf71ed92
+    DeclNameWithLoc original, bool linear, AutoDiffIndexSubset *indices)
     : DeclAttribute(DAK_Differentiating, atLoc, baseRange, implicit),
-    Original(std::move(original)), linear(linear), ParameterIndices(indices) {}
+      Original(std::move(original)), linear(linear), ParameterIndices(indices) {
+}
 
 DifferentiatingAttr *
 DifferentiatingAttr::create(ASTContext &context, bool implicit,
@@ -1594,13 +1557,8 @@
 DifferentiatingAttr *
 DifferentiatingAttr::create(ASTContext &context, bool implicit,
                             SourceLoc atLoc, SourceRange baseRange,
-<<<<<<< HEAD
                             DeclNameWithLoc original, bool linear,
-                            AutoDiffParameterIndices *indices) {
-=======
-                            DeclNameWithLoc original,
                             AutoDiffIndexSubset *indices) {
->>>>>>> cf71ed92
   void *mem = context.Allocate(sizeof(DifferentiatingAttr),
                                alignof(DifferentiatingAttr));
   return new (mem) DifferentiatingAttr(context, implicit, atLoc, baseRange,
