--- conflicted
+++ resolved
@@ -3077,7 +3077,6 @@
   return this == getASTContext().getOptionalDecl();
 }
 
-<<<<<<< HEAD
 // SWIFT_ENABLE_TENSORFLOW
 void
 NominalTypeDecl::getAllTFParameters(SmallVectorImpl<VarDecl *> &result) const {
@@ -3087,7 +3086,8 @@
     if (varDecl->getAttrs().hasAttribute<TFParameterAttr>())
       result.push_back(varDecl);
   }
-=======
+}
+
 Optional<KeyPathTypeKind> NominalTypeDecl::getKeyPathTypeKind() const {
   auto &ctx = getASTContext();
 #define CASE(NAME) if (this == ctx.get##NAME##Decl()) return KPTK_##NAME;
@@ -3098,7 +3098,6 @@
   CASE(PartialKeyPath)
 #undef CASE
   return None;
->>>>>>> a820992c
 }
 
 GenericTypeDecl::GenericTypeDecl(DeclKind K, DeclContext *DC,
