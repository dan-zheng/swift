//===--- Differentiation.cpp - SIL Automatic Differentiation --*- C++ -*---===//
//
// This source file is part of the Swift.org open source project
//
// Copyright (c) 2014 - 2017 Apple Inc. and the Swift project authors
// Licensed under Apache License v2.0 with Runtime Library Exception
//
// See https://swift.org/LICENSE.txt for license information
// See https://swift.org/CONTRIBUTORS.txt for the list of Swift project authors
//
//===----------------------------------------------------------------------===//
//
// SWIFT_ENABLE_TENSORFLOW
//
// This file implements automatic differentiation.
//
// NOTE: Although the AD feature is developed as part of the Swift for
// TensorFlow project, it is completely independent from TensorFlow support.
//
//===----------------------------------------------------------------------===//

#define DEBUG_TYPE "differentiation"

#include "Differentiation.h"
#include "swift/AST/ASTMangler.h"
#include "swift/AST/ASTPrinter.h"
#include "swift/AST/AnyFunctionRef.h"
#include "swift/AST/AutoDiff.h"
#include "swift/AST/Builtins.h"
#include "swift/AST/DeclContext.h"
#include "swift/AST/DiagnosticsSIL.h"
#include "swift/AST/Expr.h"
#include "swift/AST/GenericEnvironment.h"
#include "swift/AST/GenericSignatureBuilder.h"
#include "swift/AST/SourceFile.h"
#include "swift/AST/ParameterList.h"
#include "swift/AST/SubstitutionMap.h"
#include "swift/AST/TypeCheckRequests.h"
#include "swift/SIL/FormalLinkage.h"
#include "swift/SIL/LoopInfo.h"
#include "swift/SIL/Projection.h"
#include "swift/SIL/SILBuilder.h"
#include "swift/SIL/TypeSubstCloner.h"
#include "swift/SILOptimizer/Analysis/DominanceAnalysis.h"
#include "swift/SILOptimizer/Analysis/LoopAnalysis.h"
#include "swift/SILOptimizer/PassManager/Passes.h"
#include "swift/SILOptimizer/PassManager/Transforms.h"
#include "swift/SILOptimizer/Utils/Local.h"
#include "swift/SILOptimizer/Utils/LoopUtils.h"
#include "swift/SILOptimizer/Utils/SILOptFunctionBuilder.h"
#include "llvm/ADT/APSInt.h"
#include "llvm/ADT/BreadthFirstIterator.h"
#include "llvm/ADT/DenseSet.h"

using namespace swift;
using llvm::DenseMap;
using llvm::SmallDenseMap;
using llvm::SmallDenseSet;
using llvm::SmallMapVector;
using llvm::SmallSet;

/// This flag is used to disable `differentiable_function_extract` instruction
/// folding for SIL testing purposes.
static llvm::cl::opt<bool> SkipFoldingDifferentiableFunctionExtraction(
    "differentiation-skip-folding-differentiable-function-extraction",
    llvm::cl::init(true));

/// This flag is used to enable full JVP generation.
/// It will be removed when JVP/differential generation is robust.
static llvm::cl::opt<bool> RunJVPGeneration(
    "run-jvp-generation",
    llvm::cl::init(false));

//===----------------------------------------------------------------------===//
// Helpers
//===----------------------------------------------------------------------===//

/// Prints an "[AD] " prefix to `llvm::dbgs()` and returns the debug stream.
/// This is being used to print short debug messages within the AD pass.
static raw_ostream &getADDebugStream() { return llvm::dbgs() << "[AD] "; }

/// Given a dumpable value, dumps it to `llvm::dbgs()`.
template <typename T> static inline void debugDump(T &v) {
  LLVM_DEBUG(llvm::dbgs() << "\n==== BEGIN DEBUG DUMP ====\n"
                          << v << "\n==== END DEBUG DUMP ====\n");
}

static bool isWithoutDerivative(SILValue v) {
  if (auto *fnRef = dyn_cast<FunctionRefInst>(v))
    return fnRef->getReferencedFunctionOrNull()->hasSemanticsAttr(
        "autodiff.nonvarying");
  return false;
}

static bool isArrayLiteralIntrinsic(ApplyInst *ai) {
  return ai->hasSemantics("array.uninitialized_intrinsic");
}

static ApplyInst *getAllocateUninitializedArrayIntrinsic(SILValue v) {
  if (auto *applyInst = dyn_cast<ApplyInst>(v))
    if (isArrayLiteralIntrinsic(applyInst))
      return applyInst;
  return nullptr;
}

/// Given a value, find its single `destructure_tuple` user if the value is
/// tuple-typed and such a user exists.
static DestructureTupleInst *getSingleDestructureTupleUser(SILValue value) {
  bool foundDestructureTupleUser = false;
  if (!value->getType().is<TupleType>())
    return nullptr;
  DestructureTupleInst *result = nullptr;
  for (auto *use : value->getUses()) {
    if (auto *dti = dyn_cast<DestructureTupleInst>(use->getUser())) {
      assert(!foundDestructureTupleUser &&
             "There should only be one `destructure_tuple` user of a tuple");
      foundDestructureTupleUser = true;
      result = dti;
    }
  }
  return result;
}

/// Given an `apply` instruction, apply the given callback to each of its
/// direct results. If the `apply` instruction has a single `destructure_tuple`
/// user, apply the callback to the results of the `destructure_tuple` user.
static void forEachApplyDirectResult(
    ApplyInst *ai, llvm::function_ref<void(SILValue)> resultCallback) {
  if (!ai->getType().is<TupleType>()) {
    resultCallback(ai);
    return;
  }
  if (auto *dti = getSingleDestructureTupleUser(ai))
    for (auto result : dti->getResults())
      resultCallback(result);
}

/// Given a function, gather all of its formal results (both direct and
/// indirect) in an order defined by its result type. Note that "formal results"
/// refer to result values in the body of the function, not at call sites.
static void
collectAllFormalResultsInTypeOrder(SILFunction &function,
                                   SmallVectorImpl<SILValue> &results) {
  SILFunctionConventions convs(function.getLoweredFunctionType(),
                               function.getModule());
  auto indResults = function.getIndirectResults();
  auto *retInst = cast<ReturnInst>(function.findReturnBB()->getTerminator());
  auto retVal = retInst->getOperand();
  SmallVector<SILValue, 8> dirResults;
  if (auto *tupleInst =
          dyn_cast_or_null<TupleInst>(retVal->getDefiningInstruction()))
    dirResults.append(tupleInst->getElements().begin(),
                      tupleInst->getElements().end());
  else
    dirResults.push_back(retVal);
  unsigned indResIdx = 0, dirResIdx = 0;
  for (auto &resInfo : convs.getResults())
    results.push_back(resInfo.isFormalDirect() ? dirResults[dirResIdx++]
                                               : indResults[indResIdx++]);
}

/// Given a function, gather all of its direct results in an order defined by
/// its result type. Note that "formal results" refer to result values in the
/// body of the function, not at call sites.
static void
collectAllDirectResultsInTypeOrder(SILFunction &function,
                                   SmallVectorImpl<SILValue> &results) {
  SILFunctionConventions convs(function.getLoweredFunctionType(),
                               function.getModule());
  auto *retInst = cast<ReturnInst>(function.findReturnBB()->getTerminator());
  auto retVal = retInst->getOperand();
  if (auto *tupleInst = dyn_cast<TupleInst>(retVal))
    results.append(tupleInst->getElements().begin(),
                   tupleInst->getElements().end());
  else
    results.push_back(retVal);
}

/// Given a function call site, gather all of its actual results (both direct
/// and indirect) in an order defined by its result type.
static void collectAllActualResultsInTypeOrder(
    ApplyInst *ai, ArrayRef<SILValue> extractedDirectResults,
    SmallVectorImpl<SILValue> &results) {
  auto calleeConvs = ai->getSubstCalleeConv();
  unsigned indResIdx = 0, dirResIdx = 0;
  for (auto &resInfo : calleeConvs.getResults()) {
    results.push_back(resInfo.isFormalDirect()
                          ? extractedDirectResults[dirResIdx++]
                          : ai->getIndirectSILResults()[indResIdx++]);
  }
}

/// Given a range of types, joins these into a single type. If there's exactly
/// one element type, returns that element type. Otherwise, creates a tuple type
/// of all element types.
template <typename TypeRange>
static CanType joinElementTypes(TypeRange &&range, const ASTContext &ctx) {
  if (range.size() == 1)
    return range.front();
  auto typeElts =
      map<SmallVector<TupleTypeElt, 8>>(range, [&](Type type) { return type; });
  return TupleType::get(typeElts, ctx);
}

/// Given a range of SIL values, retrieves the canonical types of these values,
/// and joins these types into a single type.
template <typename SILValueRange>
static CanType joinElementTypesFromValues(SILValueRange &&range,
                                          const ASTContext &ctx) {
  if (range.size() == 1)
    return range.front()->getType().getASTType();
  SmallVector<TupleTypeElt, 8> elts;
  transform(range, elts.begin(),
            [&](SILValue val) { return val->getType().getASTType(); });
  return TupleType::get(elts, ctx)->getCanonicalType();
}

/// Given an operator name, such as '+', and a protocol, returns the '+'
/// operator. If the operator does not exist in the protocol, returns null.
static FuncDecl *findOperatorDeclInProtocol(DeclName operatorName,
                                            ProtocolDecl *protocol) {
  assert(operatorName.isOperator());
  // Find the operator requirement in the `VectorProtocol` protocol
  // declaration and cache it.
  auto opLookup = protocol->lookupDirect(operatorName);
  // Find the `+` with type siguature `(Self, Self) -> Self`.
  for (auto *decl : opLookup) {
    auto *fd = dyn_cast<FuncDecl>(decl);
    if (!fd || !fd->isStatic() || !fd->isOperator())
      continue;
    return fd;
  }
  // Not found.
  return nullptr;
}

/// Returns the "constrained" derivative generic signature given:
/// - An original SIL function type.
/// - A wrt parameter index subset.
/// - A possibly uncanonical derivative generic signature (optional).
/// - Additional derivative requirements (optional).
/// The constrained derivative generic signature constrains all wrt parameters
/// to conform to `Differentiable`.
static GenericSignature *getConstrainedDerivativeGenericSignature(
    CanSILFunctionType originalFnTy, AutoDiffIndexSubset *paramIndexSet,
    GenericSignature *derivativeGenSig) {
  if (!derivativeGenSig)
    derivativeGenSig = originalFnTy->getGenericSignature();
  if (!derivativeGenSig)
    return nullptr;
  // Constrain all wrt parameters to `Differentiable`.
  auto &ctx = derivativeGenSig->getASTContext();
  auto *diffableProto = ctx.getProtocol(KnownProtocolKind::Differentiable);
  SmallVector<Requirement, 4> requirements;
  for (unsigned paramIdx : paramIndexSet->getIndices()) {
    auto paramType = originalFnTy->getParameters()[paramIdx].getType();
    Requirement req(RequirementKind::Conformance, paramType,
                    diffableProto->getDeclaredType());
    requirements.push_back(req);
  }
  return evaluateOrDefault(
      ctx.evaluator,
      AbstractGenericSignatureRequest{
          derivativeGenSig,
          /*addedGenericParams*/ {},
          std::move(requirements)},
      nullptr);
}

/// Returns the canonical derivative generic signature for the given
/// `[differentiable]` attribute and original function.
/// - Return the `[differentiable]` attribute derivative generic signature if
///   it exists.
/// - Otherwise, return the original function's generic signature.
static CanGenericSignature getDerivativeGenericSignature(
    SILDifferentiableAttr *attr, SILFunction *original) {
  if (auto *attrDerivativeGenSig = attr->getDerivativeGenericSignature())
    return attrDerivativeGenSig->getCanonicalSignature();
  return original->getLoweredFunctionType()->getGenericSignature();
}

// Clone the generic parameters of the given generic signature and return a new
// `GenericParamList`.
static GenericParamList *cloneGenericParameters(ASTContext &ctx,
                                                DeclContext *dc,
                                                CanGenericSignature sig) {
  SmallVector<GenericTypeParamDecl *, 2> clonedParams;
  for (auto paramType : sig->getGenericParams()) {
    auto clonedParam = new (ctx) GenericTypeParamDecl(
        dc, paramType->getName(), SourceLoc(), paramType->getDepth(),
        paramType->getIndex());
    clonedParam->setDeclContext(dc);
    clonedParam->setImplicit(true);
    clonedParams.push_back(clonedParam);
  }
  return GenericParamList::create(ctx, SourceLoc(), clonedParams, SourceLoc());
}

/// Given an `differentiable_function` instruction, find the corresponding
/// differential operator used in the AST. If no differential operator is found,
/// return nullptr.
static DifferentiableFunctionExpr *
findDifferentialOperator(DifferentiableFunctionInst *inst) {
  return inst->getLoc().getAsASTNode<DifferentiableFunctionExpr>();
}

/// Returns the underlying instruction for the given SILValue, if it exists,
/// peering through function conversion instructions.
template<class Inst>
static Inst *peerThroughFunctionConversions(SILValue value) {
  if (auto *inst = dyn_cast<Inst>(value))
    return inst;
  if (auto *thinToThick = dyn_cast<ThinToThickFunctionInst>(value))
    return peerThroughFunctionConversions<Inst>(thinToThick->getOperand());
  if (auto *convertFn = dyn_cast<ConvertFunctionInst>(value))
    return peerThroughFunctionConversions<Inst>(convertFn->getOperand());
  if (auto *partialApply = dyn_cast<PartialApplyInst>(value))
    return peerThroughFunctionConversions<Inst>(partialApply->getCallee());
  return nullptr;
}

//===----------------------------------------------------------------------===//
// Auxiliary data structures
//===----------------------------------------------------------------------===//

namespace {
class ADContext;

/// The invoker of a differentiation task. It can be some user syntax, e.g.
/// an `differentiable_function` instruction lowered from an
/// `DifferentiableFunctionExpr` expression, the differentiation pass, or
/// nothing at all. This will be used to emit informative diagnostics.
struct DifferentiationInvoker {
public:
  /// The kind of the invoker of a differentiation task.
  enum class Kind {
    // Invoked by an `differentiable_function` instruction, which may or may not
    // be linked to a Swift AST node (e.g. an `DifferentiableFunctionExpr`
    // expression).
    DifferentiableFunctionInst,

    // Invoked by the indirect application of differentiation. This case has an
    // associated original `apply` instruction and `[differentiable]` attribute.
    IndirectDifferentiation,

    // Invoker by a `[differentiable]` attribute in SIL **without** being linked
    // to a Swift AST attribute. This case has an associated `[differentiable]`
    // attribute.
    SILDifferentiableAttribute
  };

private:
  Kind kind;
  union Value {
    /// The instruction associated with the `DifferentiableFunctionInst` case.
    DifferentiableFunctionInst *adFuncInst;
    Value(DifferentiableFunctionInst *inst) : adFuncInst(inst) {}

    /// The parent `apply` instruction and `[differentiable]` attribute
    /// associated with the `IndirectDifferentiation` case.
    std::pair<ApplyInst *, SILDifferentiableAttr *>
        indirectDifferentiation;
    Value(ApplyInst *applyInst, SILDifferentiableAttr *attr)
        : indirectDifferentiation({applyInst, attr}) {}

    /// The `[differentiable]` attribute associated with the
    /// `SILDifferentiableAttribute` case.
    SILDifferentiableAttr *silDifferentiableAttribute;
    Value(SILDifferentiableAttr *attr) : silDifferentiableAttribute(attr) {}
  } value;

  /*implicit*/
  DifferentiationInvoker(Kind kind, Value value) : kind(kind), value(value) {}

public:
  DifferentiationInvoker(DifferentiableFunctionInst *inst)
      : kind(Kind::DifferentiableFunctionInst), value(inst) {}
  DifferentiationInvoker(ApplyInst *applyInst, SILDifferentiableAttr *attr)
      : kind(Kind::IndirectDifferentiation),
        value({applyInst, attr}) {}
  DifferentiationInvoker(SILDifferentiableAttr *attr)
      : kind(Kind::SILDifferentiableAttribute), value(attr) {}

  Kind getKind() const { return kind; }

  DifferentiableFunctionInst *getDifferentiableFunctionInst() const {
    assert(kind == Kind::DifferentiableFunctionInst);
    return value.adFuncInst;
  }

  std::pair<ApplyInst *, SILDifferentiableAttr *>
  getIndirectDifferentiation() const {
    assert(kind == Kind::IndirectDifferentiation);
    return value.indirectDifferentiation;
  }


  SILDifferentiableAttr *getSILDifferentiableAttribute() const {
    assert(kind == Kind::SILDifferentiableAttribute);
    return value.silDifferentiableAttribute;
  }

  SourceLoc getLocation() const {
    switch (kind) {
    case Kind::DifferentiableFunctionInst:
      return getDifferentiableFunctionInst()->getLoc().getSourceLoc();
    case Kind::IndirectDifferentiation:
      return getIndirectDifferentiation().first->getLoc().getSourceLoc();
    case Kind::SILDifferentiableAttribute:
      return getSILDifferentiableAttribute()->getOriginal()
          ->getLocation().getSourceLoc();
    }
  }

  void print(llvm::raw_ostream &os) const;
};

class DifferentiableActivityInfo;

/// Information about the JVP/VJP function produced during JVP/VJP generation,
/// e.g. mappings from original values to corresponding values in the
/// pullback/differential struct.
///
/// A linear map struct is an aggregate value containing linear maps checkpointed
/// during the JVP/VJP computation. Linear map structs are generated for every
/// original function during JVP/VJP generation. Linear map struct values are
/// constructed by JVP/VJP functions and consumed by pullback/differential
/// functions.
class LinearMapInfo {
private:
  /// The linear map kind.
  AutoDiffLinearMapKind kind;

  /// The original function.
  SILFunction *const original;

  /// Activity info of the original function.
  const DifferentiableActivityInfo &activityInfo;

  /// Differentiation indices of the function.
  const SILAutoDiffIndices &indices;

  /// Mapping from original basic blocks to linear map structs.
  DenseMap<SILBasicBlock *, StructDecl *> linearMapStructs;

  /// Mapping from original basic blocks to branching trace enums.
  /// For pullbacks: these are predecessor enums.
  /// For differentials: these are successor enums.
  DenseMap<SILBasicBlock *, EnumDecl *> branchingTraceDecls;

  /// Mapping from `apply` and `struct_extract` instructions in the original
  /// function to the corresponding linear map declaration in the linear map
  /// struct.
  DenseMap<SILInstruction *, VarDecl *> linearMapValueMap;

  /// Mapping from predecessor+succcessor basic block pairs in original function
  /// to the corresponding branching trace enum case.
  DenseMap<std::pair<SILBasicBlock *, SILBasicBlock *>, EnumElementDecl *>
      branchingTraceEnumCases;

  /// Mapping from linear map structs to their branching trace enum fields.
  DenseMap<StructDecl *, VarDecl *> linearMapStructEnumFields;

  /// A type converter, used to compute struct/enum SIL types.
  Lowering::TypeConverter &typeConverter;

  SILBuilder &builder;

private:
  VarDecl *addVarDecl(NominalTypeDecl *nominal, StringRef name, Type type) {
    auto &astCtx = nominal->getASTContext();
    auto id = astCtx.getIdentifier(name);
    auto *varDecl = new (astCtx) VarDecl(
        /*IsStatic*/ false, VarDecl::Introducer::Var, /*IsCaptureList*/ false,
        SourceLoc(), id, nominal);
    varDecl->setAccess(nominal->getEffectiveAccess());
    if (type->hasArchetype())
      varDecl->setInterfaceType(type->mapTypeOutOfContext());
    else
      varDecl->setInterfaceType(type);
    nominal->addMember(varDecl);
    return varDecl;
  }

  /// Retrieves the file unit that contains implicit declarations in the
  /// current Swift module. If it does not exist, create one.
  ///
  // FIXME: Currently it defaults to the file containing `origFn`, if it can be
  // determined. Otherwise, it defaults to any file unit in the module. To
  // handle this more properly, we should make a DerivedFileUnit class to
  // contain all synthesized implicit type declarations.
  SourceFile &getDeclarationFileUnit() {
    if (original->hasLocation())
      if (auto *declContext = original->getLocation().getAsDeclContext())
        if (auto *parentSourceFile = declContext->getParentSourceFile())
          return *parentSourceFile;
    for (auto *file : original->getModule().getSwiftModule()->getFiles())
      if (auto *src = dyn_cast<SourceFile>(file))
        return *src;
    llvm_unreachable("No files?");
  }

  /// Compute and set the access level for the given nominal type, given the
  /// original function linkage.
  void computeAccessLevel(
      NominalTypeDecl *nominal, SILLinkage originalLinkage) {
    auto &astCtx = nominal->getASTContext();
    switch (originalLinkage) {
    case swift::SILLinkage::Public:
    case swift::SILLinkage::PublicNonABI:
      nominal->setAccess(AccessLevel::Internal);
      nominal->getAttrs().add(
          new (astCtx) UsableFromInlineAttr(/*Implicit*/ true));
      break;
    case swift::SILLinkage::Hidden:
    case swift::SILLinkage::Shared:
      nominal->setAccess(AccessLevel::Internal);
      break;
    case swift::SILLinkage::Private:
      nominal->setAccess(AccessLevel::FilePrivate);
      break;
    default:
      // When the original function has external linkage, we create an internal
      // struct for use by our own module. This is necessary for cross-cell
      // differentiation in Jupyter.
      // TODO: Add a test in the compiler that exercises a similar situation as
      // cross-cell differentiation in Jupyter.
      nominal->setAccess(AccessLevel::Internal);
    }
  }

  /// Creates an enum declaration with the given JVP/VJP generic signature,
  /// whose cases represent the predecessors/successors of the given original
  /// block.
  EnumDecl *createBranchingTraceDecl(SILBasicBlock *originalBB,
                                     SILAutoDiffIndices indices,
                                     CanGenericSignature genericSig,
                                     SILLoopInfo *loopInfo) {
    assert(originalBB->getParent() == original);
    auto &astCtx = original->getASTContext();
    auto *moduleDecl = original->getModule().getSwiftModule();
    auto &file = getDeclarationFileUnit();
    // Create a branching trace enum.
    std::string enumName;
    switch (kind) {
    case AutoDiffLinearMapKind::Differential:
      enumName =
          "_AD__" + original->getName().str() +
          "_bb" + std::to_string(originalBB->getDebugID()) +
          "__Succ__" + indices.mangle();
      break;
    case AutoDiffLinearMapKind::Pullback:
      enumName =
          "_AD__" + original->getName().str() +
          "_bb" + std::to_string(originalBB->getDebugID()) +
          "__Pred__" + indices.mangle();
      break;
    }
    auto enumId = astCtx.getIdentifier(enumName);
    auto loc = original->getLocation().getSourceLoc();
    GenericParamList *genericParams = nullptr;
    if (genericSig)
      genericParams = cloneGenericParameters(astCtx, &file, genericSig);
    auto *branchingTraceDecl = new (astCtx) EnumDecl(
        /*EnumLoc*/ SourceLoc(), /*Name*/ enumId, /*NameLoc*/ loc,
        /*Inherited*/ {}, /*GenericParams*/ genericParams, /*DC*/ &file);
    // Note: must mark enum as implicit to satisfy assertion in
    // `Parser::parseDeclListDelayed`.
    branchingTraceDecl->setImplicit();
    if (genericSig)
      branchingTraceDecl->setGenericSignature(genericSig);
    computeAccessLevel(branchingTraceDecl,
                       original->getEffectiveSymbolLinkage());
    branchingTraceDecl->computeType();
    assert(branchingTraceDecl->hasInterfaceType());
    file.addVisibleDecl(branchingTraceDecl);
    // Add basic block enum cases.
    for (auto *predBB : originalBB->getPredecessorBlocks()) {
      auto bbId = "bb" + std::to_string(predBB->getDebugID());
      auto *linearMapStruct = getLinearMapStruct(predBB);
      assert(linearMapStruct);
      auto linearMapStructTy =
          linearMapStruct->getDeclaredInterfaceType()->getCanonicalType();
      // Create dummy declaration representing enum case parameter.
      auto *decl = new (astCtx)
          ParamDecl(ParamDecl::Specifier::Default, loc, loc, Identifier(), loc,
                    Identifier(), moduleDecl);
      if (linearMapStructTy->hasArchetype())
        decl->setInterfaceType(linearMapStructTy->mapTypeOutOfContext());
      else
        decl->setInterfaceType(linearMapStructTy);
      // Create enum element and enum case declarations.
      auto *paramList = ParameterList::create(astCtx, {decl});
      auto *enumEltDecl = new (astCtx) EnumElementDecl(
          /*IdentifierLoc*/ loc, DeclName(astCtx.getIdentifier(bbId)),
          paramList, loc, /*RawValueExpr*/ nullptr, branchingTraceDecl);
      enumEltDecl->setImplicit();
      enumEltDecl->computeType();
      auto *enumCaseDecl = EnumCaseDecl::create(
          /*CaseLoc*/ loc, {enumEltDecl}, branchingTraceDecl);
      enumCaseDecl->setImplicit();
      branchingTraceDecl->addMember(enumEltDecl);
      branchingTraceDecl->addMember(enumCaseDecl);
      // Record enum element declaration.
      branchingTraceEnumCases.insert({{predBB, originalBB}, enumEltDecl});
    }
    // If original block is in a loop, mark branching trace enum as indirect.
    if (loopInfo->getLoopFor(originalBB))
      branchingTraceDecl->getAttrs().add(
          new (astCtx) IndirectAttr(/*Implicit*/ true));
    return branchingTraceDecl;
  }

  /// Creates a struct declaration with the given JVP/VJP generic signature, for
  /// storing the linear map values and predecessor/successor basic block of the
  /// given original block.
  StructDecl *
  createLinearMapStruct(SILBasicBlock *originalBB, SILAutoDiffIndices indices,
                        CanGenericSignature genericSig) {
    assert(originalBB->getParent() == original);
    auto *original = originalBB->getParent();
    auto &astCtx = original->getASTContext();
    auto &file = getDeclarationFileUnit();
    std::string structName;
    switch (kind) {
    case swift::AutoDiffLinearMapKind::Differential:
      structName =
          "_AD__" + original->getName().str() +
          "_bb" + std::to_string(originalBB->getDebugID()) +
          "__DF__" + indices.mangle();
      break;
    case swift::AutoDiffLinearMapKind::Pullback:
      structName =
          "_AD__" + original->getName().str() +
          "_bb" + std::to_string(originalBB->getDebugID()) +
          "__PB__" + indices.mangle();
      break;
    }
    auto structId = astCtx.getIdentifier(structName);
    GenericParamList *genericParams = nullptr;
    if (genericSig)
      genericParams = cloneGenericParameters(astCtx, &file, genericSig);
    auto *linearMapStruct = new (astCtx) StructDecl(
        /*StructLoc*/ SourceLoc(), /*Name*/ structId, /*NameLoc*/ SourceLoc(),
        /*Inherited*/ {}, /*GenericParams*/ genericParams, /*DC*/ &file);
    // Note: must mark struct as implicit to satisfy assertion in
    // `Parser::parseDeclListDelayed`.
    linearMapStruct->setImplicit();
    if (genericSig)
      linearMapStruct->setGenericSignature(genericSig);
    computeAccessLevel(
        linearMapStruct, original->getEffectiveSymbolLinkage());
    linearMapStruct->computeType();
    assert(linearMapStruct->hasInterfaceType());
    file.addVisibleDecl(linearMapStruct);
    return linearMapStruct;
  }

  /// Add a linear map to the linear map struct.
  VarDecl *addLinearMapDecl(SILInstruction *inst, SILType linearMapType) {
    // IRGen requires decls to have AST types (not `SILFunctionType`), so we
    // convert the `SILFunctionType` of the linear map to a `FunctionType` with
    // the same parameters and results.
    auto silFnTy = linearMapType.castTo<SILFunctionType>();
    SmallVector<AnyFunctionType::Param, 8> params;
    for (auto &param : silFnTy->getParameters())
      params.push_back(AnyFunctionType::Param(param.getType()));
    AnyFunctionType *astFnTy;
    if (auto genSig = silFnTy->getGenericSignature())
      astFnTy = GenericFunctionType::get(
          genSig, params, silFnTy->getAllResultsType().getASTType());
    else
      astFnTy = FunctionType::get(
          params, silFnTy->getAllResultsType().getASTType());

    auto *origBB = inst->getParent();
    auto *linMapStruct = getLinearMapStruct(origBB);
    std::string linearMapName;
    switch (kind) {
    case AutoDiffLinearMapKind::Differential:
      linearMapName = "differential_" + llvm::itostr(linearMapValueMap.size());
      break;
    case AutoDiffLinearMapKind::Pullback:
      linearMapName = "pullback_" + llvm::itostr(linearMapValueMap.size());
      break;
    }
    auto *linearMapDecl = addVarDecl(linMapStruct, linearMapName, astFnTy);
    linearMapValueMap.insert({inst, linearMapDecl});
    return linearMapDecl;
  }

  /// Given an `apply` instruction, conditionally adds its linear map function
  /// to the linear map struct if it is active.
  void addLinearMapToStruct(ADContext &context, ApplyInst *ai,
                            const SILAutoDiffIndices &indices);

  /// Generate linear map struct and branching enum declarations for the given
  /// function. Linear map structs are populated with linear map fields and a
  /// branching enum field.
  void generateDifferentiationDataStructures(
      ADContext &context, const SILAutoDiffIndices &indices,
      SILFunction *assocFn);

public:
  bool shouldDifferentiateApplyInst(ApplyInst *ai);
  bool shouldDifferentiateInstruction(SILInstruction *inst);

  LinearMapInfo(const LinearMapInfo &) = delete;
  LinearMapInfo &operator=(const LinearMapInfo &) = delete;

  explicit LinearMapInfo(ADContext &context,
                         AutoDiffLinearMapKind kind,
                         SILFunction *original, SILFunction *assocFn,
                         const SILAutoDiffIndices &indices,
                         const DifferentiableActivityInfo &activityInfo,
                         SILBuilder &builder);

  /// Returns the linear map struct associated with the given original block.
  StructDecl *getLinearMapStruct(SILBasicBlock *origBB) const {
    return linearMapStructs.lookup(origBB);
  }

  /// Returns the lowered SIL type of the linear map struct associated with the
  /// given original block.
  SILType getLinearMapStructLoweredType(SILBasicBlock *origBB) const {
    auto *linMapStruct = getLinearMapStruct(origBB);
    auto linMapStructType =
        linMapStruct->getDeclaredInterfaceType()->getCanonicalType();
    return typeConverter.getLoweredType(linMapStructType,
                                        ResilienceExpansion::Minimal);
  }

  /// Returns the branching trace enum associated with the given original block.
  EnumDecl *getBranchingTraceDecl(SILBasicBlock *origBB) const {
    return branchingTraceDecls.lookup(origBB);
  }

  /// Returns the lowered SIL type of the branching trace enum associated with
  /// the given original block.
  SILType getBranchingTraceEnumLoweredType(SILBasicBlock *origBB) const {
    auto *traceDecl = getBranchingTraceDecl(origBB);
    auto traceDeclType =
        traceDecl->getDeclaredInterfaceType()->getCanonicalType();
    return typeConverter.getLoweredType(traceDeclType,
                                        ResilienceExpansion::Minimal);
  }

  /// Returns the enum element in the given successor block's branching trace
  /// enum corresponding to the given predecessor block.
  EnumElementDecl *
  lookUpBranchingTraceEnumElement(SILBasicBlock *origPredBB,
                                  SILBasicBlock *origSuccBB) const {
    assert(origPredBB->getParent() == original);
    return branchingTraceEnumCases.lookup({origPredBB, origSuccBB});
  }

  /// Returns the mapping from linear map structs to their branching trace enum
  /// fields.
  DenseMap<StructDecl *, VarDecl *> &getLinearMapStructEnumFields() {
    return linearMapStructEnumFields;
  }

  /// Returns the branching trace enum field for the linear map struct of the
  /// given original block.
  VarDecl *lookUpLinearMapStructEnumField(SILBasicBlock *origBB) {
    auto *linearMapStruct = getLinearMapStruct(origBB);
    return linearMapStructEnumFields.lookup(linearMapStruct);
  }

  /// Finds the linear map declaration in the pullback struct for an `apply` or
  /// `struct_extract` in the original function.
  VarDecl *lookUpLinearMapDecl(SILInstruction *inst) {
    auto lookup = linearMapValueMap.find(inst);
    return lookup == linearMapValueMap.end() ? nullptr : lookup->getSecond();
  }
};

/// Stores `apply` instruction information calculated by VJP generation.
struct NestedApplyInfo {
  /// The differentiation indices that are used to differentiate this `apply`
  /// instruction.
  SILAutoDiffIndices indices;
  /// The original pullback type before reabstraction. `None` if the pullback
  /// type is not reabstracted.
  Optional<CanSILFunctionType> originalPullbackType;
};

static inline llvm::raw_ostream &operator<<(llvm::raw_ostream &os,
                                            DifferentiationInvoker invoker) {
  invoker.print(os);
  return os;
}

void DifferentiationInvoker::print(llvm::raw_ostream &os) const {
  os << "(differentiation_invoker ";
  switch (kind) {
  case Kind::DifferentiableFunctionInst:
    os << "differentiable_function_inst=(" << *getDifferentiableFunctionInst()
       << ")";
    break;
  case Kind::IndirectDifferentiation: {
    auto indDiff = getIndirectDifferentiation();
    os << "indirect_differentiation=(" << *std::get<0>(indDiff) << ')';
    // TODO: Enable printing parent invokers.
    // May require storing a `DifferentiableInvoker *` in the
    // `IndirectDifferentiation` case.
    /*
    SILInstruction *inst;
    SILDifferentiableAttr *attr;
    std::tie(inst, attr) = getIndirectDifferentiation();
    auto invokerLookup = invokers.find(attr); // No access to ADContext?
    assert(invokerLookup != invokers.end() && "Expected parent invoker");
    */
    break;
  }
  case Kind::SILDifferentiableAttribute: {
    auto diffAttr = getSILDifferentiableAttribute();
    os << "sil_differentiable_attribute=(attr=(";
    diffAttr->print(os);
    os << ") function=" << diffAttr->getOriginal()->getName();
    break;
  }
  }
  os << ')';
}

//===----------------------------------------------------------------------===//
// ADContext - Per-module contextual information for the Differentiation pass.
//===----------------------------------------------------------------------===//

class ADContext {
private:
  /// Reference to the main transform.
  SILModuleTransform &transform;

  /// The module where Differentiation is performed on.
  SILModule &module;

  /// AST context.
  ASTContext &astCtx = module.getASTContext();

  /// Shared pass manager.
  SILPassManager &passManager;

  /// The worklist (stack) of `differentiable_function` instructions to be
  /// processed.
  SmallVector<DifferentiableFunctionInst *, 32> differentiableFunctionInsts;

  /// The set of `differentiable_function` instructions that have been
  /// processed. Used to avoid reprocessing invalidated instructions.
  SmallPtrSet<DifferentiableFunctionInst *, 32>
      processedDifferentiableFunctionInsts;

  /// Mapping from `[differentiable]` attributes to invokers.
  /// `SmallMapVector` is used for deterministic insertion order iteration.
  SmallMapVector<SILDifferentiableAttr *, DifferentiationInvoker, 32>
      invokers;

  /// Mapping from `differentiable_function` instructions to result indices.
  DenseMap<DifferentiableFunctionInst *, unsigned> resultIndices;

  /// Mapping from original `apply` instructions to their corresponding
  /// `NestedApplyInfo`s.
  DenseMap<ApplyInst *, NestedApplyInfo> nestedApplyInfo;

  /// List of generated functions (JVPs, VJPs, pullbacks, and thunks).
  /// Saved for deletion during cleanup.
  SmallVector<SILFunction *, 32> generatedFunctions;

  /// List of associated function references, generated via
  /// `emitAssociatedFunctionReference`.
  /// Saved for deletion during cleanup.
  SmallVector<SILValue, 32> generatedAssociatedFunctionReferences;

  /// The AdditiveArithmetic protocol in the standard library.
  ProtocolDecl *additiveArithmeticProtocol =
      astCtx.getProtocol(KnownProtocolKind::AdditiveArithmetic);
  /// The VectorProtocol protocol in the standard library.
  ProtocolDecl *vectorProtocolProtocol =
      astCtx.getProtocol(KnownProtocolKind::VectorProtocol);

  /// `AdditiveArithmetic.+` declaration.
  mutable FuncDecl *cachedPlusFn = nullptr;
  /// `AdditiveArithmetic.+=` declaration.
  mutable FuncDecl *cachedPlusEqualFn = nullptr;

public:
  /// Construct an ADContext for the given module.
  explicit ADContext(SILModuleTransform &transform);

  //--------------------------------------------------------------------------//
  // General utilities
  //--------------------------------------------------------------------------//

  SILModuleTransform &getTransform() const { return transform; }
  SILModule &getModule() const { return module; }
  ASTContext &getASTContext() const { return module.getASTContext(); }
  SILPassManager &getPassManager() const { return passManager; }
  Lowering::TypeConverter &getTypeConverter() { return module.Types; }

  SmallVectorImpl<DifferentiableFunctionInst *> &
  getDifferentiableFunctionInsts() {
    return differentiableFunctionInsts;
  }

  SmallPtrSetImpl<DifferentiableFunctionInst *> &
  getProcessedDifferentiableFunctionInsts() {
    return processedDifferentiableFunctionInsts;
  }

  llvm::SmallMapVector<SILDifferentiableAttr *, DifferentiationInvoker, 32> &
  getInvokers() {
    return invokers;
  }

  DenseMap<DifferentiableFunctionInst *, unsigned> &getResultIndices() {
    return resultIndices;
  }

  DenseMap<ApplyInst *, NestedApplyInfo> &getNestedApplyInfo() {
    return nestedApplyInfo;
  }

  SmallVector<SILFunction *, 32> &getGeneratedFunctions() {
    return generatedFunctions;
  }

  SmallVector<SILValue, 32> &getGeneratedAssociatedFunctionReferences() {
    return generatedAssociatedFunctionReferences;
  }

  ProtocolDecl *getAdditiveArithmeticProtocol() const {
    return additiveArithmeticProtocol;
  }

  ProtocolDecl *getVectorProtocolProtocol() const {
    return vectorProtocolProtocol;
  }

  FuncDecl *getPlusDecl() const {
    if (!cachedPlusFn) {
      cachedPlusFn = findOperatorDeclInProtocol(
          astCtx.getIdentifier("+"), additiveArithmeticProtocol);
      assert(cachedPlusFn && "AdditiveArithmetic.+ not found");
    }
    return cachedPlusFn;
  }

  FuncDecl *getPlusEqualDecl() const {
    if (!cachedPlusEqualFn) {
      cachedPlusEqualFn = findOperatorDeclInProtocol(
          astCtx.getIdentifier("+="), additiveArithmeticProtocol);
      assert(cachedPlusEqualFn && "AdditiveArithmetic.+= not found");
    }
    return cachedPlusEqualFn;
  }

  void cleanUp() {
    for (auto invokerPair : invokers) {
      auto *attr = std::get<0>(invokerPair);
      auto *original = attr->getOriginal();
      LLVM_DEBUG(getADDebugStream()
                 << "Removing [differentiable] attribute for "
                 << original->getName() << '\n');
      original->removeDifferentiableAttr(attr);
    }
    // Delete all references to generated functions.
    for (auto assocFn : generatedAssociatedFunctionReferences) {
      if (auto *fnRef =
              peerThroughFunctionConversions<FunctionRefInst>(assocFn)) {
        fnRef->replaceAllUsesWithUndef();
        fnRef->eraseFromParent();
      }
    }
    // Delete all generated functions.
    for (auto *generatedFunction : generatedFunctions) {
      LLVM_DEBUG(getADDebugStream()
                 << "Deleting generated function "
                 << generatedFunction->getName() << '\n');
      generatedFunction->dropAllReferences();
      transform.notifyWillDeleteFunction(generatedFunction);
      module.eraseFunction(generatedFunction);
    }
  }

  //--------------------------------------------------------------------------//
  // `[differentiable]` attribute lookup and registration
  //--------------------------------------------------------------------------//

  /// Finds the `[differentiable]` attribute on the specified original function
  /// with the exact specified parameter indices. Returns nullptr if no such
  /// attribute exists.
  SILDifferentiableAttr *lookUpDifferentiableAttr(
      SILFunction *original, const SILAutoDiffIndices &indices) const {
    for (auto *attr : original->getDifferentiableAttrs())
      if (attr->getIndices() == indices)
        return attr;
    return nullptr;
  }

  /// Finds the `[differentiable]` attribute on the specified original function
  /// whose parameter indices are a minimal superset of the specified parameter
  /// indices. Returns nullptr if no such attribute exists.
  SILDifferentiableAttr *lookUpMinimalDifferentiableAttr(
      SILFunction *original, const SILAutoDiffIndices &indices) const {
    auto *minimalIndexSet = AutoDiffIndexSubset::getDefault(
        getASTContext(),
        original->getLoweredFunctionType()->getNumParameters(), false);
    auto *indexSet = indices.parameters;
    if (auto *exactAttr = lookUpDifferentiableAttr(original, indices))
      return exactAttr;
    SILDifferentiableAttr *minimalAttr = nullptr;
    for (auto *da : original->getDifferentiableAttrs()) {
      if (da->getIndices().source != indices.source)
        continue;
      auto *daIndexSet = da->getIndices().parameters;
      // If all indices in `indexSet` are in `daIndexSet`, and it has fewer
      // indices than our current candidate and a primitive VJP, then `da` is
      // our new candidate.
      //
      // NOTE(TF-642): `da` may come from a un-partial-applied function and
      // have larger capacity than the desired indices. We expect this logic to
      // go away when `partial_apply` supports `@differentiable` callees.
      if (daIndexSet->isSupersetOf(indexSet->extendingCapacity(
              getASTContext(), daIndexSet->getCapacity())) &&
          // fewer parameters than before
          (minimalIndexSet->isEmpty() ||
           daIndexSet->getNumIndices() < minimalIndexSet->getNumIndices())) {
        minimalAttr = da;
        minimalIndexSet = daIndexSet;
      }
    }
    return minimalAttr;
  }

  /// Finds the `@differentiable` attribute (and its parameter indices) on the
  /// specified original function whose parameter indices are a minimal
  /// superset of the specified parameter indices. Returns nullptr if no such
  /// attribute exists.
  std::pair<const DifferentiableAttr *, AutoDiffIndexSubset *>
  lookUpMinimalASTDifferentiableAttrAndIndexSubset(
      SILDeclRef originalDeclRef, CanSILFunctionType originalFnType,
      const SILAutoDiffIndices &indices) {
    auto *original = originalDeclRef.getDecl();
    const DifferentiableAttr *minimalAttr = nullptr;
    auto *minimalIndexSet = AutoDiffIndexSubset::getDefault(
        getASTContext(), originalFnType->getNumParameters(), false);
    auto *indexSet = indices.parameters;
    for (auto *da : original->getAttrs().getAttributes<DifferentiableAttr>()) {
      auto *daParamIndices = da->getParameterIndices();
      auto *daIndexSet = daParamIndices->getLowered(
          getASTContext(),
          original->getInterfaceType()->castTo<AnyFunctionType>());
      // If all indices in `indexSet` are in `daIndexSet`, and it has fewer
      // indices than our current candidate and a primitive VJP, then `da` is
      // our new candidate.
      //
      // NOTE(TF-642): `da` may come from a un-partial-applied function and
      // have larger capacity than the desired indices. We expect this logic to
      // go away when `partial_apply` supports `@differentiable` callees.
      if (daIndexSet->isSupersetOf(indexSet->extendingCapacity(getASTContext(),
              daIndexSet->getCapacity())) &&
          // fewer parameters than before
          (minimalIndexSet->isEmpty() ||
           daIndexSet->getNumIndices() < minimalIndexSet->getNumIndices())) {
        minimalAttr = da;
        minimalIndexSet = daIndexSet;
      }
    }
    return std::make_pair(minimalAttr, minimalIndexSet);
  }

  /// Creates a `[differentiable]` attribute on the specified original function
  /// with the specified parameter indices.
  SILDifferentiableAttr *createDifferentiableAttr(
      SILFunction *original, const SILAutoDiffIndices &indices,
      GenericSignature *derivativeGenericSignature) const {
    assert(!lookUpDifferentiableAttr(original, indices));
    auto derivativeConstrainedGenSig = getConstrainedDerivativeGenericSignature(
        original->getLoweredFunctionType(), indices.parameters,
        derivativeGenericSignature);
    auto *attr = SILDifferentiableAttr::create(getModule(), indices,
                                               /*jvpName*/ StringRef(),
                                               /*vjpName*/ StringRef(),
                                               derivativeConstrainedGenSig);
    original->addDifferentiableAttr(attr);
    return attr;
  }

  /// Finds or creates a `[differentiable]` attribute on the specified
  /// original function corresponding to the specified parameter indices.
  SILDifferentiableAttr *getOrCreateDifferentiableAttr(
      SILFunction *original, const SILAutoDiffIndices &indices,
      GenericSignature *derivativeGenericSignature) {
    if (auto *attr = lookUpDifferentiableAttr(original, indices))
      return attr;
    assert(original->isDefinition());
    return createDifferentiableAttr(original, indices,
                                    derivativeGenericSignature);
  }

  /// Creates an `differentiable_function` instruction using the given builder
  /// and arguments. Erase the newly created instruction from the processed set,
  /// if it exists - it may exist in the processed set if it has the same
  /// pointer value as a previously processed and deleted instruction.
  DifferentiableFunctionInst *createDifferentiableFunction(
      SILBuilder &builder, SILLocation loc,
      AutoDiffIndexSubset *parameterIndices, unsigned differentiationOrder,
      SILValue original, ArrayRef<SILValue> associatedFunctions = {}) {
    auto *dfi = builder.createDifferentiableFunction(
        loc, parameterIndices, differentiationOrder, original,
        associatedFunctions);
    processedDifferentiableFunctionInsts.erase(dfi);
    return dfi;
  }

private:
  /// Promotes the given `differentiable_function` instruction to a valid
  /// `@differentiable` function-typed value.
  SILValue promoteToDifferentiableFunction(
      DifferentiableFunctionInst *inst, SILBuilder &builder, SILLocation loc,
      DifferentiationInvoker invoker);

public:
  /// Process the given `[differentiable]` attribute, filling in JVP/VJPs if
  /// missing.
  bool processDifferentiableAttribute(
      SILFunction *original, SILDifferentiableAttr *attr,
      DifferentiationInvoker invoker);

  /// Process the given `differentiable_function` instruction, filling in
  /// missing associated functions if necessary.
  bool processDifferentiableFunctionInst(DifferentiableFunctionInst *dfi);

  /// Fold `differentiable_function_extract` users of the given
  /// `differentiable_function` instruction, directly replacing them with
  /// `differentiable_function` instruction operands. If the
  /// `differentiable_function` instruction has no remaining uses, delete the
  /// instruction itself after folding.
  ///
  /// Folding can be disabled by the
  /// `SkipFoldingDifferentiableFunctionExtraction` flag for SIL testing
  /// purposes.
  void foldDifferentiableFunctionExtraction(DifferentiableFunctionInst *source);

  /// Get or create an associated function index subset thunk from
  /// `actualIndices` to `desiredIndices` for the given associated function
  /// value and original function operand.
  /// Calls `getOrCreateSubsetParametersThunkForLinearMap` to thunk the linear
  /// map returned by the associated function.
  std::pair<SILFunction *, SubstitutionMap>
  getOrCreateSubsetParametersThunkForAssociatedFunction(
      SILValue origFnOperand, SILValue assocFn,
      AutoDiffAssociatedFunctionKind kind, SILAutoDiffIndices desiredIndices,
      SILAutoDiffIndices actualIndices);

  /// Get or create an associated function index subset thunk from
  /// `actualIndices` to `desiredIndices` for the given associated function
  /// value and original function operand.
  SILFunction *getOrCreateSubsetParametersThunkForLinearMap(
      SILFunction *assocFn, CanSILFunctionType linearMapType,
      CanSILFunctionType targetType, AutoDiffAssociatedFunctionKind kind,
      SILAutoDiffIndices desiredIndices, SILAutoDiffIndices actualIndices);

public:
  /// Declare an external reference to an associated function of `original`,
  /// given a `[differentiable]` attribute of `original` and the associated
  /// function kind.
  SILFunction *
  declareExternalAssociatedFunction(SILFunction *original,
                                    SILDifferentiableAttr *attr, StringRef name,
                                    AutoDiffAssociatedFunctionKind kind);

  template <typename ...T, typename ...U>
  InFlightDiagnostic diagnose(SourceLoc loc, Diag<T...> diag,
                              U &&...args) const {
    return getASTContext().Diags.diagnose(loc, diag, std::forward<U>(args)...);
  }

  /// Given an instruction and a differentiation task associated with the
  /// parent function, emits a "not differentiable" error based on the task. If
  /// the task is indirect, emits notes all the way up to the outermost task,
  /// and emits an error at the outer task. Otherwise, emits an error directly.
  template<typename ...T, typename ...U>
  InFlightDiagnostic emitNondifferentiabilityError(
      SILInstruction *inst, DifferentiationInvoker invoker,
      Diag<T...> diag, U &&...args);

  /// Given a value and a differentiation task associated with the parent
  /// function, emits a "not differentiable" error based on the task. If the
  /// task is indirect, emits notes all the way up to the outermost task, and
  /// emits an error at the outer task. Otherwise, emits an error directly.
  template<typename ...T, typename ...U>
  InFlightDiagnostic emitNondifferentiabilityError(
      SILValue value, DifferentiationInvoker invoker,
      Diag<T...> diag, U &&...args);

  /// Emit a "not differentiable" error based on the given differentiation task
  /// and diagnostic.
  template<typename ...T, typename ...U>
  InFlightDiagnostic emitNondifferentiabilityError(
      SourceLoc loc, DifferentiationInvoker invoker,
      Diag<T...> diag, U &&...args);
};
} // end anonymous namespace

ADContext::ADContext(SILModuleTransform &transform)
    : transform(transform), module(*transform.getModule()),
      passManager(*transform.getPassManager()) {}

template<typename ...T, typename ...U>
InFlightDiagnostic
ADContext::emitNondifferentiabilityError(SILValue value,
                                         DifferentiationInvoker invoker,
                                         Diag<T...> diag, U &&...args) {
  LLVM_DEBUG({
    getADDebugStream() << "Diagnosing non-differentiability.\n";
    getADDebugStream() << "For value:\n" << value;
    getADDebugStream() << "With invoker:\n" << invoker << '\n';
  });
  auto valueLoc = value.getLoc().getSourceLoc();
  return emitNondifferentiabilityError(valueLoc, invoker, diag,
                                       std::forward<U>(args)...);
}

template<typename ...T, typename ...U>
InFlightDiagnostic
ADContext::emitNondifferentiabilityError(SILInstruction *inst,
                                         DifferentiationInvoker invoker,
                                         Diag<T...> diag, U &&...args) {
  LLVM_DEBUG({
    getADDebugStream() << "Diagnosing non-differentiability.\n";
    getADDebugStream() << "For instruction:\n" << *inst;
    getADDebugStream() << "With invoker:\n" << invoker << '\n';
  });
  auto instLoc = inst->getLoc().getSourceLoc();
  // If instruction does not have a valid location, use the function location
  // as a fallback. Improves diagnostics for `ref_element_addr` generated in
  // synthesized stored property getters.
  if (instLoc.isInvalid())
    instLoc = inst->getFunction()->getLocation().getSourceLoc();
  return emitNondifferentiabilityError(instLoc, invoker, diag,
                                       std::forward<U>(args)...);
}

template<typename ...T, typename ...U>
InFlightDiagnostic
ADContext::emitNondifferentiabilityError(SourceLoc loc,
                                         DifferentiationInvoker invoker,
                                         Diag<T...> diag, U &&...args) {
  switch (invoker.getKind()) {
  // For `differentiable_function` instructions: if the `differentiable_function`
  // instruction comes from a differential operator, emit an error on the
  // expression and a note on the non-differentiable operation. Otherwise, emit
  // both an error and note on the non-differentiation operation.
  case DifferentiationInvoker::Kind::DifferentiableFunctionInst: {
    auto *inst = invoker.getDifferentiableFunctionInst();
    if (auto *expr = findDifferentialOperator(inst)) {
      diagnose(expr->getLoc(), diag::autodiff_function_not_differentiable_error)
          .highlight(expr->getSubExpr()->getSourceRange());
      return diagnose(loc, diag, std::forward<U>(args)...);
    }
    diagnose(loc, diag::autodiff_expression_not_differentiable_error);
    return diagnose(loc, diag, std::forward<U>(args)...);
  }

  // For `[differentiable]` attributes, try to find an AST function declaration
  // and `@differentiable` attribute. If they are found, emit an error on the
  // `@differentiable` attribute; otherwise, emit an error on the SIL function.
  // Emit a note at the non-differentiable operation.
  case DifferentiationInvoker::Kind::SILDifferentiableAttribute: {
    auto *attr = invoker.getSILDifferentiableAttribute();
    auto *original = attr->getOriginal();
    bool foundAttr = false;
    if (auto *declContext = original->getDeclContext()) {
      if (auto *fnDecl = declContext->getInnermostDeclarationDeclContext()) {
        if (auto *diffAttr =
                fnDecl->getAttrs().getAttribute<DifferentiableAttr>()) {
          diagnose(diffAttr->getLocation(),
                   diag::autodiff_function_not_differentiable_error)
              .highlight(diffAttr->getRangeWithAt());
          diagnose(original->getLocation().getSourceLoc(),
                   diag::autodiff_when_differentiating_function_definition);
          foundAttr = true;
        }
      }
    }
    // Fallback if we cannot find the expected attribute.
    if (!foundAttr)
      diagnose(original->getLocation().getSourceLoc(),
               diag::autodiff_function_not_differentiable_error);
    return diagnose(loc, diag, std::forward<U>(args)...);
  }

  // For indirect differentiation, emit a "not differentiable" note on the
  // expression first. Then emit an error at the source invoker of
  // differentiation, and a "when differentiating this" note at each indirect
  // invoker.
  case DifferentiationInvoker::Kind::IndirectDifferentiation: {
    SILInstruction *inst;
    SILDifferentiableAttr *attr;
    std::tie(inst, attr) = invoker.getIndirectDifferentiation();
    auto invokerLookup = invokers.find(attr);
    assert(invokerLookup != invokers.end() && "Expected parent invoker");
    emitNondifferentiabilityError(inst, invokerLookup->second,
        diag::autodiff_expression_not_differentiable_note);
    return diagnose(loc, diag::autodiff_when_differentiating_function_call);
  }
  }
}

//===----------------------------------------------------------------------===//
// Activity Analysis
//===----------------------------------------------------------------------===//

namespace {
class DifferentiableActivityCollection;

/// In many real situations, the end-users of AD need only the derivatives of
/// some selected outputs of `P` with respect to some selected inputs of `P`.
/// Whatever the differentiation mode (tangent, reverse,...), these restrictions
/// allow the AD tool to produce a much more efficient differentiated program.
/// Essentially, fixing some inputs and neglecting some outputs allows AD to
/// just forget about several intermediate differentiated variables.
///
/// Activity analysis is the specific analysis that detects these situations,
/// therefore allowing for a better differentiated code. Activity analysis is
/// present in all transformation-based AD tools.
///
/// To begin with, the end-user specifies that only some output variables (the
/// “dependent”) must be differentiated with respect to only some input
/// variables (the “independent”). We say that variable `y` depends on `x` when
/// the derivative of `y` with respect to `x` is not trivially null. We say that
/// a variable is “varied” if it depends on at least one independent. Conversely
/// we say that a variable is “useful” if at least one dependent depends on it.
/// Finally, we say that a variable is “active” if it is at the same time varied
/// and useful. In the special case of the tangent mode, it is easy to check
/// that when variable `v` is not varied at some place in the program, then its
/// derivative `v̇` at this place is certainly null. Conversely when variable `v`
/// is not useful, then whatever the value of `v̇`, this value does not matter
/// for the final result. Symmetric reasoning applies for the reverse mode of
/// AD: observing that differentiated variables go upstream, we see that a
/// useless variable has a null derivative, in other words the partial
/// derivative of the output with respect to this variable is null. Conversely
/// when variable `v` is not varied, then whatever the value of `v`, this value
/// does not matter for the final result.
///
/// Reference:
/// Laurent Hascoët. Automatic Differentiation by Program Transformation. 2007.
class DifferentiableActivityAnalysis
    : public FunctionAnalysisBase<DifferentiableActivityCollection> {
private:
  DominanceAnalysis *dominanceAnalysis = nullptr;
  PostDominanceAnalysis *postDominanceAnalysis = nullptr;

public:
  explicit DifferentiableActivityAnalysis()
      : FunctionAnalysisBase(SILAnalysisKind::DifferentiableActivity) {}

  static bool classof(const SILAnalysis *s) {
    return s->getKind() == SILAnalysisKind::DifferentiableActivity;
  }

  virtual bool shouldInvalidate(SILAnalysis::InvalidationKind k) override {
    return k & InvalidationKind::Everything;
  }

  virtual std::unique_ptr<DifferentiableActivityCollection>
  newFunctionAnalysis(SILFunction *f) override;

  virtual void initialize(SILPassManager *pm) override;
};
} // end anonymous namespace

namespace {
/// Represents the differentiation activity associated with a SIL value.
enum class ActivityFlags : unsigned {
  /// The value depends on a function parameter.
  Varied = 1 << 1,
  /// The value contributes to a result.
  Useful = 1 << 2,
  /// The value is both varied and useful.
  Active = Varied | Useful,
};

using Activity = OptionSet<ActivityFlags>;

/// Result of activity analysis on a function. Accepts queries for whether a
/// value is "varied", "useful" or "active" against certain differentiation
/// indices.
class DifferentiableActivityInfo {
private:
  DifferentiableActivityCollection &parent;
  GenericSignature *assocGenSig = nullptr;

  /// Input values, i.e. parameters (both direct and indirect).
  SmallVector<SILValue, 4> inputValues;
  /// Output values, i.e. individual values (not the final tuple) being returned
  /// by the `return` instruction.
  SmallVector<SILValue, 4> outputValues;

  /// The set of useful variables, indexed by the corresponding dependent value
  /// (output) index.
  SmallVector<SmallDenseSet<SILValue>, 4> usefulValueSets;
  /// The set of useful variables, indexed by the corresponding independent
  /// value (input) index.
  SmallVector<SmallDenseSet<SILValue>, 4> variedValueSets;

  /// The original function.
  SILFunction &getFunction();

  /// Perform analysis and populate sets.
  void analyze(DominanceInfo *di, PostDominanceInfo *pdi);

  void setVaried(SILValue value, unsigned independentVariableIndex);
  void setVariedAcrossArrayInitialization(SILValue value,
                                          unsigned independentVariableIndex);
  void setUseful(SILValue value, unsigned dependentVariableIndex);
  void setUsefulAcrossArrayInitialization(SILValue value,
                                          unsigned dependentVariableIndex);
  /// Marks the given value as "varied" and recursively propagates "varied"
  /// inwards (to operands) through projections. Skips any `@noDerivative`
  /// struct field projections.
  void propagateVariedInwardsThroughProjections(
      SILValue value, unsigned independentVariableIndex);
  void propagateUsefulThroughBuffer(SILValue value,
                                    unsigned dependentVariableIndex);

public:
  explicit DifferentiableActivityInfo(
      DifferentiableActivityCollection &parent, GenericSignature *assocGenSig);

  bool isVaried(SILValue value, unsigned independentVariableIndex) const;
  bool isUseful(SILValue value, unsigned dependentVariableIndex) const;
  bool isVaried(SILValue value, AutoDiffIndexSubset *parameterIndices) const;
  bool isActive(SILValue value, const SILAutoDiffIndices &indices) const;

  Activity getActivity(SILValue value,
                       const SILAutoDiffIndices &indices) const;
  Activity getActivity(SILInstruction *inst,
                       const SILAutoDiffIndices &indices) const;
};

/// Given a parameter argument (not indirect result) and some differentiation
/// indices, figure out whether the parent function is being differentiated with
/// respect to this parameter, according to the indices.
static bool isDifferentiationParameter(SILArgument *argument,
                                       AutoDiffIndexSubset *indices) {
  if (!argument) return false;
  auto *function = argument->getFunction();
  auto paramArgs = function->getArgumentsWithoutIndirectResults();
  for (unsigned i : indices->getIndices())
    if (paramArgs[i] == argument)
      return true;
  return false;
}

/// For an `apply` instruction with active results, compute:
/// - The results of the `apply` instruction, in type order.
/// - The set of minimal parameter and result indices for differentiating the
///   `apply` instruction.
static void collectMinimalIndicesForFunctionCall(
    ApplyInst *ai, const SILAutoDiffIndices &parentIndices,
    const DifferentiableActivityInfo &activityInfo,
    SmallVectorImpl<SILValue> &results, SmallVectorImpl<unsigned> &paramIndices,
    SmallVectorImpl<unsigned> &resultIndices) {
  auto calleeFnTy = ai->getSubstCalleeType();
  auto calleeConvs = ai->getSubstCalleeConv();
  // Parameter indices are indices (in the callee type signature) of parameter
  // arguments that are varied or are arguments.
  // Record all parameter indices in type order.
  unsigned currentParamIdx = 0;
  for (auto applyArg : ai->getArgumentsWithoutIndirectResults()) {
    if (activityInfo.isVaried(applyArg, parentIndices.parameters) ||
        isDifferentiationParameter(dyn_cast<SILArgument>(applyArg),
                                   parentIndices.parameters))
      paramIndices.push_back(currentParamIdx);
    ++currentParamIdx;
  }
  // Result indices are indices (in the callee type signature) of results that
  // are useful.
  SmallVector<SILValue, 8> directResults;
  forEachApplyDirectResult(ai, [&](SILValue directResult) {
    directResults.push_back(directResult);
  });
  auto indirectResults = ai->getIndirectSILResults();
  // Record all results and result indices in type order.
  results.reserve(calleeFnTy->getNumResults());
  unsigned dirResIdx = 0;
  unsigned indResIdx = calleeConvs.getSILArgIndexOfFirstIndirectResult();
  for (auto &resAndIdx : enumerate(calleeConvs.getResults())) {
    auto &res = resAndIdx.value();
    unsigned idx = resAndIdx.index();
    if (res.isFormalDirect()) {
      results.push_back(directResults[dirResIdx]);
      if (auto dirRes = directResults[dirResIdx])
        if (dirRes && activityInfo.isUseful(dirRes, parentIndices.source))
          resultIndices.push_back(idx);
      ++dirResIdx;
    } else {
      results.push_back(indirectResults[indResIdx]);
      if (activityInfo.isUseful(indirectResults[indResIdx],
                                parentIndices.source))
        resultIndices.push_back(idx);
      ++indResIdx;
    }
  }
  // Make sure the function call has active results.
  assert(results.size() == calleeFnTy->getNumResults());
  assert(llvm::any_of(results, [&](SILValue result) {
    return activityInfo.isActive(result, parentIndices);
  }));
}

LinearMapInfo::LinearMapInfo(ADContext &context,
                             AutoDiffLinearMapKind kind,
                             SILFunction *original, SILFunction *assocFn,
                             const SILAutoDiffIndices &indices,
                             const DifferentiableActivityInfo &activityInfo,
                             SILBuilder &builder)
    : kind(kind), original(original), activityInfo(activityInfo),
      indices(indices), typeConverter(context.getTypeConverter()),
      builder(builder) {
  generateDifferentiationDataStructures(context, indices, assocFn);
}

/// Returns a flag that indicates whether the `apply` instruction should be
/// differentiated, given the differentiation indices of the instruction's
/// parent function. Whether the `apply` should be differentiated is determined
/// sequentially from the following conditions:
/// 1. The instruction has an active `inout` argument.
/// 2. The instruction is a call to the array literal initialization intrinsic
///    ("array.uninitialized_intrinsic"), where the result is active and where
///    there is a `store` of an active value into the array's buffer.
/// 3. The instruction has both an active result (direct or indirect) and an
///    active argument.
bool LinearMapInfo::shouldDifferentiateApplyInst(ApplyInst *ai) {
  // Function applications with an inout argument should be differentiated.
  auto paramInfos = ai->getSubstCalleeConv().getParameters();
  auto arguments = ai->getArgumentsWithoutIndirectResults();
  for (auto i : swift::indices(paramInfos))
    if (paramInfos[i].isIndirectInOut() &&
        activityInfo.isActive(arguments[i], indices))
      return true;

  bool hasActiveDirectResults = false;
  forEachApplyDirectResult(ai, [&](SILValue directResult) {
    hasActiveDirectResults |= activityInfo.isActive(directResult, indices);
  });
  bool hasActiveIndirectResults = llvm::any_of(ai->getIndirectSILResults(),
      [&](SILValue result) { return activityInfo.isActive(result, indices); });
  bool hasActiveResults = hasActiveDirectResults || hasActiveIndirectResults;

  // TODO: Pattern match to make sure there is at least one `store` to the
  // array's active buffer.
  if (isArrayLiteralIntrinsic(ai) && hasActiveResults)
    return true;

  bool hasActiveArguments = llvm::any_of(arguments,
      [&](SILValue arg) { return activityInfo.isActive(arg, indices); });
  return hasActiveResults && hasActiveArguments;
}

/// Returns a flag indicating whether the instruction should be differentiated,
/// given the differentiation indices of the instruction's parent function.
/// Whether the instruction should be differentiated is determined sequentially
/// from any of the following conditions:
/// 1. The instruction is an `apply` and `shouldDifferentiateApplyInst` returns
///    true.
/// 2. The instruction has a source operand and a destination operand, both
///    being active.
/// 3. The instruction is an allocation instruction and has an active result.
/// 4. The instruction performs reference counting, lifetime ending, access
///    ending, or destroying on an active operand.
/// 5. The instruction creates an SSA copy of an active operand.
bool LinearMapInfo::shouldDifferentiateInstruction(SILInstruction *inst) {
  // An `apply` with an active argument and an active result (direct or
  // indirect) should be differentiated.
  if (auto *ai = dyn_cast<ApplyInst>(inst))
    return shouldDifferentiateApplyInst(ai);
  // Anything with an active result and an active operand should be
  // differentiated.
  auto hasActiveOperands = llvm::any_of(inst->getAllOperands(),
      [&](Operand &op) { return activityInfo.isActive(op.get(), indices); });
  auto hasActiveResults = llvm::any_of(inst->getResults(),
      [&](SILValue val) { return activityInfo.isActive(val, indices); });
  if (hasActiveOperands && hasActiveResults)
    return true;
  // A `store`-like instruction does not have an SSA result, but has two
  // operands that represent the source and the destination. We treat them as
  // the input and the output, respectively.
#define CHECK_INST_TYPE_ACTIVE_DEST(INST) \
  if (auto *castInst = dyn_cast<INST##Inst>(inst)) \
    return activityInfo.isActive(castInst->getDest(), indices);
  CHECK_INST_TYPE_ACTIVE_DEST(Store)
  CHECK_INST_TYPE_ACTIVE_DEST(StoreBorrow)
  CHECK_INST_TYPE_ACTIVE_DEST(CopyAddr)
  CHECK_INST_TYPE_ACTIVE_DEST(UnconditionalCheckedCastAddr)
#undef CHECK_INST_TYPE_ACTIVE_DEST
  // Should differentiate any allocation instruction that has an active result.
  if ((isa<AllocationInst>(inst) && hasActiveResults))
    return true;
  if (hasActiveOperands) {
    // Should differentiate any instruction that performs reference counting,
    // lifetime ending, access ending, or destroying on an active operand.
    if (isa<RefCountingInst>(inst) || isa<EndAccessInst>(inst) ||
        isa<EndBorrowInst>(inst) || isa<DeallocationInst>(inst) ||
        isa<DestroyValueInst>(inst) || isa<DestroyAddrInst>(inst))
      return true;
    // Should differentiate any instruction that creates an SSA copy of an
    // active operand.
    if (isa<CopyValueInst>(inst))
      return true;
  }
  return false;
}

/// Takes an `apply` instruction and adds its linear map function to the
/// linear map struct if it's active.
void LinearMapInfo::addLinearMapToStruct(ADContext &context, ApplyInst *ai,
                                         const SILAutoDiffIndices &indices) {
  SmallVector<SILValue, 4> allResults;
  SmallVector<unsigned, 8> activeParamIndices;
  SmallVector<unsigned, 8> activeResultIndices;
  collectMinimalIndicesForFunctionCall(
      ai, indices, activityInfo, allResults, activeParamIndices,
      activeResultIndices);

  // Check if there are any active results or arguments. If not, skip
  // this instruction.
  auto hasActiveResults = llvm::any_of(
      allResults, [&](SILValue res) {
    return activityInfo.isActive(res, indices);
  });
  auto hasActiveArguments = llvm::any_of(
      ai->getArgumentsWithoutIndirectResults(), [&](SILValue arg) {
    return activityInfo.isActive(arg, indices);
  });
  if (!hasActiveResults || !hasActiveArguments)
    return;

  // Compute differentiation result index.
  auto source = activeResultIndices.front();
  // Compute differentiation parameters.
  // - If the callee has `@differentiable` function type, use differentiation
  //   parameters from the function type.
  // - Otherwise, use the active parameters.
  AutoDiffIndexSubset *parameters;
  auto originalFnSubstTy = ai->getSubstCalleeType();
  if (originalFnSubstTy->isDifferentiable()) {
    parameters = originalFnSubstTy->getDifferentiationParameterIndices();
  } else {
    parameters = AutoDiffIndexSubset::get(
        original->getASTContext(),
        ai->getArgumentsWithoutIndirectResults().size(),
        activeParamIndices);
  }
  // Create autodiff indices for the `apply` instruction.
  SILAutoDiffIndices applyIndices(source, parameters);

  // Check for non-differentiable original function type.
  auto checkNondifferentiableOriginalFunctionType =
      [&](CanSILFunctionType origFnTy) {
        // Check and diagnose non-differentiable arguments.
        for (unsigned paramIndex : range(origFnTy->getNumParameters())) {
          if (applyIndices.isWrtParameter(paramIndex) &&
              !origFnTy->getParameters()[paramIndex]
                  .getSILStorageType()
                  .isDifferentiable(builder.getModule()))
            return true;
        }
        // Check non-differentiable results.
        if (!origFnTy->getResults()[applyIndices.source]
                .getSILStorageType()
                .isDifferentiable(builder.getModule()))
          return true;
        return false;
      };
  if (checkNondifferentiableOriginalFunctionType(originalFnSubstTy))
    return;

  AutoDiffAssociatedFunctionKind assocFnKind(kind);
  auto assocFnType = originalFnSubstTy->getAutoDiffAssociatedFunctionType(
      parameters, source, /*differentiationOrder*/ 1, assocFnKind,
      context.getTypeConverter(),
      LookUpConformanceInModule(builder.getModule().getSwiftModule()));

  auto assocFnResultTypes =
      assocFnType->getAllResultsType().castTo<TupleType>();
  assocFnResultTypes->getElement(assocFnResultTypes->getElements().size() - 1);
  auto linearMapSILType = SILType::getPrimitiveObjectType(
      assocFnResultTypes
          ->getElement(assocFnResultTypes->getElements().size() - 1)
          .getType()
          ->getCanonicalType());
  addLinearMapDecl(ai, linearMapSILType);
}

void LinearMapInfo::generateDifferentiationDataStructures(
    ADContext &context, const SILAutoDiffIndices &indices,
    SILFunction *assocFn) {
  auto &astCtx = original->getASTContext();
  auto *loopAnalysis = context.getPassManager().getAnalysis<SILLoopAnalysis>();
  auto *loopInfo = loopAnalysis->get(original);

  // Get the associated function generic signature.
  CanGenericSignature assocFnGenSig = nullptr;
  if (auto *assocFnGenEnv = assocFn->getGenericEnvironment())
    assocFnGenSig =
        assocFnGenEnv->getGenericSignature()->getCanonicalSignature();

  // Create linear map struct for each original block.
  for (auto &origBB : *original) {
    auto *linearMapStruct =
        createLinearMapStruct(&origBB, indices, assocFnGenSig);
    linearMapStructs.insert({&origBB, linearMapStruct});
  }

  // Create branching trace enum for each original block and add it as a field
  // in the corresponding struct.
  StringRef traceEnumFieldName;
  switch (kind) {
  case AutoDiffLinearMapKind::Differential:
    traceEnumFieldName = "successor";
    break;
  case AutoDiffLinearMapKind::Pullback:
    traceEnumFieldName = "predecessor";
    break;
  }
  for (auto &origBB : *original) {
    auto *traceEnum =
        createBranchingTraceDecl(&origBB, indices, assocFnGenSig, loopInfo);
    branchingTraceDecls.insert({&origBB, traceEnum});
    if (origBB.isEntry())
      continue;
    // Add branching trace enum field to corresponding linear map struct.
    auto *linearMapStruct = getLinearMapStruct(&origBB);
    auto *traceEnumField =
        addVarDecl(linearMapStruct,
                   astCtx.getIdentifier(traceEnumFieldName).str(),
                   traceEnum->getDeclaredInterfaceType());
    linearMapStructEnumFields.insert({linearMapStruct, traceEnumField});
  }

  // Add linear map fields to the linear map structs.
  for (auto &origBB : *original) {
    for (auto &inst : origBB) {
      if (auto *ai = dyn_cast<ApplyInst>(&inst)) {
        LLVM_DEBUG(getADDebugStream()
                   << "Adding linear map struct field for " << *ai);
        // Check for active 'inout' arguments.
        bool isInout = false;
        auto paramInfos = ai->getSubstCalleeConv().getParameters();
        for (unsigned i : swift::indices(paramInfos)) {
          if (paramInfos[i].isIndirectInOut() &&
              activityInfo.isActive(ai->getArgumentsWithoutIndirectResults()[i],
                                    indices)) {
            // Reject functions with active inout arguments. It's not yet
            // supported.
            isInout = true;
            break;
          }
        }
        if (isInout)
          break;

        // Add linear map to struct for active instructions.
        // Do not add it for array functions since those are already linear
        // and we don't need to add it to the struct.
        if (shouldDifferentiateApplyInst(ai) && !isArrayLiteralIntrinsic(ai))
          addLinearMapToStruct(context, ai, indices);
      }
    }
  }

  // Print generated linear map structs and branching trace enums.
  // These declarations do not show up with `-emit-sil` because they are
  // implicit. Instead, use `-Xllvm -debug-only=differentiation` to test
  // declarations with FileCheck.
  LLVM_DEBUG({
    auto &s = getADDebugStream();
    PrintOptions printOptions;
    printOptions.TypeDefinitions = true;
    printOptions.ExplodePatternBindingDecls = true;
    printOptions.SkipImplicit = false;
    s << "Generated linear map structs and branching trace enums for @"
      << original->getName() << ":\n";
    for (auto &origBB : *original) {
      auto *linearMapStruct = getLinearMapStruct(&origBB);
      linearMapStruct->print(s, printOptions); s << '\n';
    }
    for (auto &origBB : *original) {
      auto *traceEnum = getBranchingTraceDecl(&origBB);
      traceEnum->print(s, printOptions); s << '\n';
    }
  });
}

class DifferentiableActivityCollection {
public:
  SmallDenseMap<GenericSignature *, DifferentiableActivityInfo> activityInfoMap;
  SILFunction &function;
  DominanceInfo *domInfo;
  PostDominanceInfo *postDomInfo;

  DifferentiableActivityInfo &getActivityInfo(
      GenericSignature *assocGenSig, AutoDiffAssociatedFunctionKind kind) {
    auto activityInfoLookup = activityInfoMap.find(assocGenSig);
    if (activityInfoLookup != activityInfoMap.end())
      return activityInfoLookup->getSecond();
    auto insertion = activityInfoMap.insert(
        {assocGenSig, DifferentiableActivityInfo(*this, assocGenSig)});
    return insertion.first->getSecond();
  }

  explicit DifferentiableActivityCollection(SILFunction &f,
                                            DominanceInfo *di,
                                            PostDominanceInfo *pdi);
};

} // end anonymous namespace

std::unique_ptr<DifferentiableActivityCollection>
DifferentiableActivityAnalysis::newFunctionAnalysis(SILFunction *f) {
  assert(dominanceAnalysis && "Expect a valid dominance anaysis");
  assert(postDominanceAnalysis && "Expect a valid post-dominance anaysis");
  return llvm::make_unique<DifferentiableActivityCollection>(
      *f, dominanceAnalysis->get(f), postDominanceAnalysis->get(f));
}

void DifferentiableActivityAnalysis::initialize(SILPassManager *pm) {
  dominanceAnalysis = pm->getAnalysis<DominanceAnalysis>();
  postDominanceAnalysis = pm->getAnalysis<PostDominanceAnalysis>();
}

SILAnalysis *swift::createDifferentiableActivityAnalysis(SILModule *m) {
  return new DifferentiableActivityAnalysis();
}

DifferentiableActivityCollection::DifferentiableActivityCollection(
    SILFunction &f, DominanceInfo *di, PostDominanceInfo *pdi)
    : function(f), domInfo(di), postDomInfo(pdi) {}

DifferentiableActivityInfo::DifferentiableActivityInfo(
    DifferentiableActivityCollection &parent, GenericSignature *assocGenSig)
    : parent(parent), assocGenSig(assocGenSig) {
  analyze(parent.domInfo, parent.postDomInfo);
}

void DifferentiableActivityInfo::analyze(DominanceInfo *di,
                                         PostDominanceInfo *pdi) {
  auto &function = parent.function;
  LLVM_DEBUG(getADDebugStream()
             << "Running activity analysis on @" << function.getName() << '\n');
  // Inputs are just function's arguments, count `n`.
  auto paramArgs = function.getArgumentsWithoutIndirectResults();
  for (auto value : paramArgs)
    inputValues.push_back(value);
  LLVM_DEBUG({
    auto &s = getADDebugStream();
    s << "Inputs in @" << function.getName() << ":\n";
    for (auto val : inputValues)
      s << val << '\n';
  });
  // Outputs are indirect result buffers and return values, count `m`.
  collectAllFormalResultsInTypeOrder(function, outputValues);
  LLVM_DEBUG({
    auto &s = getADDebugStream();
    s << "Outputs in @" << function.getName() << ":\n";
    for (auto val : outputValues)
      s << val << '\n';
  });

  // Mark inputs as varied.
  assert(variedValueSets.empty());
  for (auto input : inputValues)
    variedValueSets.push_back({input});
  // Propagate varied-ness through the function in dominance order.
  DominanceOrder domOrder(function.getEntryBlock(), di);
  while (auto *bb = domOrder.getNext()) {
    for (auto &inst : *bb) {
      for (auto i : indices(inputValues)) {
        // Handle `apply`.
        if (auto *ai = dyn_cast<ApplyInst>(&inst)) {
          // If callee is non-varying, skip.
          if (isWithoutDerivative(ai->getCallee()))
            continue;
          // If any argument is varied, set all direct and indirect results as
          // varied.
          for (auto arg : ai->getArgumentsWithoutIndirectResults()) {
            if (isVaried(arg, i)) {
              for (auto indRes : ai->getIndirectSILResults())
                setVaried(indRes, i);
              forEachApplyDirectResult(ai, [&](SILValue directResult) {
                setVaried(directResult, i);
              });
            }
          }
        }
        // Handle store-like instructions:
        //   `store`, `store_borrow`, `copy_addr`, `unconditional_checked_cast`
#define PROPAGATE_VARIED_THROUGH_STORE(INST) \
        else if (auto *si = dyn_cast<INST##Inst>(&inst)) { \
          if (isVaried(si->getSrc(), i)) \
            propagateVariedInwardsThroughProjections(si->getDest(), i); \
        }
        PROPAGATE_VARIED_THROUGH_STORE(Store)
        PROPAGATE_VARIED_THROUGH_STORE(StoreBorrow)
        PROPAGATE_VARIED_THROUGH_STORE(CopyAddr)
        PROPAGATE_VARIED_THROUGH_STORE(UnconditionalCheckedCastAddr)
#undef PROPAGATE_VARIED_THROUGH_STORE
        // Handle `tuple_element_addr`.
        else if (auto *teai = dyn_cast<TupleElementAddrInst>(&inst)) {
          if (isVaried(teai->getOperand(), i)) {
            auto projType = teai->getType().getASTType();
            if (assocGenSig && projType->hasArchetype())
              projType = assocGenSig->getCanonicalTypeInContext(
                  projType->mapTypeOutOfContext());
            if (projType->getAutoDiffAssociatedTangentSpace(
                LookUpConformanceInSignature(*assocGenSig)))
              setVaried(teai, i);
          }
        }
        // Handle `struct_extract` and `struct_element_addr` instructions.
        // - If the field is marked `@noDerivative`, do not set the result as
        // varied because it is not in the set of differentiable variables.
        // - Otherwise, propagate variedness from operand to result as usual.
#define PROPAGATE_VARIED_FOR_STRUCT_EXTRACTION(INST) \
        else if (auto *sei = dyn_cast<INST##Inst>(&inst)) { \
          if (isVaried(sei->getOperand(), i) && \
              !sei->getField()->getAttrs().hasAttribute<NoDerivativeAttr>()) \
            setVaried(sei, i); \
        }
        PROPAGATE_VARIED_FOR_STRUCT_EXTRACTION(StructExtract)
        PROPAGATE_VARIED_FOR_STRUCT_EXTRACTION(StructElementAddr)
#undef PROPAGATE_VARIED_FOR_STRUCT_EXTRACTION
        // Handle `br`.
        else if (auto *bi = dyn_cast<BranchInst>(&inst)) {
          for (auto &op : bi->getAllOperands())
            if (isVaried(op.get(), i))
              setVaried(bi->getArgForOperand(&op), i);
        }
        // Handle `cond_br`.
        else if (auto *cbi = dyn_cast<CondBranchInst>(&inst)) {
          for (unsigned opIdx : indices(cbi->getTrueOperands())) {
            auto &op = cbi->getTrueOperands()[opIdx];
            if (isVaried(op.get(), i))
              setVaried(cbi->getTrueBB()->getArgument(opIdx), i);
          }
          for (unsigned opIdx : indices(cbi->getFalseOperands())) {
            auto &op = cbi->getFalseOperands()[opIdx];
            if (isVaried(op.get(), i))
              setVaried(cbi->getFalseBB()->getArgument(opIdx), i);
          }
        }
        // Handle `switch_enum`.
        else if (auto *sei = dyn_cast<SwitchEnumInst>(&inst)) {
          if (isVaried(sei->getOperand(), i))
            for (auto *succBB : sei->getSuccessorBlocks())
              for (auto *arg : succBB->getArguments())
                setVaried(arg, i);
        }
        // Handle everything else.
        else {
          for (auto &op : inst.getAllOperands())
            if (isVaried(op.get(), i))
              for (auto result : inst.getResults())
                setVaried(result, i);
        }
      }
    }
    domOrder.pushChildren(bb);
  }

  // Mark differentiable outputs as useful.
  assert(usefulValueSets.empty());
  for (auto output : outputValues) {
    usefulValueSets.push_back({});
    // If the output has an address or class type, propagate usefulness
    // recursively.
    if (output->getType().isAddress() ||
        output->getType().isClassOrClassMetatype())
      propagateUsefulThroughBuffer(output, usefulValueSets.size() - 1);
    // Otherwise, just mark the output as useful.
    else
      setUseful(output, usefulValueSets.size() - 1);
  }
  // Propagate usefulness through the function in post-dominance order.
  PostDominanceOrder postDomOrder(&*function.findReturnBB(), pdi);
  while (auto *bb = postDomOrder.getNext()) {
    for (auto &inst : reversed(*bb)) {
      for (auto i : indices(outputValues)) {
        // Handle indirect results in `apply`.
        if (auto *ai = dyn_cast<ApplyInst>(&inst)) {
          if (isWithoutDerivative(ai->getCallee()))
            continue;
          auto checkAndSetUseful = [&](SILValue res) {
            if (isUseful(res, i))
              for (auto arg : ai->getArgumentsWithoutIndirectResults())
                setUseful(arg, i);
          };
          for (auto dirRes : ai->getResults())
            checkAndSetUseful(dirRes);
          for (auto indRes : ai->getIndirectSILResults())
            checkAndSetUseful(indRes);
          auto paramInfos = ai->getSubstCalleeConv().getParameters();
          for (auto i : indices(paramInfos))
            if (paramInfos[i].isIndirectInOut())
              checkAndSetUseful(ai->getArgumentsWithoutIndirectResults()[i]);
        }
        // Handle store-like instructions:
        //   `store`, `store_borrow`, `copy_addr`, `unconditional_checked_cast`
#define PROPAGATE_USEFUL_THROUGH_STORE(INST, PROPAGATE) \
        else if (auto *si = dyn_cast<INST##Inst>(&inst)) { \
          if (isUseful(si->getDest(), i)) \
            PROPAGATE(si->getSrc(), i); \
        }
        PROPAGATE_USEFUL_THROUGH_STORE(Store, setUseful)
        PROPAGATE_USEFUL_THROUGH_STORE(StoreBorrow, setUseful)
        PROPAGATE_USEFUL_THROUGH_STORE(CopyAddr, propagateUsefulThroughBuffer)
        PROPAGATE_USEFUL_THROUGH_STORE(UnconditionalCheckedCastAddr,
                                       propagateUsefulThroughBuffer)
#undef PROPAGATE_USEFUL_THROUGH_STORE
        // Handle struct element extraction, skipping `@noDerivative` fields:
        //   `struct_extract`, `struct_element_addr`.
#define PROPAGATE_USEFUL_THROUGH_STRUCT_EXTRACTION(INST, PROPAGATE) \
        else if (auto *sei = dyn_cast<INST##Inst>(&inst)) { \
          if (isUseful(sei, i)) { \
            auto hasNoDeriv = sei->getField()->getAttrs() \
                .hasAttribute<NoDerivativeAttr>(); \
            if (!hasNoDeriv) \
              PROPAGATE(sei->getOperand(), i); \
          } \
        }
        PROPAGATE_USEFUL_THROUGH_STRUCT_EXTRACTION(StructExtract, setUseful)
        PROPAGATE_USEFUL_THROUGH_STRUCT_EXTRACTION(StructElementAddr,
                                                   propagateUsefulThroughBuffer)
#undef PROPAGATE_USEFUL_THROUGH_STRUCT_EXTRACTION
        // Handle everything else.
        else if (llvm::any_of(inst.getResults(),
          [&](SILValue res) { return isUseful(res, i); })) {
          for (auto &op : inst.getAllOperands()) {
            auto value = op.get();
            if (value->getType().isAddress())
              propagateUsefulThroughBuffer(value, i);
            setUseful(value, i);
          }
        }
      }
    }
    // Propagate usefulness from basic block arguments to incoming phi values.
    for (auto i : indices(outputValues)) {
      for (auto *arg : bb->getArguments()) {
        if (isUseful(arg, i)) {
          SmallVector<SILValue, 4> incomingValues;
          arg->getSingleTerminatorOperands(incomingValues);
          for (auto incomingValue : incomingValues)
            setUseful(incomingValue, i);
        }
      }
    }
    postDomOrder.pushChildren(bb);
  }
}

void DifferentiableActivityInfo::setVariedAcrossArrayInitialization(
    SILValue value, unsigned independentVariableIndex) {
  auto uai = getAllocateUninitializedArrayIntrinsic(value);
  if (!uai) return;
  for (auto use : value->getUses())
    if (auto *dti = dyn_cast<DestructureTupleInst>(use->getUser()))
      // The first tuple field of the intrinsic's return value is the array.
      setVaried(dti->getResult(0), independentVariableIndex);
}

void DifferentiableActivityInfo::setUsefulAcrossArrayInitialization(
    SILValue value, unsigned dependentVariableIndex) {
  // Array initializer syntax is lowered to an intrinsic and one or more
  // stores to a `RawPointer` returned by the intrinsic.
  auto uai = getAllocateUninitializedArrayIntrinsic(value);
  if (!uai) return;
  for (auto use : value->getUses()) {
    auto dti = dyn_cast<DestructureTupleInst>(use->getUser());
    if (!dti) continue;
    // The second tuple field of the return value is the `RawPointer`.
    for (auto use : dti->getResult(1)->getUses()) {
      // The `RawPointer` passes through a `pointer_to_address`. That
      // instruction's first use is a `store` whose src is useful; its
      // subsequent uses are `index_addr`s whose only use is a useful `store`.
      for (auto use : use->getUser()->getResult(0)->getUses()) {
        auto inst = use->getUser();
        if (auto si = dyn_cast<StoreInst>(inst)) {
          setUseful(si->getSrc(), dependentVariableIndex);
        } else if (auto iai = dyn_cast<IndexAddrInst>(inst)) {
          for (auto use : iai->getUses())
            if (auto si = dyn_cast<StoreInst>(use->getUser()))
              setUseful(si->getSrc(), dependentVariableIndex);
        }
      }
    }
  }
}

void DifferentiableActivityInfo::setVaried(SILValue value,
                                           unsigned independentVariableIndex) {
  variedValueSets[independentVariableIndex].insert(value);
  setVariedAcrossArrayInitialization(value, independentVariableIndex);
}

void DifferentiableActivityInfo::setUseful(SILValue value,
                                           unsigned dependentVariableIndex) {
  usefulValueSets[dependentVariableIndex].insert(value);
  setUsefulAcrossArrayInitialization(value, dependentVariableIndex);
}

void DifferentiableActivityInfo::propagateVariedInwardsThroughProjections(
    SILValue value, unsigned independentVariableIndex) {
#define SKIP_NODERIVATIVE(INST) \
  if (auto *sei = dyn_cast<INST##Inst>(value)) \
    if (sei->getField()->getAttrs().hasAttribute<NoDerivativeAttr>()) \
      return;
  SKIP_NODERIVATIVE(StructExtract)
  SKIP_NODERIVATIVE(StructElementAddr)
#undef SKIP_NODERIVATIVE
  setVaried(value, independentVariableIndex);
  auto *inst = value->getDefiningInstruction();
  if (!inst || isa<ApplyInst>(inst))
    return;
  // Standard propagation.
  for (auto &op : inst->getAllOperands())
    propagateVariedInwardsThroughProjections(
        op.get(), independentVariableIndex);
}

void DifferentiableActivityInfo::propagateUsefulThroughBuffer(
    SILValue value, unsigned dependentVariableIndex) {
  assert(value->getType().isAddress() ||
         value->getType().isClassOrClassMetatype());
  // Check whether value is already useful to prevent infinite recursion.
  if (isUseful(value, dependentVariableIndex))
    return;
  setUseful(value, dependentVariableIndex);
  if (auto *inst = value->getDefiningInstruction())
    for (auto &operand : inst->getAllOperands())
      if (operand.get()->getType().isAddress())
        propagateUsefulThroughBuffer(operand.get(), dependentVariableIndex);
  // Recursively propagate usefulness through users that are projections or
  // `begin_access` instructions.
  for (auto use : value->getUses()) {
    for (auto res : use->getUser()->getResults()) {
#define SKIP_NODERIVATIVE(INST) \
      if (auto *sei = dyn_cast<INST##Inst>(res)) \
        if (sei->getField()->getAttrs().hasAttribute<NoDerivativeAttr>()) \
          continue;
      SKIP_NODERIVATIVE(StructExtract)
      SKIP_NODERIVATIVE(StructElementAddr)
#undef SKIP_NODERIVATIVE
      if (Projection::isAddressProjection(res) || isa<BeginAccessInst>(res))
        propagateUsefulThroughBuffer(res, dependentVariableIndex);
    }
  }
}

bool DifferentiableActivityInfo::isVaried(
    SILValue value, unsigned independentVariableIndex) const {
  assert(independentVariableIndex < variedValueSets.size() &&
         "Independent variable index out of range");
  auto &set = variedValueSets[independentVariableIndex];
  return set.count(value);
}

bool DifferentiableActivityInfo::isVaried(
    SILValue value, AutoDiffIndexSubset *parameterIndices) const {
  for (auto paramIdx : parameterIndices->getIndices())
    if (isVaried(value, paramIdx))
      return true;
  return false;
}

bool DifferentiableActivityInfo::isUseful(
    SILValue value, unsigned dependentVariableIndex) const {
  assert(dependentVariableIndex < usefulValueSets.size() &&
         "Dependent variable index out of range");
  auto &set = usefulValueSets[dependentVariableIndex];
  return set.count(value);
}

bool DifferentiableActivityInfo::isActive(
    SILValue value, const SILAutoDiffIndices &indices) const {
  return isVaried(value, indices.parameters) && isUseful(value, indices.source);
}

Activity DifferentiableActivityInfo::getActivity(
    SILValue value, const SILAutoDiffIndices &indices) const {
  Activity activity;
  if (isVaried(value, indices.parameters))
    activity |= ActivityFlags::Varied;
  if (isUseful(value, indices.source))
    activity |= ActivityFlags::Useful;
  return activity;
}

Activity DifferentiableActivityInfo::getActivity(
    SILInstruction *inst, const SILAutoDiffIndices &indices) const {
  Activity activity;
  for (auto result : inst->getResults())
    activity |= getActivity(result, indices);
  return activity;
}

static void dumpActivityInfo(SILValue value,
                             const SILAutoDiffIndices &indices,
                             const DifferentiableActivityInfo &activityInfo,
                             llvm::raw_ostream &s = llvm::dbgs()) {
  s << '[';
  auto activity = activityInfo.getActivity(value, indices);
  switch (activity.toRaw()) {
  case 0: s << "NONE"; break;
  case (unsigned)ActivityFlags::Varied: s << "VARIED"; break;
  case (unsigned)ActivityFlags::Useful: s << "USEFUL"; break;
  case (unsigned)ActivityFlags::Active: s << "ACTIVE"; break;
  }
  s << "] " << value;
}

static void dumpActivityInfo(SILFunction &fn,
                             const SILAutoDiffIndices &indices,
                             const DifferentiableActivityInfo &activityInfo,
                             llvm::raw_ostream &s = llvm::dbgs()) {
  s << "Activity info for " << fn.getName() << " at " << indices << '\n';
  for (auto &bb : fn) {
    s << "bb" << bb.getDebugID() << ":\n";
    for (auto *arg : bb.getArguments())
      dumpActivityInfo(arg, indices, activityInfo, s);
    for (auto &inst : bb)
      for (auto res : inst.getResults())
        dumpActivityInfo(res, indices, activityInfo, s);
    s << '\n';
  }
}

/// If the original function doesn't have a return, it cannot be differentiated.
/// Returns true if error is emitted.
static bool diagnoseNoReturn(ADContext &context, SILFunction *original,
                             DifferentiationInvoker invoker) {
  if (original->findReturnBB() != original->end())
    return false;
  context.emitNondifferentiabilityError(
      original->getLocation().getEndSourceLoc(), invoker,
      diag::autodiff_missing_return);
  return true;
}

/// If the original function contains unsupported control flow, emit a "control
/// flow unsupported" error at appropriate source locations. Returns true if
/// error is emitted.
///
/// Update as control flow support is added. Currently, branching terminators
/// other than `br`, `cond_br`, `switch_enum` are not supported.
static bool diagnoseUnsupportedControlFlow(ADContext &context,
                                           SILFunction *original,
                                           DifferentiationInvoker invoker) {
  if (original->getBlocks().size() <= 1)
    return false;
  // Diagnose unsupported branching terminators.
  for (auto &bb : *original) {
    auto *term = bb.getTerminator();
    // Supported terminators are: `br`, `cond_br`, `switch_enum`.
    if (isa<BranchInst>(term) || isa<CondBranchInst>(term) ||
        isa<SwitchEnumInst>(term))
      continue;
    // If terminator is an unsupported branching terminator, emit an error.
    if (term->isBranch()) {
      context.emitNondifferentiabilityError(
          term, invoker, diag::autodiff_control_flow_not_supported);
      return true;
    }
  }
  return false;
}

/// Check whether the given requirements are satisfied, with the given
/// derivative generic signature (containing requirements), original function,
/// and substitution map. Returns true if error is emitted.
static bool diagnoseUnsatisfiedRequirements(ADContext &context,
                                            GenericSignature *derivativeGenSig,
                                            SILFunction *original,
                                            SubstitutionMap substMap,
                                            DifferentiationInvoker invoker,
                                            SourceLoc loc) {
  // If there are no derivative requirements, return false.
  if (!derivativeGenSig)
    return false;
  auto requirements = derivativeGenSig->getRequirements();
  if (requirements.empty())
    return false;
  // Iterate through all requirements and check whether they are satisfied.
  auto *swiftModule = context.getModule().getSwiftModule();
  SmallVector<Requirement, 2> unsatisfiedRequirements;
  for (auto req : requirements) {
    auto firstType = req.getFirstType();
    Type secondType;
    // Substitute first and second types using the given substitution map,
    // looking up conformances in the current module, if possible.
    if (auto substFirstType =
            firstType.subst(QuerySubstitutionMap{substMap},
                            LookUpConformanceInModule(swiftModule))) {
      firstType = substFirstType;
    }
    if (req.getKind() != RequirementKind::Layout) {
      secondType = req.getSecondType();
      if (auto substSecondType =
              secondType.subst(QuerySubstitutionMap{substMap},
                               LookUpConformanceInModule(swiftModule))) {
        secondType = substSecondType;
      }
    }
    switch (req.getKind()) {
    // Check layout requirements.
    case RequirementKind::Layout: {
      auto layout = req.getLayoutConstraint();
      switch (layout->getKind()) {
      case LayoutConstraintKind::Class:
        if (!firstType->satisfiesClassConstraint())
          unsatisfiedRequirements.push_back(req);
        continue;
      default:
        // TODO: Check other layout requirements. Note that `@differentiable`
        // attribute type-checking does not yet support layout requirements in
        // where clauses; layout requirements in derivative generic signatures
        // can be formed only from `differentiable_function` instructions whose
        // original function operand is generic with layout requirements.
        break;
      }
      continue;
    }
    // Check same type requirements.
    case RequirementKind::SameType:
      // If the first type does not equal the second type, then record the
      // unsatisfied requirement.
      if (!firstType->isEqual(secondType))
        unsatisfiedRequirements.push_back(req);
      continue;
    // Check superclass requirements.
    case RequirementKind::Superclass: {
      // If the second type is not an exact superclass of second type, then
      // record the unsatisfied requirement.
      if (!secondType->isExactSuperclassOf(firstType))
        unsatisfiedRequirements.push_back(req);
      continue;
    }
    // Check conformance requirements.
    case RequirementKind::Conformance: {
      auto protocolType = req.getSecondType()->castTo<ProtocolType>();
      auto protocol = protocolType->getDecl();
      assert(protocol && "Expected protocol in generic signature requirement");
      // If the first type does not conform to the second type in the current
      // module, then record the unsatisfied requirement.
      if (!swiftModule->lookupConformance(firstType, protocol))
        unsatisfiedRequirements.push_back(req);
      continue;
    }
    }
  }
  if (unsatisfiedRequirements.empty())
    return false;
  // Diagnose unsatisfied requirements.
  std::string reqText;
  llvm::raw_string_ostream stream(reqText);
  interleave(unsatisfiedRequirements,
             [&](Requirement req) { req.print(stream, PrintOptions()); },
             [&] { stream << ", "; });
  context.emitNondifferentiabilityError(
      loc, invoker, diag::autodiff_function_assoc_func_unmet_requirements,
      stream.str());
  return true;
}

//===----------------------------------------------------------------------===//
// Code emission utilities
//===----------------------------------------------------------------------===//

/// Given a value, extracts all elements to `results` from this value if it has
/// a tuple type. Otherwise, add this value directly to `results`.
static void extractAllElements(SILValue value, SILBuilder &builder,
                               SmallVectorImpl<SILValue> &results) {
  auto tupleType = value->getType().getAs<TupleType>();
  if (!tupleType) {
    results.push_back(value);
    return;
  }
  if (builder.hasOwnership()) {
    auto *dti = builder.createDestructureTuple(value.getLoc(), value);
    results.append(dti->getResults().begin(), dti->getResults().end());
    return;
  }
  for (auto i : range(tupleType->getNumElements()))
    results.push_back(builder.createTupleExtract(value.getLoc(), value, i));
}

/// Given a range of elements, joins these into a single value. If there's
/// exactly one element, returns that element. Otherwise, creates a tuple using
/// a `tuple` instruction.
static SILValue joinElements(ArrayRef<SILValue> elements, SILBuilder &builder,
                             SILLocation loc) {
  if (elements.size() == 1)
    return elements.front();
  return builder.createTuple(loc, elements);
}

/// Given an apply site, emit copies of all parameters and place them in
/// `copiedArgs`. Any buffers that need to be destroyed will be added to
/// `newArgsToDestroy`. Any new buffers that need to be deallocated will be
/// added to `newBuffersToDealloc`. This helper is used for duplicating an
/// apply site.
static void copyParameterArgumentsForApply(
    ApplySite applySite, SmallVectorImpl<SILValue> &copiedArgs,
    SmallVectorImpl<SILValue> &newArgsToDestroy,
    SmallVectorImpl<AllocStackInst *> &newBuffersToDealloc) {
  LLVM_DEBUG({
    auto &s = getADDebugStream() << "Copying arguments from apply site: ";
    applySite.getInstruction()->print(s);
  });
  auto loc = applySite.getLoc();
  copiedArgs.reserve(applySite.getNumArguments());
  SILBuilder copyBuilder(applySite.getInstruction());
  for (auto &argOperand : applySite.getArgumentOperands()) {
    auto arg = argOperand.get();
    auto argConv = applySite.getArgumentConvention(argOperand);
    auto collectNewArg = [&](SILValue newArg) {
      copiedArgs.push_back(newArg);
      if (argConv.isGuaranteedConvention() &&
          argConv != SILArgumentConvention::Indirect_InoutAliasable)
        newArgsToDestroy.push_back(newArg);
    };
    // Copy the argument if it's to be owned by the newly created closure.
    // Objects are to be retained.
    if (arg->getType().isObject()) {
      auto newArg = copyBuilder.emitCopyValueOperation(loc, arg);
      collectNewArg(newArg);
      continue;
    }
    // Addresses depend on argument conventions.
    // If the argument is an aliasable inout reference, do not copy the
    // argument since it's a `@noescape` capture.
    if (argConv == SILArgumentConvention::Indirect_InoutAliasable) {
      collectNewArg(arg);
      continue;
    }
    // Otherwise, it must be address-only. Create a new buffer and perform
    // `copy_addr`.
    auto *argCopy = copyBuilder.createAllocStack(loc, arg->getType());
    newBuffersToDealloc.push_back(argCopy);
    copyBuilder.createCopyAddr(loc, arg, argCopy, IsNotTake,
                               IsInitialization);
    collectNewArg(argCopy);
  }
}

/// When a function value is used in an instruction (usually `apply`), there's
/// some conversion instruction in between, e.g. `thin_to_thick_function`. Given
/// a new function value and an old function value, this helper function
/// recursively converts the new function just like how the old function is
/// converted. If the new function's generic signature is specified, it is used
/// to create substitution maps for reapplied `partial_apply` instructions.
static SILValue
reapplyFunctionConversion(
    SILValue newFunc, SILValue oldFunc, SILValue oldConvertedFunc,
    SILBuilder &builder, SILLocation loc,
    SmallVectorImpl<AllocStackInst *> &newBuffersToDealloc,
    GenericSignature *newFuncGenSig = nullptr) {
  // If the old func is the new func, then there's no conversion.
  if (oldFunc == oldConvertedFunc)
    return newFunc;
  // Handle a few instruction cases.
  // thin_to_thick_function
  if (auto *tttfi = dyn_cast<ThinToThickFunctionInst>(oldConvertedFunc)) {
    auto innerNewFunc = reapplyFunctionConversion(
        newFunc, oldFunc, tttfi->getOperand(), builder, loc,
        newBuffersToDealloc, newFuncGenSig);
    auto operandFnTy = innerNewFunc->getType().castTo<SILFunctionType>();
    auto thickTy = operandFnTy->getWithRepresentation(
        SILFunctionTypeRepresentation::Thick);
    auto silTy = SILType::getPrimitiveObjectType(thickTy);
    return builder.createThinToThickFunction(loc, innerNewFunc, silTy);
  }
  // partial_apply
  if (auto *pai = dyn_cast<PartialApplyInst>(oldConvertedFunc)) {
    SmallVector<SILValue, 8> newArgs;
    newArgs.reserve(pai->getNumArguments());
    SmallVector<SILValue, 1> newArgsToDestroy;
    copyParameterArgumentsForApply(pai, newArgs, newArgsToDestroy,
                                   newBuffersToDealloc);
    auto innerNewFunc = reapplyFunctionConversion(
        newFunc, oldFunc, pai->getCallee(), builder, loc, newBuffersToDealloc,
        newFuncGenSig);
    // If new function's generic signature is specified, use it to create
    // substitution map for reapplied `partial_apply` instruction.
    auto substMap = !newFuncGenSig
        ? pai->getSubstitutionMap()
        : SubstitutionMap::get(
              newFuncGenSig, QuerySubstitutionMap{pai->getSubstitutionMap()},
              LookUpConformanceInModule(builder.getModule().getSwiftModule()));
    return builder.createPartialApply(loc, innerNewFunc, substMap, newArgs,
                                      ParameterConvention::Direct_Guaranteed);
  }
  llvm_unreachable("Unhandled function conversion instruction");
}

static SubstitutionMap getSubstitutionMap(
    SILValue value, SubstitutionMap substMap = SubstitutionMap()) {
  if (auto *thinToThick = dyn_cast<ThinToThickFunctionInst>(value))
    return getSubstitutionMap(thinToThick->getOperand(), substMap);
  if (auto *convertFn = dyn_cast<ConvertFunctionInst>(value))
    return getSubstitutionMap(convertFn->getOperand(), substMap);
  if (auto *partialApply = dyn_cast<PartialApplyInst>(value)) {
    auto appliedSubstMap = partialApply->getSubstitutionMap();
    // TODO: Combine argument `substMap` with `appliedSubstMap`.
    return getSubstitutionMap(partialApply->getCallee(), appliedSubstMap);
  }
  if (auto *apply = dyn_cast<ApplyInst>(value)) {
    auto appliedSubstMap = apply->getSubstitutionMap();
    // TODO: Combine argument `substMap` with `appliedSubstMap`.
    return getSubstitutionMap(apply->getCallee(), appliedSubstMap);
  }
  return substMap;
}

/// Emits a reference to an associated function of `original`, differentiated
/// with respect to a superset of `desiredIndices`. Returns the `SILValue` for
/// the associated function and the actual indices that the associated function
/// is with respect to.
///
/// Returns `None` on failure, signifying that a diagnostic has been emitted.
///
/// Creates new differentiation tasks, if necessary, using `invoker` as the
/// invoker. Calls `taskCallback` for all newly-created tasks (but may also call
/// `taskCallback` for already-existing tasks), so that the caller can make sure
/// that the task actually gets executed.
///
/// FIXME: This is too complicated and needs to be rewritten.
static Optional<std::pair<SILValue, SILAutoDiffIndices>>
emitAssociatedFunctionReference(
    ADContext &context, SILBuilder &builder, SILAutoDiffIndices desiredIndices,
    AutoDiffAssociatedFunctionKind kind, SILValue original,
    DifferentiationInvoker invoker,
    SmallVectorImpl<AllocStackInst *> &newBuffersToDealloc) {

  SILValue functionSource = original;

  // If `original` is itself an `DifferentiableFunctionExtractInst` whose kind matches
  // the given kind and desired differentiation parameter indices, simply
  // extract the associated function of its function operand, retain the
  // associated function, and return it.
  if (auto *inst = original->getDefiningInstruction())
    if (auto *dfei = dyn_cast<DifferentiableFunctionExtractInst>(inst))
      if (dfei->getExtractee() == DifferentiableFunctionExtractee::Original)
        functionSource = dfei->getFunctionOperand();

  // If `functionSource` is a `@differentiable` function, just extract the
  // associated function.
  if (auto diffableFnType =
          functionSource->getType().castTo<SILFunctionType>()) {
    if (diffableFnType->isDifferentiable()) {
      auto paramIndices = diffableFnType->getDifferentiationParameterIndices();
      for (auto i : desiredIndices.parameters->getIndices()) {
        if (!paramIndices->contains(i)) {
          context.emitNondifferentiabilityError(functionSource, invoker,
              diag::autodiff_function_nondiff_parameter_not_differentiable);
          return None;
        }
      }
      auto borrowedDiffFunc = builder.emitBeginBorrowOperation(
          functionSource.getLoc(), functionSource);
      SILValue assocFn = builder.createDifferentiableFunctionExtract(
          borrowedDiffFunc.getLoc(), kind, /*differentiationOrder*/ 1,
          borrowedDiffFunc);
      assocFn =
          builder.emitCopyValueOperation(functionSource.getLoc(), assocFn);
      builder.emitEndBorrowOperation(functionSource.getLoc(), borrowedDiffFunc);
      SILAutoDiffIndices indices(0, desiredIndices.parameters);
      return std::make_pair(assocFn, indices);
    }
  }

  // Find local function reference.
  if (auto *originalFRI =
          peerThroughFunctionConversions<FunctionRefInst>(original)) {
    auto loc = originalFRI->getLoc();
    auto *originalFn = originalFRI->getReferencedFunctionOrNull();
    auto substMap = getSubstitutionMap(original);
    // Attempt to look up a `[differentiable]` attribute that minimally
    // satisfies the specified indices.
    // TODO(TF-482): Change `lookUpMinimalDifferentiableAttr` to additionally
    // check whether `[differentiable]` attribute generic requirements are
    // satisfied.
    auto *minimalAttr =
        context.lookUpMinimalDifferentiableAttr(originalFn, desiredIndices);
    if (!minimalAttr) {
      // If the function is intentionally marked as being opaque to
      // differentiation, then we should not create a task for it.
      if (originalFn->hasSemanticsAttr("autodiff.opaque")) {
        context.emitNondifferentiabilityError(original, invoker,
            diag::autodiff_opaque_function_not_differentiable);
        return None;
      }
      // Check and diagnose non-differentiable arguments.
      auto originalFnTy = originalFn->getLoweredFunctionType();
      for (unsigned paramIndex : range(originalFnTy->getNumParameters())) {
        if (desiredIndices.isWrtParameter(paramIndex) &&
            !originalFnTy->getParameters()[paramIndex]
                 .getSILStorageType()
                 .isDifferentiable(context.getModule())) {
          auto diag = context.emitNondifferentiabilityError(
              original, invoker, diag::autodiff_nondifferentiable_argument);
          return None;
        }
      }
      // Check and diagnose non-differentiable results.
      if (!originalFnTy->getResults()[desiredIndices.source]
               .getSILStorageType()
               .isDifferentiable(context.getModule())) {
        context.emitNondifferentiabilityError(
            original, invoker, diag::autodiff_nondifferentiable_result);
        return None;
      }
      // Check and diagnose external declarations.
      if (originalFn->isExternalDeclaration()) {
        context.emitNondifferentiabilityError(
            original, invoker,
            diag::autodiff_external_nondifferentiable_function);
        return None;
      }
      // Sanity check passed. Create a new `[differentiable]` attribute and
      // process it it.
      GenericSignature *contextualDerivativeGenSig = nullptr;
      if (invoker.getKind() ==
          DifferentiationInvoker::Kind::IndirectDifferentiation)
        contextualDerivativeGenSig = invoker.getIndirectDifferentiation().second
            ->getDerivativeGenericSignature();
      auto *newAttr = context.getOrCreateDifferentiableAttr(
          originalFn, desiredIndices, contextualDerivativeGenSig);
      if (context.processDifferentiableAttribute(originalFn, newAttr, invoker))
        return None;
      minimalAttr = newAttr;
    }
    assert(minimalAttr);
    // TODO(TF-482): Move generic requirement checking logic to
    // `lookUpMinimalDifferentiableAttr`.
    if (diagnoseUnsatisfiedRequirements(
            context, minimalAttr->getDerivativeGenericSignature(), originalFn,
            substMap, invoker, original.getLoc().getSourceLoc()))
      return None;
    if (context.processDifferentiableAttribute(
            originalFn, minimalAttr, invoker))
      return None;
    SILFunction *assocFn = nullptr;
    switch (kind) {
    case AutoDiffAssociatedFunctionKind::JVP:
      assert(!minimalAttr->getJVPName().empty() && "Expected JVP name");
      assocFn = context.getModule().lookUpFunction(minimalAttr->getJVPName());
      break;
    case AutoDiffAssociatedFunctionKind::VJP:
      assert(!minimalAttr->getVJPName().empty() && "Expected VJP name");
      assocFn = context.getModule().lookUpFunction(minimalAttr->getVJPName());
      break;
    }
    auto *assocFnRef = builder.createFunctionRef(loc, assocFn);
    // FIXME(TF-201): Handle direct differentiation of reabstraction thunks.
    // Tentative solution: clone a new reabstraction thunk where function
    // argument has a `@differentiable` function type.
    if (originalFn->isThunk() == IsReabstractionThunk) {
      // Handle here.
    }
    auto convertedRef = reapplyFunctionConversion(
        assocFnRef, originalFRI, original, builder, loc,
        newBuffersToDealloc,
        assocFn->getLoweredFunctionType()->getGenericSignature());
    return std::make_pair(convertedRef, minimalAttr->getIndices());
  }

  // Find witness method retrieval.
  if (auto *witnessMethod =
          peerThroughFunctionConversions<WitnessMethodInst>(original)) {
    auto loc = witnessMethod->getLoc();
    auto requirementDeclRef = witnessMethod->getMember();
    auto *requirementDecl = requirementDeclRef.getDecl();
    auto witnessMethodType = witnessMethod->getType().castTo<SILFunctionType>();
    // If requirement declaration does not have any `@differentiable`
    // attributes, produce an error.
    if (!requirementDecl->getAttrs().hasAttribute<DifferentiableAttr>()) {
      context.emitNondifferentiabilityError(
          original, invoker, diag::autodiff_protocol_member_not_differentiable);
      return None;
    }
    // Get the minimal `@differentiable` attribute and parameter index subset.
    const DifferentiableAttr *minimalAttr;
    AutoDiffIndexSubset *minimalParamIndexSet;
    std::tie(minimalAttr, minimalParamIndexSet) =
        context.lookUpMinimalASTDifferentiableAttrAndIndexSubset(
            requirementDeclRef, witnessMethodType, desiredIndices);
    SILAutoDiffIndices minimalIndices(/*source*/ 0, minimalParamIndexSet);
    // If minimal `@differentiable` attribute does not exist, then no attribute
    // exists with a superset of the desired indices. Produce an error.
    if (!minimalAttr) {
      context.emitNondifferentiabilityError(
          original, invoker,
          diag::autodiff_member_subset_indices_not_differentiable);
      return None;
    }
    // Emit a `witness_method` instruction for the associated function.
    auto originalType = witnessMethod->getType().castTo<SILFunctionType>();
    auto assocType = originalType->getAutoDiffAssociatedFunctionType(
        minimalIndices.parameters, minimalIndices.source,
        /*differentiationOrder*/ 1, kind, context.getTypeConverter(),
        LookUpConformanceInModule(builder.getModule().getSwiftModule()));
    auto *autoDiffFuncId = AutoDiffAssociatedFunctionIdentifier::get(
        kind, /*differentiationOrder*/ 1, minimalAttr->getParameterIndices(),
        context.getASTContext());
    auto *ref = builder.createWitnessMethod(
        loc, witnessMethod->getLookupType(), witnessMethod->getConformance(),
        requirementDeclRef.asAutoDiffAssociatedFunction(autoDiffFuncId),
        SILType::getPrimitiveObjectType(assocType));
    auto convertedRef =
        reapplyFunctionConversion(ref, witnessMethod, original, builder, loc,
                                  newBuffersToDealloc);
    return std::make_pair(convertedRef, minimalIndices);
  }

  // Find class method.
  if (auto *classMethodInst =
          peerThroughFunctionConversions<ClassMethodInst>(original)) {
    auto loc = classMethodInst->getLoc();
    auto methodDeclRef = classMethodInst->getMember();
    auto *methodDecl = methodDeclRef.getDecl();
    auto classMethodType = classMethodInst->getType().castTo<SILFunctionType>();
    // If method declaration does not have any `@differentiable` attributes,
    // produce an error.
    if (!methodDecl->getAttrs().hasAttribute<DifferentiableAttr>()) {
      context.emitNondifferentiabilityError(
          original, invoker, diag::autodiff_class_member_not_differentiable);
      return None;
    }
    // Get the minimal `@differentiable` attribute and parameter index subset.
    const DifferentiableAttr *minimalAttr;
    AutoDiffIndexSubset *minimalParamIndexSet;
    std::tie(minimalAttr, minimalParamIndexSet) =
        context.lookUpMinimalASTDifferentiableAttrAndIndexSubset(
            methodDeclRef, classMethodType, desiredIndices);
    SILAutoDiffIndices minimalIndices(/*source*/ 0, minimalParamIndexSet);
    // If minimal `@differentiable` attribute does not exist, then no attribute
    // exists with a superset of the desired indices. Produce an error.
    if (!minimalAttr) {
      context.emitNondifferentiabilityError(
          original, invoker,
          diag::autodiff_member_subset_indices_not_differentiable);
      return None;
    }
    // Emit a `class_method` instruction for the associated function.
    auto originalType = classMethodInst->getType().castTo<SILFunctionType>();
    auto assocType = originalType->getAutoDiffAssociatedFunctionType(
        minimalIndices.parameters, minimalIndices.source,
        /*differentiationOrder*/ 1, kind, context.getTypeConverter(),
        LookUpConformanceInModule(builder.getModule().getSwiftModule()));
    auto *autoDiffFuncId = AutoDiffAssociatedFunctionIdentifier::get(
        kind, /*differentiationOrder*/ 1, minimalAttr->getParameterIndices(),
        context.getASTContext());
    auto *ref = builder.createClassMethod(
        loc, classMethodInst->getOperand(),
        methodDeclRef.asAutoDiffAssociatedFunction(autoDiffFuncId),
        SILType::getPrimitiveObjectType(assocType));
    auto convertedRef =
        reapplyFunctionConversion(ref, classMethodInst, original, builder, loc,
                                  newBuffersToDealloc);
    return std::make_pair(convertedRef, minimalIndices);
  }

  // Emit the general opaque function error.
  context.emitNondifferentiabilityError(original, invoker,
      diag::autodiff_opaque_function_not_differentiable);
  return None;
}

/// Emit a zero value into the given buffer access by calling
/// `AdditiveArithmetic.zero`. The given type must conform to
/// `AdditiveArithmetic`.
static void emitZeroIntoBuffer(
    SILBuilder &builder, CanType type, SILValue bufferAccess,
    SILLocation loc) {
  auto &astCtx = builder.getASTContext();
  auto *swiftMod = builder.getModule().getSwiftModule();
  auto &typeConverter = builder.getModule().Types;
  // Look up conformance to `AdditiveArithmetic`.
  auto *additiveArithmeticProto =
      astCtx.getProtocol(KnownProtocolKind::AdditiveArithmetic);
  auto confRef = swiftMod->lookupConformance(type, additiveArithmeticProto);
  assert(confRef.hasValue() && "Missing conformance to `AdditiveArithmetic`");
  // Look up `AdditiveArithmetic.zero.getter`.
  auto zeroDeclLookup = additiveArithmeticProto->lookupDirect(astCtx.Id_zero);
  auto *zeroDecl = cast<VarDecl>(zeroDeclLookup.front());
  assert(zeroDecl->isProtocolRequirement());
  auto *accessorDecl = zeroDecl->getAccessor(AccessorKind::Get);
  SILDeclRef accessorDeclRef(accessorDecl, SILDeclRef::Kind::Func);
  auto silFnType = typeConverter.getConstantType(accessorDeclRef);
  // %wm = witness_method ...
  auto *getter = builder.createWitnessMethod(
      loc, type, *confRef, accessorDeclRef, silFnType);
  // %metatype = metatype $T
  auto metatypeType = CanMetatypeType::get(
      type, MetatypeRepresentation::Thick);
  auto metatype = builder.createMetatype(
      loc, SILType::getPrimitiveObjectType(metatypeType));
  auto subMap = SubstitutionMap::getProtocolSubstitutions(
      additiveArithmeticProto, type, *confRef);
  builder.createApply(loc, getter, subMap, {bufferAccess, metatype},
                      /*isNonThrowing*/ false);
  builder.emitDestroyValueOperation(loc, getter);
}

//===----------------------------------------------------------------------===//
// Thunk helpers
//===----------------------------------------------------------------------===//
// These helpers are copied/adapted from SILGen. They should be refactored and
// moved to a shared location.
//===----------------------------------------------------------------------===//

static CanGenericSignature
buildThunkSignature(SILFunction *fn,
                    bool inheritGenericSig,
                    OpenedArchetypeType *openedExistential,
                    GenericEnvironment *&genericEnv,
                    SubstitutionMap &contextSubs,
                    SubstitutionMap &interfaceSubs,
                    ArchetypeType *&newArchetype) {
  // If there's no opened existential, we just inherit the generic environment
  // from the parent function.
  if (openedExistential == nullptr) {
    auto genericSig = fn->getLoweredFunctionType()->getGenericSignature();
    genericEnv = fn->getGenericEnvironment();
    interfaceSubs = fn->getForwardingSubstitutionMap();
    contextSubs = interfaceSubs;
    return genericSig;
  }

  auto &ctx = fn->getASTContext();
  GenericSignatureBuilder builder(ctx);

  // Add the existing generic signature.
  int depth = 0;
  if (inheritGenericSig) {
    if (auto genericSig =
            fn->getLoweredFunctionType()->getGenericSignature()) {
      builder.addGenericSignature(genericSig);
      depth = genericSig->getGenericParams().back()->getDepth() + 1;
    }
  }

  // Add a new generic parameter to replace the opened existential.
  auto *newGenericParam = GenericTypeParamType::get(depth, 0, ctx);

  builder.addGenericParameter(newGenericParam);
  Requirement newRequirement(RequirementKind::Conformance, newGenericParam,
                             openedExistential->getOpenedExistentialType());
  auto source =
      GenericSignatureBuilder::FloatingRequirementSource::forAbstract();
  builder.addRequirement(newRequirement, source, nullptr);

  auto *genericSig = std::move(builder).computeGenericSignature(
      SourceLoc(), /*allowConcreteGenericParams=*/true);
  genericEnv = genericSig->getGenericEnvironment();

  newArchetype = genericEnv->mapTypeIntoContext(newGenericParam)
      ->castTo<ArchetypeType>();

  // Calculate substitutions to map the caller's archetypes to the thunk's
  // archetypes.
  if (auto calleeGenericSig =
          fn->getLoweredFunctionType()->getGenericSignature()) {
    contextSubs = SubstitutionMap::get(
        calleeGenericSig,
        [&](SubstitutableType *type) -> Type {
          return genericEnv->mapTypeIntoContext(type);
        },
        MakeAbstractConformanceForGenericType());
  }

  // Calculate substitutions to map interface types to the caller's archetypes.
  interfaceSubs = SubstitutionMap::get(
      genericSig,
      [&](SubstitutableType *type) -> Type {
        if (type->isEqual(newGenericParam))
          return openedExistential;
        return fn->mapTypeIntoContext(type);
      },
      MakeAbstractConformanceForGenericType());

  return genericSig->getCanonicalSignature();

}

/// The thunk kinds used in the differentiation transform.
enum class DifferentiationThunkKind {
  /// A reabstraction thunk.
  ///
  /// Reabstraction thunks transform a function-typed value to another one with
  /// different parameter/result abstraction patterns. This is identical to the
  /// thunks generated by SILGen.
  Reabstraction,

  /// An index subset thunk.
  ///
  /// An index subset thunk is used transform JVP/VJPs into a version that is
  /// "wrt" fewer differentiation parameters.
  /// - Differentials of thunked JVPs use zero for non-requested differentiation
  //    parameters.
  /// - Pullbacks of thunked VJPs discard results for non-requested
  ///   differentiation parameters.
  IndexSubset
};

/// Build the type of a function transformation thunk.
/// Adapted from `SILGenFunction::buildThunkType`.
static CanSILFunctionType buildThunkType(SILFunction *fn,
                                         CanSILFunctionType &sourceType,
                                         CanSILFunctionType &expectedType,
                                         GenericEnvironment *&genericEnv,
                                         SubstitutionMap &interfaceSubs,
                                         bool withoutActuallyEscaping,
                                         DifferentiationThunkKind thunkKind) {
  assert(!expectedType->isPolymorphic());
  assert(!sourceType->isPolymorphic());

  auto &module = fn->getModule();
  auto origType = sourceType;

  // Cannot build a reabstraction thunk without context. Ownership semantics
  // on the result type are required.
  if (thunkKind == DifferentiationThunkKind::Reabstraction)
    assert(expectedType->getExtInfo().hasContext());

  // This may inherit @noescape from the expected type. The `@noescape`
  // attribute is only stripped when using this type to materialize a new decl.
  // Use `@convention(thin)` if:
  // - Building a reabstraction thunk type.
  // - Building an index subset thunk type, where the expected type has context
  //   (i.e. is `@convention(thick)`).
  auto extInfo = expectedType->getExtInfo();
  if (thunkKind == DifferentiationThunkKind::Reabstraction ||
      extInfo.hasContext()) {
    extInfo = extInfo.withRepresentation(
        SILFunctionType::Representation::Thin);
  }
  if (withoutActuallyEscaping)
    extInfo = extInfo.withNoEscape(false);

  // Does the thunk type involve archetypes other than opened existentials?
  bool hasArchetypes = false;
  // Does the thunk type involve an open existential type?
  CanOpenedArchetypeType openedExistential;
  auto archetypeVisitor = [&](CanType t) {
    if (auto archetypeTy = dyn_cast<OpenedArchetypeType>(t)) {
      if (auto opened = dyn_cast<OpenedArchetypeType>(archetypeTy)) {
        assert((openedExistential == CanArchetypeType() ||
                openedExistential == opened) &&
               "one too many open existentials");
        openedExistential = opened;
      } else {
        hasArchetypes = true;
      }
    }
  };

  // Use the generic signature from the context if the thunk involves
  // generic parameters.
  CanGenericSignature genericSig;
  SubstitutionMap contextSubs;
  ArchetypeType *newArchetype = nullptr;

  if (expectedType->hasArchetype() || sourceType->hasArchetype()) {
    expectedType.visit(archetypeVisitor);
    sourceType.visit(archetypeVisitor);
    genericSig = buildThunkSignature(
        fn, hasArchetypes, openedExistential, genericEnv, contextSubs,
        interfaceSubs, newArchetype);
  }

  // Utility function to apply contextSubs, and also replace the
  // opened existential with the new archetype.
  auto substIntoThunkContext = [&](CanType t) -> CanType {
    return t.subst(
        [&](SubstitutableType *type) -> Type {
          if (CanType(type) == openedExistential)
            return newArchetype;
          return Type(type).subst(contextSubs);
        },
        LookUpConformanceInSubstitutionMap(contextSubs),
        SubstFlags::AllowLoweredTypes)->getCanonicalType();
  };

  sourceType = cast<SILFunctionType>(substIntoThunkContext(sourceType));
  expectedType = cast<SILFunctionType>(substIntoThunkContext(expectedType));

  // If our parent function was pseudogeneric, this thunk must also be
  // pseudogeneric, since we have no way to pass generic parameters.
  if (genericSig)
    if (origType->isPseudogeneric())
      extInfo = extInfo.withIsPseudogeneric();

  // Add the function type as the parameter.
  auto contextConvention =
      SILType::getPrimitiveObjectType(sourceType).isTrivial(*fn)
          ? ParameterConvention::Direct_Unowned
          : ParameterConvention::Direct_Guaranteed;
  SmallVector<SILParameterInfo, 4> params;
  params.append(expectedType->getParameters().begin(),
                expectedType->getParameters().end());
  // Add reabstraction function parameter only if building a reabstraction thunk
  // type.
  if (thunkKind == DifferentiationThunkKind::Reabstraction)
    params.push_back({sourceType, sourceType->getExtInfo().hasContext()
                                      ? contextConvention
                                      : ParameterConvention::Direct_Unowned});

  // Map the parameter and expected types out of context to get the interface
  // type of the thunk.
  SmallVector<SILParameterInfo, 4> interfaceParams;
  interfaceParams.reserve(params.size());
  for (auto &param : params) {
    auto paramIfaceTy = param.getType()->mapTypeOutOfContext();
    interfaceParams.push_back(SILParameterInfo(
        paramIfaceTy->getCanonicalType(genericSig), param.getConvention()));
  }

  SmallVector<SILYieldInfo, 4> interfaceYields;
  for (auto &yield : expectedType->getYields()) {
    auto yieldIfaceTy = yield.getType()->mapTypeOutOfContext();
    auto interfaceYield =
        yield.getWithType(yieldIfaceTy->getCanonicalType(genericSig));
    interfaceYields.push_back(interfaceYield);
  }

  SmallVector<SILResultInfo, 4> interfaceResults;
  for (auto &result : expectedType->getResults()) {
    auto resultIfaceTy = result.getType()->mapTypeOutOfContext();
    auto interfaceResult =
        result.getWithType(resultIfaceTy->getCanonicalType(genericSig));
    interfaceResults.push_back(interfaceResult);
  }

  Optional<SILResultInfo> interfaceErrorResult;
  if (expectedType->hasErrorResult()) {
    auto errorResult = expectedType->getErrorResult();
    auto errorIfaceTy = errorResult.getType()->mapTypeOutOfContext();
    interfaceErrorResult =
        SILResultInfo(errorIfaceTy->getCanonicalType(genericSig),
                      expectedType->getErrorResult().getConvention());
  }

  // The type of the thunk function.
  return SILFunctionType::get(
      genericSig, extInfo, expectedType->getCoroutineKind(),
      ParameterConvention::Direct_Unowned, interfaceParams, interfaceYields,
      interfaceResults, interfaceErrorResult, module.getASTContext());
}

/// Get or create a reabstraction thunk from `fromType` to `toType`, to be
/// called in `caller`.
/// Partially adapted from `SILGenModule::getOrCreateReabstractionThunk`.
static SILFunction *getOrCreateReabstractionThunk(SILOptFunctionBuilder &fb,
                                                  SILModule &module,
                                                  SILLocation loc,
                                                  SILFunction *caller,
                                                  CanSILFunctionType fromType,
                                                  CanSILFunctionType toType) {
  SubstitutionMap interfaceSubs;
  GenericEnvironment *genericEnv = nullptr;
  auto thunkType = buildThunkType(
      caller, fromType, toType, genericEnv, interfaceSubs,
      /*withoutActuallyEscaping*/ false,
      DifferentiationThunkKind::Reabstraction);
  auto thunkDeclType =
      thunkType->getWithExtInfo(thunkType->getExtInfo().withNoEscape(false));

  auto fromInterfaceType = fromType->mapTypeOutOfContext()->getCanonicalType();
  auto toInterfaceType = toType->mapTypeOutOfContext()->getCanonicalType();

  Mangle::ASTMangler mangler;
  std::string name = mangler.mangleReabstractionThunkHelper(
      thunkType, fromInterfaceType, toInterfaceType,
      Type(), module.getSwiftModule());

  auto *thunk = fb.getOrCreateSharedFunction(
      loc, name, thunkDeclType, IsBare, IsTransparent, IsSerialized,
      ProfileCounter(), IsReabstractionThunk, IsNotDynamic);
  if (!thunk->empty())
    return thunk;

  thunk->setGenericEnvironment(genericEnv);
  thunk->setOwnershipEliminated();
  auto *entry = thunk->createBasicBlock();
  SILBuilder builder(entry);
  createEntryArguments(thunk);

  SILFunctionConventions fromConv(fromType, module);
  SILFunctionConventions toConv(toType, module);
  assert(toConv.useLoweredAddresses());

  auto *fnArg = thunk->getArgumentsWithoutIndirectResults().back();

  SmallVector<SILValue, 4> arguments;
  auto toArgIter = thunk->getArguments().begin();
  auto useNextArgument = [&]() {
    arguments.push_back(*toArgIter++);
  };

  SmallVector<AllocStackInst *, 4> localAllocations;
  auto createAllocStack = [&](SILType type) {
    auto *alloc = builder.createAllocStack(loc, type);
    localAllocations.push_back(alloc);
    return alloc;
  };

  // Handle indirect results.
  assert(fromType->getNumResults() == toType->getNumResults());
  for (unsigned resIdx : range(toType->getNumResults())) {
    auto fromRes = fromConv.getResults()[resIdx];
    auto toRes = toConv.getResults()[resIdx];
    // No abstraction mismatch.
    if (fromRes.isFormalIndirect() == toRes.isFormalIndirect()) {
      // If result types are indirect, directly pass as next argument.
      if (toRes.isFormalIndirect())
        useNextArgument();
      continue;
    }
    // Convert indirect result to direct result.
    if (fromRes.isFormalIndirect()) {
      SILType resultTy = fromConv.getSILType(fromRes);
      assert(resultTy.isAddress());
      auto *indRes = createAllocStack(resultTy);
      arguments.push_back(indRes);
      continue;
    }
    // Convert direct result to indirect result.
    // Increment thunk argument iterator; reabstraction handled later.
    toArgIter++;
  }

  // Reabstract parameters.
  assert(toType->getNumParameters() == fromType->getNumParameters());
  for (unsigned paramIdx : range(toType->getNumParameters())) {
    auto fromParam = fromConv.getParameters()[paramIdx];
    auto toParam = toConv.getParameters()[paramIdx];
    // No abstraction mismatch. Directly use next argument.
    if (fromParam.isFormalIndirect() == toParam.isFormalIndirect()) {
      useNextArgument();
      continue;
    }
    // Convert indirect parameter to direct parameter.
    if (fromParam.isFormalIndirect()) {
      auto paramTy = fromConv.getSILType(fromType->getParameters()[paramIdx]);
      if (!paramTy.hasArchetype())
        paramTy = thunk->mapTypeIntoContext(paramTy);
      assert(paramTy.isAddress());
      auto *toArg = *toArgIter++;
      auto *buf = createAllocStack(toArg->getType());
      builder.createStore(loc, toArg, buf,
                          StoreOwnershipQualifier::Unqualified);
      arguments.push_back(buf);
      continue;
    }
    // Convert direct parameter to indirect parameter.
    assert(toParam.isFormalIndirect());
    auto *toArg = *toArgIter++;
    auto *load = builder.createLoad(loc, toArg,
                                    LoadOwnershipQualifier::Unqualified);
    arguments.push_back(load);
  }

  auto *apply = builder.createApply(
      loc, fnArg, SubstitutionMap(), arguments, /*isNonThrowing*/ false);

  // Get return elements.
  SmallVector<SILValue, 4> results;
  // Extract all direct results.
  SmallVector<SILValue, 4> directResults;
  extractAllElements(apply, builder, directResults);

  auto fromDirResultsIter = directResults.begin();
  auto fromIndResultsIter = apply->getIndirectSILResults().begin();
  auto toIndResultsIter = thunk->getIndirectResults().begin();
  // Reabstract results.
  for (unsigned resIdx : range(toType->getNumResults())) {
    auto fromRes = fromConv.getResults()[resIdx];
    auto toRes = toConv.getResults()[resIdx];
    // No abstraction mismatch.
    if (fromRes.isFormalIndirect() == toRes.isFormalIndirect()) {
      // If result types are direct, add call result as direct thunk result.
      if (toRes.isFormalDirect())
        results.push_back(*fromDirResultsIter++);
      // If result types are indirect, increment indirect result iterators.
      else {
        ++fromIndResultsIter;
        ++toIndResultsIter;
      }
      continue;
    }
    // Load direct results from indirect results.
    if (fromRes.isFormalIndirect()) {
      auto indRes = *fromIndResultsIter++;
      auto *load = builder.createLoad(loc, indRes,
                                      LoadOwnershipQualifier::Unqualified);
      results.push_back(load);
      continue;
    }
    // Store direct results to indirect results.
    assert(toRes.isFormalIndirect());
    SILType resultTy = toConv.getSILType(toRes);
    assert(resultTy.isAddress());
    auto indRes = *toIndResultsIter++;
    builder.createStore(loc, *fromDirResultsIter++, indRes,
                        StoreOwnershipQualifier::Unqualified);
  }
  auto retVal = joinElements(results, builder, loc);

  // Deallocate local allocations.
  for (auto *alloc : reversed(localAllocations))
    builder.createDeallocStack(loc, alloc);

  // Create return.
  builder.createReturn(loc, retVal);

  LLVM_DEBUG(auto &s = getADDebugStream() << "Created reabstraction thunk.\n";
             s << "  From type: " << fromType << '\n';
             s << "  To type: " << toType << '\n';
             s << '\n' << *thunk);

  return thunk;
}

namespace {
class VJPEmitter final
    : public TypeSubstCloner<VJPEmitter, SILOptFunctionBuilder> {
  friend class PullbackEmitter;

private:
  /// The global context.
  ADContext &context;

  /// The original function.
  SILFunction *const original;

  /// The `[differentiable]` attribute.
  SILDifferentiableAttr *const attr;

  /// The VJP function.
  SILFunction *const vjp;

  /// The pullback function.
  SILFunction *pullback;

  /// The differentiation invoker.
  DifferentiationInvoker invoker;

  /// Info from activity analysis on the original function.
  const DifferentiableActivityInfo &activityInfo;

  /// The linear map info.
  LinearMapInfo pullbackInfo;

  /// Caches basic blocks whose phi arguments have been remapped (adding a
  /// predecessor enum argument).
  SmallPtrSet<SILBasicBlock *, 4> remappedBasicBlocks;

  /// A pair of a trampoline block phi argument and its corresponding
  /// destination block phi argument.
  struct TrampolinedArgumentPair {
    SILPhiArgument *trampolineArgument;
    SILPhiArgument *destinationArgument;
  };
  /// An array that keeps track of all `@guaranteed` phi arguments in any
  /// trampoline blocks we've added. Each of these arguments needs to have a
  /// lifetime-ending use past its destination argument's lifetime-ending use,
  /// so we keep track of these pairs of arguments and emit `end_borrow`s when
  /// function cloning is finished.
  SmallVector<TrampolinedArgumentPair, 8> trampolinedGuaranteedPhiArguments;

  bool errorOccurred = false;

  /// Mapping from original blocks to pullback values. Used to build pullback
  /// struct instances.
  DenseMap<SILBasicBlock *, SmallVector<SILValue, 8>> pullbackValues;

  ASTContext &getASTContext() const { return vjp->getASTContext(); }
  SILModule &getModule() const { return vjp->getModule(); }
  const SILAutoDiffIndices &getIndices() const { return attr->getIndices(); }

  static SubstitutionMap getSubstitutionMap(SILFunction *original,
                                            SILFunction *vjp) {
    auto substMap = original->getForwardingSubstitutionMap();
    if (auto *vjpGenEnv = vjp->getGenericEnvironment()) {
      auto vjpSubstMap = vjpGenEnv->getForwardingSubstitutionMap();
      substMap = SubstitutionMap::get(
          vjpGenEnv->getGenericSignature(), QuerySubstitutionMap{vjpSubstMap},
          LookUpConformanceInSubstitutionMap(vjpSubstMap));
    }
    return substMap;
  }

  static const DifferentiableActivityInfo &getActivityInfo(
      ADContext &context, SILFunction *original,
      const SILAutoDiffIndices &indices, SILFunction *vjp) {
    // Get activity info of the original function.
    auto &passManager = context.getPassManager();
    auto *activityAnalysis =
        passManager.getAnalysis<DifferentiableActivityAnalysis>();
    auto &activityCollection = *activityAnalysis->get(original);
    auto &activityInfo = activityCollection.getActivityInfo(
        vjp->getLoweredFunctionType()->getGenericSignature(),
        AutoDiffAssociatedFunctionKind::VJP);
    LLVM_DEBUG(
        dumpActivityInfo(*original, indices, activityInfo, getADDebugStream()));
    return activityInfo;
  }

public:
  explicit VJPEmitter(ADContext &context, SILFunction *original,
                      SILDifferentiableAttr *attr, SILFunction *vjp,
                      DifferentiationInvoker invoker)
      : TypeSubstCloner(*vjp, *original, getSubstitutionMap(original, vjp)),
        context(context), original(original), attr(attr), vjp(vjp),
        invoker(invoker), activityInfo(getActivityInfo(
                              context, original, attr->getIndices(), vjp)),
        pullbackInfo(context, AutoDiffLinearMapKind::Pullback, original,
          vjp, attr->getIndices(), activityInfo, getBuilder()) {
    // Create empty pullback function.
    pullback = createEmptyPullback();
    context.getGeneratedFunctions().push_back(pullback);
  }

  SILFunction *createEmptyPullback() {
    auto &module = context.getModule();
    auto origTy = original->getLoweredFunctionType();
    auto lookupConformance = LookUpConformanceInModule(module.getSwiftModule());

    // RAII that pushes the original function's generic signature to
    // `module.Types` so that the calls to `module.Types.getTypeLowering()`
    // below will know the original function's generic parameter types.
    Lowering::GenericContextScope genericContextScope(
        module.Types, origTy->getGenericSignature());

    // Parameters of the pullback are:
    // - the tangent vectors of the original results, and
    // - a pullback struct.
    // Results of the pullback are in the tangent space of the original
    // parameters.
    SmallVector<SILParameterInfo, 8> pbParams;
    SmallVector<SILResultInfo, 8> adjResults;
    auto origParams = origTy->getParameters();
    auto indices = attr->getIndices();

    // Add pullback parameter for the seed.
    auto origResInfo = origTy->getResults()[indices.source];
    pbParams.push_back(
        {origResInfo.getType()
            ->getAutoDiffAssociatedTangentSpace(lookupConformance)
            ->getCanonicalType(),
         ParameterConvention::Indirect_In_Guaranteed});

    // Accept a pullback struct in the pullback parameter list. This is the
    // returned pullback's closure context.
    auto *origExit = &*original->findReturnBB();
    auto *pbStruct = pullbackInfo.getLinearMapStruct(origExit);
    auto pbStructType = pbStruct->getDeclaredInterfaceType()
        ->getCanonicalType();
    pbParams.push_back({pbStructType, ParameterConvention::Direct_Owned});

    // Add pullback results for the requested wrt parameters.
    for (auto i : indices.parameters->getIndices()) {
      auto origParam = origParams[i];
      adjResults.push_back(
          {origParam.getType()
              ->getAutoDiffAssociatedTangentSpace(lookupConformance)
              ->getCanonicalType(),
           ResultConvention::Indirect});
    }

    Mangle::ASTMangler mangler;
    auto pbName = original->getASTContext().getIdentifier(
        mangler.mangleAutoDiffLinearMapHelper(
            original->getName(), AutoDiffLinearMapKind::Pullback,
            indices)).str();
    auto pbGenericSig = getDerivativeGenericSignature(attr, original);
    auto *pbGenericEnv =
        pbGenericSig ? pbGenericSig->getGenericEnvironment() : nullptr;
    auto pbType = SILFunctionType::get(
        pbGenericSig, origTy->getExtInfo(), origTy->getCoroutineKind(),
        origTy->getCalleeConvention(), pbParams, {}, adjResults, None,
        original->getASTContext());

    SILOptFunctionBuilder fb(context.getTransform());
    // The generated pullback linkage is set to Hidden because generated
    // pullbacks are never called cross-module.
    auto linkage = SILLinkage::Hidden;
    auto *pullback = fb.createFunction(
        linkage, pbName, pbType, pbGenericEnv, original->getLocation(),
        original->isBare(), IsNotTransparent, original->isSerialized(),
        original->isDynamicallyReplaceable());
    pullback->setDebugScope(new (module)
                                SILDebugScope(original->getLocation(),
                                              pullback));
    return pullback;
  }

  /// Run VJP generation. Returns true on error.
  bool run();

  void postProcess(SILInstruction *orig, SILInstruction *cloned) {
    if (errorOccurred)
      return;
    SILClonerWithScopes::postProcess(orig, cloned);
  }

  /// Remap original basic blocks, adding predecessor enum arguments.
  SILBasicBlock *remapBasicBlock(SILBasicBlock *bb) {
    auto *vjpBB = BBMap[bb];
    // If error has occurred, or if block has already been remapped, return
    // remapped, return remapped block.
    if (errorOccurred || remappedBasicBlocks.count(bb))
      return vjpBB;
    // Add predecessor enum argument to the remapped block.
    auto *predEnum = pullbackInfo.getBranchingTraceDecl(bb);
    auto enumTy = getOpASTType(predEnum->getDeclaredInterfaceType()
                                 ->getCanonicalType());
    auto enumLoweredTy = context.getTypeConverter().getLoweredType(
        enumTy, ResilienceExpansion::Minimal);
    vjpBB->createPhiArgument(enumLoweredTy, ValueOwnershipKind::Owned);
    remappedBasicBlocks.insert(bb);
    return vjpBB;
  }

  /// General visitor for all instructions. If any error is emitted by previous
  /// visits, bail out.
  void visit(SILInstruction *inst) {
    if (errorOccurred)
      return;
    TypeSubstCloner::visit(inst);
  }

  void visitSILInstruction(SILInstruction *inst) {
    context.emitNondifferentiabilityError(inst, invoker,
        diag::autodiff_expression_not_differentiable_note);
    errorOccurred = true;
  }

private:
  /// Get the lowered SIL type of the given nominal type declaration.
  SILType getNominalDeclLoweredType(NominalTypeDecl *nominal) {
    auto nomType = getOpASTType(
        nominal->getDeclaredInterfaceType()->getCanonicalType());
    auto nomSILType = context.getTypeConverter().getLoweredType(
        nomType, ResilienceExpansion::Minimal);
    return nomSILType;
  }

  /// Build a pullback struct value for the original block corresponding to the
  /// given terminator.
  StructInst *buildPullbackValueStructValue(TermInst *termInst) {
    assert(termInst->getFunction() == original);
    auto loc = termInst->getFunction()->getLocation();
    auto *origBB = termInst->getParent();
    auto *vjpBB = BBMap[origBB];
    auto *pbStruct = pullbackInfo.getLinearMapStruct(origBB);
    auto structLoweredTy = getNominalDeclLoweredType(pbStruct);
    auto bbPullbackValues = pullbackValues[origBB];
    if (!origBB->isEntry()) {
      auto *predEnumArg = vjpBB->getArguments().back();
      bbPullbackValues.insert(bbPullbackValues.begin(), predEnumArg);
    }
    return getBuilder().createStruct(loc, structLoweredTy, bbPullbackValues);
  }

  /// Build a predecessor enum instance using the given builder for the given
  /// original predecessor/successor blocks and pullback struct value.
  EnumInst *buildPredecessorEnumValue(SILBuilder &builder,
                                      SILBasicBlock *predBB,
                                      SILBasicBlock *succBB,
                                      SILValue pbStructVal) {
    auto loc = pbStructVal.getLoc();
    auto *succEnum = pullbackInfo.getBranchingTraceDecl(succBB);
    auto enumLoweredTy = getNominalDeclLoweredType(succEnum);
    auto *enumEltDecl =
        pullbackInfo.lookUpBranchingTraceEnumElement(predBB, succBB);
    auto enumEltType = getOpType(
        enumLoweredTy.getEnumElementType(enumEltDecl, getModule()));
    // If the enum element type does not have a box type (i.e. the enum case is
    // not indirect), then directly create an enum.
    auto boxType = dyn_cast<SILBoxType>(enumEltType.getASTType());
    if (!boxType)
      return builder.createEnum(loc, pbStructVal, enumEltDecl, enumLoweredTy);
    // Otherwise, box the pullback struct value and create an enum.
    auto *newBox = builder.createAllocBox(loc, boxType);
    builder.emitScopedBorrowOperation(
        loc, newBox, [&](SILValue borrowedBox) {
      auto *projectBox = builder.createProjectBox(loc, newBox, /*index*/ 0);
      builder.emitStoreValueOperation(loc, pbStructVal, projectBox,
                                      StoreOwnershipQualifier::Init);
    });
    return builder.createEnum(loc, newBox, enumEltDecl, enumLoweredTy);
  }

public:
  void visitReturnInst(ReturnInst *ri) {
    auto loc = ri->getOperand().getLoc();
    auto *origExit = ri->getParent();
    auto &builder = getBuilder();
    auto *pbStructVal = buildPullbackValueStructValue(ri);

    // Get the value in the VJP corresponding to the original result.
    auto *origRetInst = cast<ReturnInst>(origExit->getTerminator());
    auto origResult = getOpValue(origRetInst->getOperand());
    SmallVector<SILValue, 8> origResults;
    extractAllElements(origResult, builder, origResults);

    // Get and partially apply the pullback.
    auto vjpGenericEnv = vjp->getGenericEnvironment();
    auto vjpSubstMap = vjpGenericEnv
        ? vjpGenericEnv->getForwardingSubstitutionMap()
        : vjp->getForwardingSubstitutionMap();
    auto *pullbackRef = builder.createFunctionRef(loc, pullback);
    auto *pullbackPartialApply = builder.createPartialApply(
        loc, pullbackRef, vjpSubstMap, {pbStructVal},
        ParameterConvention::Direct_Guaranteed);

    // Return a tuple of the original result and pullback.
    SmallVector<SILValue, 8> directResults;
    directResults.append(origResults.begin(), origResults.end());
    directResults.push_back(pullbackPartialApply);
    builder.createReturn(
        ri->getLoc(), joinElements(directResults, builder, loc));
  }

  void visitBranchInst(BranchInst *bi) {
    // Build pullback struct value for original block.
    // Build predecessor enum value for destination block.
    auto *origBB = bi->getParent();
    auto *pbStructVal = buildPullbackValueStructValue(bi);
    auto *enumVal = buildPredecessorEnumValue(
        getBuilder(), origBB, bi->getDestBB(), pbStructVal);

    // Remap arguments, appending the new enum values.
    SmallVector<SILValue, 8> args;
    for (auto origArg : bi->getArgs())
      args.push_back(getOpValue(origArg));
    args.push_back(enumVal);

    // Create a new `br` instruction.
    getBuilder().createBranch(
        bi->getLoc(), getOpBasicBlock(bi->getDestBB()), args);
  }

  void visitCondBranchInst(CondBranchInst *cbi) {
    // Build pullback struct value for original block.
    // Build predecessor enum values for true/false blocks.
    auto *origBB = cbi->getParent();
    auto *pbStructVal = buildPullbackValueStructValue(cbi);

    // Creates a trampoline block for given original successor block. The
    // trampoline block has the same arguments as the VJP successor block but
    // drops the last predecessor enum argument. The generated `switch_enum`
    // instruction branches to the trampoline block, and the trampoline block
    // constructs a predecessor enum value and branches to the VJP successor
    // block.
    auto createTrampolineBasicBlock =
        [&](SILBasicBlock *origSuccBB) -> SILBasicBlock * {
      auto *vjpSuccBB = getOpBasicBlock(origSuccBB);
      // Create the trampoline block.
      auto *trampolineBB = vjp->createBasicBlockBefore(vjpSuccBB);
      for (auto *arg : vjpSuccBB->getArguments().drop_back())
        trampolineBB->createPhiArgument(arg->getType(),
                                        arg->getOwnershipKind());
      // Build predecessor enum value for successor block and branch to it.
      SILBuilder trampolineBuilder(trampolineBB);
      auto *succEnumVal = buildPredecessorEnumValue(
          trampolineBuilder, origBB, origSuccBB, pbStructVal);
      SmallVector<SILValue, 4> forwardedArguments(
          trampolineBB->getArguments().begin(),
          trampolineBB->getArguments().end());
      forwardedArguments.push_back(succEnumVal);
      trampolineBuilder.createBranch(cbi->getLoc(), vjpSuccBB,
                                     forwardedArguments);
      return trampolineBB;
    };

    // Create a new `cond_br` instruction.
    getBuilder().createCondBranch(
        cbi->getLoc(), getOpValue(cbi->getCondition()),
        createTrampolineBasicBlock(cbi->getTrueBB()),
        createTrampolineBasicBlock(cbi->getFalseBB()));
  }

  void visitSwitchEnumInst(SwitchEnumInst *sei) {
    // Build pullback struct value for original block.
    auto *origBB = sei->getParent();
    auto *pbStructVal = buildPullbackValueStructValue(sei);

    // Creates a trampoline block for given original successor block. The
    // trampoline block has the same arguments as the VJP successor block but
    // drops the last predecessor enum argument. The generated `switch_enum`
    // instruction branches to the trampoline block, and the trampoline block
    // constructs a predecessor enum value and branches to the VJP successor
    // block.
    auto createTrampolineBasicBlock =
        [&](SILBasicBlock *origSuccBB) -> SILBasicBlock * {
      auto *vjpSuccBB = getOpBasicBlock(origSuccBB);
      // Create the trampoline block.
      auto *trampolineBB = vjp->createBasicBlockBefore(vjpSuccBB);
      for (auto *destArg : vjpSuccBB->getArguments().drop_back()) {
        auto *trampolineArg = trampolineBB->createPhiArgument(
            destArg->getType(), destArg->getOwnershipKind());
        // Each `@guaranteed` trampoline argument needs to have a
        // lifetime-ending use past its destination argument's lifetime-ending
        // uses, so we keep track of these pairs of arguments in
        // `trampolinedGuaranteedPhiArguments` and emit `end_borrow`s when
        // function cloning is finished.
        if (trampolineArg->getOwnershipKind() == ValueOwnershipKind::Guaranteed)
          trampolinedGuaranteedPhiArguments.push_back(
              {trampolineArg, cast<SILPhiArgument>(destArg)});
      }
      // Build predecessor enum value for successor block and branch to it.
      SILBuilder trampolineBuilder(trampolineBB);
      auto *succEnumVal = buildPredecessorEnumValue(
          trampolineBuilder, origBB, origSuccBB, pbStructVal);
      SmallVector<SILValue, 4> forwardedArguments(
          trampolineBB->getArguments().begin(),
          trampolineBB->getArguments().end());
      forwardedArguments.push_back(succEnumVal);
      trampolineBuilder.createBranch(sei->getLoc(), vjpSuccBB,
                                     forwardedArguments);
      return trampolineBB;
    };

    // Create trampoline successor basic blocks.
    SmallVector<std::pair<EnumElementDecl *, SILBasicBlock *>, 4> caseBBs;
    for (unsigned i : range(sei->getNumCases())) {
      auto caseBB = sei->getCase(i);
      auto *trampolineBB = createTrampolineBasicBlock(caseBB.second);
      caseBBs.push_back({caseBB.first, trampolineBB});
    }
    // Create trampoline default basic block.
    SILBasicBlock *newDefaultBB = nullptr;
    if (auto *defaultBB = sei->getDefaultBBOrNull().getPtrOrNull())
      newDefaultBB = createTrampolineBasicBlock(defaultBB);

    // Create a new `switch_enum` instruction.
    getBuilder().createSwitchEnum(
        sei->getLoc(), getOpValue(sei->getOperand()), newDefaultBB, caseBBs);
  }

  // If an `apply` has active results or active inout parameters, replace it
  // with an `apply` of its VJP.
  void visitApplyInst(ApplyInst *ai) {
    // If the function should not be differentiated or its the array literal
    // initialization intrinsic, just do standard cloning.
    if (!pullbackInfo.shouldDifferentiateApplyInst(ai) ||
        isArrayLiteralIntrinsic(ai)) {
      LLVM_DEBUG(getADDebugStream() << "No active results:\n" << *ai << '\n');
      TypeSubstCloner::visitApplyInst(ai);
      return;
    }

    // Check and reject functions with active inout arguments. It's not yet
    // supported.
    auto paramInfos = ai->getSubstCalleeConv().getParameters();
    auto paramArgs = ai->getArgumentsWithoutIndirectResults();
    for (unsigned i : swift::indices(paramInfos)) {
      if (paramInfos[i].isIndirectInOut() &&
          activityInfo.isActive(paramArgs[i], getIndices())) {
        context.emitNondifferentiabilityError(ai, invoker,
            diag::autodiff_cannot_differentiate_through_inout_arguments);
        errorOccurred = true;
        return;
      }
    }

    LLVM_DEBUG(getADDebugStream() << "VJP-transforming:\n" << *ai << '\n');

    // Get the minimal parameter and result indices required for differentiating
    // this `apply`.
    SmallVector<SILValue, 4> allResults;
    SmallVector<unsigned, 8> activeParamIndices;
    SmallVector<unsigned, 8> activeResultIndices;
    collectMinimalIndicesForFunctionCall(ai, getIndices(), activityInfo,
                                         allResults, activeParamIndices,
                                         activeResultIndices);
    assert(!activeParamIndices.empty() && "Parameter indices cannot be empty");
    assert(!activeResultIndices.empty() && "Result indices cannot be empty");
    LLVM_DEBUG(auto &s = getADDebugStream() << "Active indices: params={";
               interleave(activeParamIndices.begin(), activeParamIndices.end(),
                          [&s](unsigned i) { s << i; }, [&s] { s << ", "; });
               s << "}, results={"; interleave(
                   activeResultIndices.begin(), activeResultIndices.end(),
                   [&s](unsigned i) { s << i; }, [&s] { s << ", "; });
               s << "}\n";);
    // FIXME: We don't support multiple active results yet.
    if (activeResultIndices.size() > 1) {
      context.emitNondifferentiabilityError(
          ai, invoker, diag::autodiff_expression_not_differentiable_note);
      errorOccurred = true;
      return;
    }

    // Form expected indices, assuming there's only one result.
    SILAutoDiffIndices indices(
        activeResultIndices.front(),
        AutoDiffIndexSubset::get(
            getASTContext(), ai->getArgumentsWithoutIndirectResults().size(),
            activeParamIndices));

    // Emit the VJP.
    auto loc = ai->getLoc();
    auto &builder = getBuilder();
    auto original = getOpValue(ai->getCallee());
    SILValue vjpValue;
    // If functionSource is a `@differentiable` function, just extract it.
    auto originalFnTy = original->getType().castTo<SILFunctionType>();
    if (originalFnTy->isDifferentiable()) {
      auto paramIndices = originalFnTy->getDifferentiationParameterIndices();
      for (auto i : indices.parameters->getIndices()) {
        if (!paramIndices->contains(i)) {
          context.emitNondifferentiabilityError(original, invoker,
              diag::autodiff_function_nondiff_parameter_not_differentiable);
          errorOccurred = true;
          return;
        }
      }
      auto borrowedDiffFunc = builder.emitBeginBorrowOperation(loc, original);
      vjpValue = builder.createDifferentiableFunctionExtract(
          loc, DifferentiableFunctionExtractInst::Extractee::VJP,
          /*differentiationOrder*/ 1, borrowedDiffFunc);
      vjpValue = builder.emitCopyValueOperation(loc, vjpValue);
    }

    // Check and diagnose non-differentiable original function type.
    auto diagnoseNondifferentiableOriginalFunctionType =
        [&](CanSILFunctionType origFnTy) {
          // Check and diagnose non-differentiable arguments.
          for (unsigned paramIndex : range(originalFnTy->getNumParameters())) {
            if (indices.isWrtParameter(paramIndex) &&
                    !originalFnTy->getParameters()[paramIndex]
                    .getSILStorageType()
                    .isDifferentiable(getModule())) {
              context.emitNondifferentiabilityError(
                  ai->getArgumentsWithoutIndirectResults()[paramIndex], invoker,
                  diag::autodiff_nondifferentiable_argument);
              errorOccurred = true;
              return true;
            }
          }
          // Check and diagnose non-differentiable results.
          if (!originalFnTy->getResults()[indices.source]
                  .getSILStorageType()
                  .isDifferentiable(getModule())) {
            context.emitNondifferentiabilityError(
                original, invoker, diag::autodiff_nondifferentiable_result);
            errorOccurred = true;
            return true;
          }
          return false;
        };
    if (diagnoseNondifferentiableOriginalFunctionType(originalFnTy))
      return;

    // If VJP has not yet been found, emit an `differentiable_function`
    // instruction on the remapped original function operand and
    // an `differentiable_function_extract` instruction to get the VJP.
    // The `differentiable_function` instruction will be canonicalized during
    // the transform main loop.
    if (!vjpValue) {
      // FIXME: Handle indirect differentiation invokers. This may require some
      // redesign: currently, each original function + attribute pair is mapped
      // only to one invoker.
      /*
      DifferentiationInvoker indirect(ai, attr);
      auto insertion =
          context.getInvokers().try_emplace({this->original, attr}, indirect);
      auto &invoker = insertion.first->getSecond();
      invoker = indirect;
      */

      // If the original `apply` instruction has a substitution map, then the
      // applied function is specialized.
      // In the VJP, specialization is also necessary for parity. The original
      // function operand is specialized with a remapped version of same
      // substitution map using an argument-less `partial_apply`.
      if (ai->getSubstitutionMap().empty()) {
        original = builder.emitCopyValueOperation(loc, original);
      } else {
        auto substMap = getOpSubstitutionMap(ai->getSubstitutionMap());
        auto vjpPartialApply = getBuilder().createPartialApply(
            ai->getLoc(), original, substMap, {},
            ParameterConvention::Direct_Guaranteed);
        original = vjpPartialApply;
        originalFnTy = original->getType().castTo<SILFunctionType>();
        // Diagnose if new original function type is non-differentiable.
        if (diagnoseNondifferentiableOriginalFunctionType(originalFnTy))
          return;
      }

      auto *diffFuncInst = context.createDifferentiableFunction(
          getBuilder(), loc, indices.parameters, /*differentiationOrder*/ 1,
          original);

      // Record the `differentiable_function` instruction.
      context.getDifferentiableFunctionInsts().push_back(diffFuncInst);
      // TODO(TF-689): Make `differentiable_function` store result indices and
      // remove `ADContext::resultIndices`.
      context.getResultIndices()[diffFuncInst] = activeResultIndices.front();

      auto borrowedADFunc =
          builder.emitBeginBorrowOperation(loc, diffFuncInst);
      auto extractedVJP = getBuilder().createDifferentiableFunctionExtract(
          loc, DifferentiableFunctionExtractInst::Extractee::VJP,
          /*differentiationOrder*/ 1, borrowedADFunc);
      vjpValue = builder.emitCopyValueOperation(loc, extractedVJP);
      builder.emitEndBorrowOperation(loc, borrowedADFunc);
      builder.emitDestroyValueOperation(loc, diffFuncInst);
    }

    // Record desired/actual VJP indices.
    // Temporarily set original pullback type to `None`.
    NestedApplyInfo info{indices, /*originalPullbackType*/ None};
    auto insertion = context.getNestedApplyInfo().try_emplace(ai, info);
    auto &nestedApplyInfo = insertion.first->getSecond();
    nestedApplyInfo = info;

    // Call the VJP using the original parameters.
    SmallVector<SILValue, 8> vjpArgs;
    auto vjpFnTy = getOpType(vjpValue->getType()).castTo<SILFunctionType>();
    auto numVJPArgs =
        vjpFnTy->getNumParameters() + vjpFnTy->getNumIndirectFormalResults();
    vjpArgs.reserve(numVJPArgs);
    // Collect substituted arguments.
    for (auto origArg : ai->getArguments())
      vjpArgs.push_back(getOpValue(origArg));
    assert(vjpArgs.size() == numVJPArgs);
    // Apply the VJP.
    // The VJP should be specialized, so no substitution map is necessary.
    auto *vjpCall = getBuilder().createApply(loc, vjpValue, SubstitutionMap(),
                                             vjpArgs, ai->isNonThrowing());
    LLVM_DEBUG(getADDebugStream() << "Applied vjp function\n" << *vjpCall);
    builder.emitDestroyValueOperation(loc, vjpValue);

    // Get the VJP results (original results and pullback).
    SmallVector<SILValue, 8> vjpDirectResults;
    extractAllElements(vjpCall, getBuilder(), vjpDirectResults);
    ArrayRef<SILValue> originalDirectResults =
        ArrayRef<SILValue>(vjpDirectResults).drop_back(1);
    SILValue originalDirectResult = joinElements(originalDirectResults,
                                                 getBuilder(),
                                                 vjpCall->getLoc());
    SILValue pullback = vjpDirectResults.back();

    // Store the original result to the value map.
    mapValue(ai, originalDirectResult);

    // Checkpoint the pullback.
    auto *pullbackDecl = pullbackInfo.lookUpLinearMapDecl(ai);

    // If actual pullback type does not match lowered pullback type, reabstract
    // the pullback using a thunk.
    auto actualPullbackType =
        getOpType(pullback->getType()).getAs<SILFunctionType>();
    auto vjpGenSig = SubsMap.getGenericSignature()
        ? SubsMap.getGenericSignature()->getCanonicalSignature()
        : nullptr;
    Lowering::GenericContextScope genericContextScope(
        context.getTypeConverter(), vjpGenSig);
    auto loweredPullbackType =
        getOpType(context.getTypeConverter().getLoweredType(
                      pullbackDecl->getInterfaceType()->getCanonicalType(),
                      ResilienceExpansion::Minimal))
            .castTo<SILFunctionType>();
    if (!loweredPullbackType->isEqual(actualPullbackType)) {
      // Set non-reabstracted original pullback type in nested apply info.
      nestedApplyInfo.originalPullbackType = actualPullbackType;
      SILOptFunctionBuilder fb(context.getTransform());
      auto *thunk = getOrCreateReabstractionThunk(
          fb, getModule(), loc, /*caller*/ vjp, actualPullbackType,
          loweredPullbackType);
      auto *thunkRef = getBuilder().createFunctionRef(loc, thunk);
      pullback = getBuilder().createPartialApply(
          ai->getLoc(), thunkRef,
          getOpSubstitutionMap(thunk->getForwardingSubstitutionMap()),
          {pullback}, actualPullbackType->getCalleeConvention());
    }
    pullbackValues[ai->getParent()].push_back(pullback);

    // Some instructions that produce the callee may have been cloned.
    // If the original callee did not have any users beyond this `apply`,
    // recursively kill the cloned callee.
    if (auto *origCallee = cast_or_null<SingleValueInstruction>(
            ai->getCallee()->getDefiningInstruction()))
      if (origCallee->hasOneUse())
        recursivelyDeleteTriviallyDeadInstructions(
            getOpValue(origCallee)->getDefiningInstruction());
  }

  void visitDifferentiableFunctionInst(DifferentiableFunctionInst *dfi) {
    // Clone `differentiable_function` from original to VJP, then add the cloned
    // instruction to the `differentiable_function` worklist.
    TypeSubstCloner::visitDifferentiableFunctionInst(dfi);
    auto *newDFI = cast<DifferentiableFunctionInst>(getOpValue(dfi));
    context.getDifferentiableFunctionInsts().push_back(newDFI);
  }
};
} // end anonymous namespace

//===----------------------------------------------------------------------===//
// AdjointValue - a symbolic representation for adjoint values that allows
// for efficient differentiation of aggregates.
//===----------------------------------------------------------------------===//

namespace {
class PullbackEmitter;
class AdjointBuffer;

enum AdjointBufferKind {
  /// An empty adjoint, i.e. zero. This case exists due to its special
  /// mathematical properties: `0 + x = x`. This is a guaranteed optimization
  /// when we combine a zero adjoint with another (e.g. differentiating a
  /// fanout).
  Zero,

  /// An aggregate of adjoint buffers.
  Aggregate,

  /// A concrete SIL buffer.
  Concrete,
};

class AdjointBufferBase {
  friend class AdjointBuffer;

  /// The kind of this adjoint value.
  AdjointBufferKind kind;

  /// The type of this value as if it were materialized as a SIL value.
  SILType type;

  /// The underlying value.
  union Value {
    ArrayRef<AdjointBuffer> aggregate;
    SILValue concrete;
    Value(ArrayRef<AdjointBuffer> v) : aggregate(v) {}
    Value(SILValue v) : concrete(v) {}
    Value() {}
  } value;

  explicit AdjointBufferBase(SILType type, ArrayRef<AdjointBuffer> aggregate)
      : kind(AdjointBufferKind::Aggregate), type(type), value(aggregate) {}

  explicit AdjointBufferBase(SILValue v)
      : kind(AdjointBufferKind::Concrete), type(v->getType()), value(v) {}

  explicit AdjointBufferBase(SILType type)
      : kind(AdjointBufferKind::Zero), type(type) {}
};

class AdjointBuffer final {
  friend class PullbackEmitter;

private:
  /// The kind of this adjoint value.
  AdjointBufferBase *base;
  /*implicit*/ AdjointBuffer(AdjointBufferBase *base = nullptr) : base(base) {}

public:
  AdjointBufferBase *operator->() const { return base; }
  AdjointBufferBase &operator*() const { return *base; }

  static AdjointBuffer createConcrete(llvm::BumpPtrAllocator &allocator,
                                      SILValue buffer) {
    return
        new (allocator.Allocate<AdjointBufferBase>()) AdjointBufferBase(buffer);
  }

  template<typename EltRange>
  static AdjointBuffer createAggregate(llvm::BumpPtrAllocator &allocator,
                                      SILType type, EltRange elements) {
    AdjointBuffer *buf = reinterpret_cast<AdjointBuffer *>(allocator.Allocate(
        elements.size() * sizeof(AdjointBuffer), alignof(AdjointBuffer)));
    MutableArrayRef<AdjointBuffer> elementsCopy(buf, elements.size());
    std::uninitialized_copy(elements.begin(), elements.end(),
                            elementsCopy.begin());
    return new (allocator.Allocate<AdjointBufferBase>())
        AdjointBufferBase(type, elementsCopy);
  }

  static AdjointBuffer createZero(llvm::BumpPtrAllocator &allocator,
                                 SILType type) {
    return
        new (allocator.Allocate<AdjointBufferBase>()) AdjointBufferBase(type);
  }

  AdjointBufferKind getKind() const { return base->kind; }
  SILType getType() const { return base->type; }
  CanType getSwiftType() const { return getType().getASTType(); }

  NominalTypeDecl *getAnyNominal() const {
    return getSwiftType()->getAnyNominal();
  }

  bool isZero() const { return getKind() == AdjointBufferKind::Zero; }
  bool isAggregate() const { return getKind() == AdjointBufferKind::Aggregate; }
  bool isConcrete() const { return getKind() == AdjointBufferKind::Concrete; }

  unsigned getNumAggregateElements() const {
    assert(isAggregate());
    return base->value.aggregate.size();
  }

  AdjointBuffer getAggregateElement(unsigned i) const {
    assert(isAggregate());
    return base->value.aggregate[i];
  }

  ArrayRef<AdjointBuffer> getAggregateElements() const {
    return base->value.aggregate;
  }

  SILValue getConcreteBuffer() const {
    assert(isConcrete());
    return base->value.concrete;
  }

  void print(llvm::raw_ostream &s) const {
    switch (getKind()) {
    case AdjointBufferKind::Zero:
      s << "Zero";
      break;
    case AdjointBufferKind::Aggregate:
      s << "Aggregate<";
      if (auto *decl =
            getType().getASTType()->getStructOrBoundGenericStruct()) {
        s << "Struct>(";
        interleave(llvm::zip(decl->getStoredProperties(),
                             base->value.aggregate),
                             [&s](std::tuple<VarDecl *,
                                             const AdjointBuffer &> elt) {
                               s << std::get<0>(elt)->getName() << ": ";
                               std::get<1>(elt).print(s);
                             }, [&s] { s << ", "; });
      } else if (auto tupleType = getType().getAs<TupleType>()) {
        s << "Tuple>(";
        interleave(base->value.aggregate,
                   [&s](const AdjointBuffer &elt) { elt.print(s); },
                   [&s] { s << ", "; });
      } else {
        llvm_unreachable("Invalid aggregate");
      }
      s << ')';
      break;
    case AdjointBufferKind::Concrete:
      s << "Concrete(" << base->value.concrete << ')';
      break;
    }
  }
};

struct OriginalValue {
  enum class Kind : uint8_t { Root, BufferAccess, Projection };

  Kind kind;
  SILValue root;
  const ProjectionPath *projectionPath = nullptr;

  explicit OriginalValue(Kind kind, SILValue root,
                         const ProjectionPath *projectionPath)
      : kind(kind), root(root), projectionPath(projectionPath) {
#ifndef NDEBUG
    switch (kind) {
    case Kind::BufferAccess: assert(!isa<BeginAccessInst>(root)); break;
    case Kind::Projection: assert(Projection(root).isValid()); break;
    default: break;
    }
#endif
  }

  bool operator==(const OriginalValue &other) const {
    return kind == other.kind &&
           root == other.root &&
           projectionPath == other.projectionPath;
  }
};
} // end anonymous namespace

namespace llvm {
// Make `OriginalValue` hashable.
using ::OriginalValue;
template<typename T> struct DenseMapInfo;
template<> struct DenseMapInfo<OriginalValue> {
  static OriginalValue getEmptyKey() {
    return OriginalValue(
        OriginalValue::Kind::Root,
        DenseMapInfo<SILValue>::getEmptyKey(),
        DenseMapInfo<const ProjectionPath *>::getEmptyKey());
  }
  static OriginalValue getTombstoneKey() {
    return OriginalValue(
        OriginalValue::Kind::Root,
        DenseMapInfo<SILValue>::getTombstoneKey(),
        DenseMapInfo<const ProjectionPath *>::getTombstoneKey());
  }
  static unsigned getHashValue(const OriginalValue &Val) {
    return hash_combine(
        DenseMapInfo<unsigned>::getHashValue((unsigned)Val.kind),
        DenseMapInfo<SILValue>::getHashValue(Val.root),
        DenseMapInfo<const ProjectionPath *>::getHashValue(Val.projectionPath));
  }
  static bool isEqual(const OriginalValue &LHS,
                      const OriginalValue &RHS) {
    return LHS == RHS;
  }
};
} // end namespace llvm

namespace {

class JVPEmitter final
    : public TypeSubstCloner<JVPEmitter, SILOptFunctionBuilder> {
private:
  /// The global context.
  ADContext &context;

  /// The original function.
  SILFunction *const original;

  /// The `[differentiable]` attribute.
  SILDifferentiableAttr *const attr;

  /// The JVP function.
  SILFunction *const jvp;

  llvm::BumpPtrAllocator allocator;

  /// The differentiation invoker.
  DifferentiationInvoker invoker;

  /// Info from activity analysis on the original function.
  const DifferentiableActivityInfo &activityInfo;

  /// The differential info.
  LinearMapInfo differentialInfo;

  bool errorOccurred = false;

  //--------------------------------------------------------------------------//
  // Differential generation related fields
  //--------------------------------------------------------------------------//

  /// The builder for the differential function.
  SILBuilder differentialAndBuilder;

  /// Mapping from original basic blocks to corresponding differential basic
  /// blocks.
  DenseMap<SILBasicBlock *, SILBasicBlock *> diffBBMap;

  /// Mapping from original basic blocks and original buffers to corresponding
  /// tangent buffers.
  DenseMap<std::pair<SILBasicBlock *, SILValue>, SILValue> bufferMap;

  /// Mapping from differential basic blocks to differential struct arguments.
  DenseMap<SILBasicBlock *, SILArgument *> differentialStructArguments;

  /// Mapping from differential struct field declarations to differential struct
  /// elements destructured from the linear map basic block argument. In the
  /// beginning of each differential basic block, the block's differential
  /// struct is destructured into the individual elements stored here.
  DenseMap<VarDecl *, SILValue> differentialStructElements;

  /// Mapping from original blocks to differential callee values. Used to
  /// create differential struct instances.
  DenseMap<SILBasicBlock *, SmallVector<SILValue, 8>> differentialValues;

  /// An auxiliary differential local allocation builder.
  SILBuilder diffLocalAllocBuilder;

  /// Local tangent buffer allocations.
  SmallVector<SILValue, 8> differentialLocalAllocations;

  /// A set used to remember local allocations that were destroyed.
  llvm::SmallDenseSet<SILValue> destroyedDifferentialLocalAllocations;

  //--------------------------------------------------------------------------//
  // Getters
  //--------------------------------------------------------------------------//

  ASTContext &getASTContext() const { return jvp->getASTContext(); }
  SILModule &getModule() const { return jvp->getModule(); }
  const SILAutoDiffIndices &getIndices() const { return attr->getIndices(); }
  SILBuilder &getDifferentialBuilder() { return differentialAndBuilder; }
  SILFunction &getDifferential() {
    return differentialAndBuilder.getFunction();
  }
  SILArgument *getDifferentialStructArgument(SILBasicBlock *origBB) {
#ifndef NDEBUG
    auto *diffStruct = differentialStructArguments[origBB]->getType()
        .getStructOrBoundGenericStruct();
    assert(diffStruct == differentialInfo.getLinearMapStruct(origBB));
#endif
    return differentialStructArguments[origBB];
  }

  //--------------------------------------------------------------------------//
  // Initialization helpers
  //--------------------------------------------------------------------------//

  static SubstitutionMap getSubstitutionMap(SILFunction *original,
                                            SILFunction *jvp) {
    auto substMap = original->getForwardingSubstitutionMap();
    if (auto *jvpGenEnv = jvp->getGenericEnvironment()) {
      auto jvpSubstMap = jvpGenEnv->getForwardingSubstitutionMap();
      substMap = SubstitutionMap::get(
          jvpGenEnv->getGenericSignature(), QuerySubstitutionMap{jvpSubstMap},
          LookUpConformanceInSubstitutionMap(jvpSubstMap));
    }
    return substMap;
  }

  /// Returns the activity info about the SILValues in the original function.
  static const DifferentiableActivityInfo &getActivityInfo(
      ADContext &context, SILFunction *original,
      const SILAutoDiffIndices &indices, SILFunction *jvp) {
    // Get activity info of the original function.
    auto &passManager = context.getPassManager();
    auto *activityAnalysis =
        passManager.getAnalysis<DifferentiableActivityAnalysis>();
    auto &activityCollection = *activityAnalysis->get(original);
    auto &activityInfo = activityCollection.getActivityInfo(
        jvp->getLoweredFunctionType()->getGenericSignature(),
        AutoDiffAssociatedFunctionKind::JVP);
    LLVM_DEBUG(
        dumpActivityInfo(*original, indices, activityInfo, getADDebugStream()));
    return activityInfo;
  }

  static SILBuilder
  initializeDifferentialAndBuilder(ADContext &context, SILFunction *original,
                                   SILDifferentiableAttr *attr,
                                   LinearMapInfo *linearMapInfo) {
    auto *differential =
        createEmptyDifferential(context, original, attr, linearMapInfo);
    return SILBuilder(*differential);
  }

  //--------------------------------------------------------------------------//
  // Differential struct mapping
  //--------------------------------------------------------------------------//

  void initializeDifferentialStructElements(SILBasicBlock *origBB,
                                            SILInstructionResultArray values) {
    auto *diffStructDecl = differentialInfo.getLinearMapStruct(origBB);
    assert(diffStructDecl->getStoredProperties().size() == values.size() &&
           "The number of differential struct fields must equal the number of "
           "differential struct element values");
    for (auto pair : llvm::zip(diffStructDecl->getStoredProperties(), values)) {
      assert(
          std::get<1>(pair).getOwnershipKind() != ValueOwnershipKind::Guaranteed
              && "Differential struct elements must be @owned");
      auto insertion = differentialStructElements.insert({std::get<0>(pair),
                                                          std::get<1>(pair)});
      (void)insertion;
      assert(insertion.second &&
             "A differential struct element mapping already exists!");
    }
  }

  SILValue getDifferentialStructElement(SILBasicBlock *origBB, VarDecl *field) {
    assert(differentialInfo.getLinearMapStruct(origBB) ==
               cast<StructDecl>(field->getDeclContext()));
    assert(differentialStructElements.count(field) &&
           "Differential struct element for this field does not exist!");
    return differentialStructElements.lookup(field);
  }

  //--------------------------------------------------------------------------//
  // General utilities
  //--------------------------------------------------------------------------//

  /// Get the lowered SIL type of the given nominal type declaration.
  SILType getNominalDeclLoweredType(NominalTypeDecl *nominal) {
    auto nomType =
        getOpASTType(nominal->getDeclaredInterfaceType()->getCanonicalType());
    auto nomSILType = context.getTypeConverter().getLoweredType(
        nomType, ResilienceExpansion::Minimal);
    return nomSILType;
  }

  /// Build a differential struct value for the original block corresponding to
  /// the given terminator.
  StructInst *buildDifferentialValueStructValue(TermInst *termInst) {
    assert(termInst->getFunction() == original);
    auto loc = termInst->getFunction()->getLocation();
    auto *origBB = termInst->getParent();
    auto *jvpBB = BBMap[origBB];
    assert(jvpBB && "Basic block mapping should exist");
    auto *diffStruct = differentialInfo.getLinearMapStruct(origBB);
    assert(diffStruct && "The differential struct should have been declared");
    auto structLoweredTy = getNominalDeclLoweredType(diffStruct);
    auto bbDifferentialValues = differentialValues[origBB];
    if (!origBB->isEntry()) {
      auto *enumArg = jvpBB->getArguments().back();
      bbDifferentialValues.insert(bbDifferentialValues.begin(), enumArg);
    }
    return getBuilder().createStruct(loc, structLoweredTy,
                                     bbDifferentialValues);
  }

  //--------------------------------------------------------------------------//
  // Tangent value factory methods
  //--------------------------------------------------------------------------//

  AdjointBuffer makeZeroTangentValue(SILType type) {
    return AdjointBuffer::createZero(
        allocator, remapSILTypeInDifferential(type));
  }

  AdjointBuffer makeConcreteTangentValue(SILValue value) {
    return AdjointBuffer::createConcrete(allocator, value);
  }

  //--------------------------------------------------------------------------//
  // Zero emission
  //--------------------------------------------------------------------------//

  void emitZeroIndirect(CanType type, SILValue bufferAccess,
                        SILLocation loc) {
    auto builder = getDifferentialBuilder();
    auto tangentSpace = getTangentSpace(type);
    assert(tangentSpace && "No tangent space for this type");
    switch (tangentSpace->getKind()) {
    case VectorSpace::Kind::Vector:
      emitZeroIntoBuffer(builder, type, bufferAccess, loc);
      return;
    case VectorSpace::Kind::Tuple: {
      auto tupleType = tangentSpace->getTuple();
      SmallVector<SILValue, 8> zeroElements;
      for (unsigned i : range(tupleType->getNumElements())) {
        auto eltAddr = builder.createTupleElementAddr(loc, bufferAccess, i);
        emitZeroIndirect(tupleType->getElementType(i)->getCanonicalType(),
                         eltAddr, loc);
      }
      return;
    }
    case VectorSpace::Kind::Function: {
      llvm_unreachable(
          "Unimplemented: Emit thunks for abstracting zero initialization");
    }
    }
  }

  //--------------------------------------------------------------------------//
  // Tangent buffer mapping
  //--------------------------------------------------------------------------//

  void setTangentBuffer(SILBasicBlock *origBB, SILValue valueInOriginal,
                        SILValue tangentBuffer) {
    assert(valueInOriginal->getFunction() == original);
    auto insertion =
        bufferMap.try_emplace({origBB, valueInOriginal}, tangentBuffer);
    assert(insertion.second && "Tangent buffer already exists.");
    (void)insertion;
  }

  SILBasicBlock::iterator getNextDifferentialLocalAllocationInsertionPoint() {
    // If there are no local allocations, insert at the tangent entry start.
    if (differentialLocalAllocations.empty())
      return getDifferential().getEntryBlock()->begin();
    // Otherwise, insert before the last local allocation. Inserting before
    // rather than after ensures that allocation and zero initialization
    // instructions are grouped together.
    auto lastLocalAlloc = differentialLocalAllocations.back();
    auto it = lastLocalAlloc->getDefiningInstruction()->getIterator();
    return it;
  }

  SILValue &getTangentBuffer(SILBasicBlock *origBB, SILValue valueInOriginal,
                             bool defaultInitializeWithZero = true) {
    assert(valueInOriginal->getFunction() == original);
    auto insertion = bufferMap.try_emplace({origBB, valueInOriginal},
                                            SILValue());
    if (!insertion.second) { // not inserted
      auto &tanBuf = insertion.first->getSecond();
      assert(!(valueInOriginal->getType().isObject() &&
               isa<BeginAccessInst>(tanBuf)) &&
             "Original object values should not have `begin_access` tangent "
             "buffers");
      return tanBuf;
    }

    // Set insertion point for local allocation builder: before the last local
    // allocation, or at the start of the differential function's entry if no
    // local allocations exist yet.
    auto &diffBuilder = getDifferentialBuilder();
    diffLocalAllocBuilder.setInsertionPoint(
        getDifferential().getEntryBlock(),
        getNextDifferentialLocalAllocationInsertionPoint());
    // Allocate local buffer and initialize to zero.
    auto bufObjectType = getRemappedTangentType(valueInOriginal->getType());
    auto *newBuf = diffLocalAllocBuilder.createAllocStack(
        valueInOriginal.getLoc(), bufObjectType);
    // Temporarily change global builder insertion point and emit zero into the
    // local buffer.
    auto insertionPoint = diffBuilder.getInsertionBB();
    diffBuilder.setInsertionPoint(
        diffLocalAllocBuilder.getInsertionBB(),
        diffLocalAllocBuilder.getInsertionPoint());
    if (defaultInitializeWithZero)
      emitZeroIndirect(bufObjectType.getASTType(), newBuf, newBuf->getLoc());
    diffBuilder.setInsertionPoint(insertionPoint);
    // Register the local buffer.
    differentialLocalAllocations.push_back(newBuf);
    return (insertion.first->getSecond() = newBuf);
  }

  //--------------------------------------------------------------------------//
  // Differential type calculations
  //--------------------------------------------------------------------------//

  /// Substitutes all replacement types of the given substitution map using the
  /// tangent function's substitution map.
  SubstitutionMap remapSubstitutionMapInDifferential(SubstitutionMap substMap) {
    return substMap.subst(getDifferential().getForwardingSubstitutionMap());
  }

  /// Remap any archetypes into the differential function's context.
  Type remapTypeInDifferential(Type ty) {
    if (ty->hasArchetype())
      return getDifferential().mapTypeIntoContext(ty->mapTypeOutOfContext());
    return getDifferential().mapTypeIntoContext(ty);
  }

  /// Remap any archetypes into the differential function's context.
  SILType remapSILTypeInDifferential(SILType ty) {
    if (ty.hasArchetype())
      return getDifferential().mapTypeIntoContext(ty.mapTypeOutOfContext());
    return getDifferential().mapTypeIntoContext(ty);
  }

  /// Find the tangent space of a given canonical type.
  Optional<VectorSpace> getTangentSpace(CanType type) {
    return type->getAutoDiffAssociatedTangentSpace(
        LookUpConformanceInModule(getModule().getSwiftModule()));
  }

  /// Assuming the given type conforms to `Differentiable` after remapping,
  /// returns the associated tangent space SIL type.
  SILType getRemappedTangentType(SILType type) {
    return SILType::getPrimitiveType(
        getTangentSpace(remapSILTypeInDifferential(type).getASTType())
            ->getCanonicalType(),
        type.getCategory());
  }

  //--------------------------------------------------------------------------//
  // Tangent emission helpers
  //--------------------------------------------------------------------------//
public:
#define CLONE_AND_EMIT_TANGENT(INST, ID) \
  void visit##INST##Inst(INST##Inst *inst) { \
    TypeSubstCloner::visit##INST##Inst(inst); \
    if (differentialInfo.shouldDifferentiateInstruction(inst)) \
      emitTangentFor##INST##Inst(inst); \
  } \
  void emitTangentFor##INST##Inst(INST##Inst *(ID))

  CLONE_AND_EMIT_TANGENT(BeginBorrow, bbi) {
    auto &diffBuilder = getDifferentialBuilder();
    auto *bb = bbi->getParent();
    auto loc = bbi->getLoc();
    auto tanBufSrc = getTangentBuffer(bb, bbi->getOperand());
    auto tanBufDest =
        getTangentBuffer(bb, bbi, /*defaultInitializeWithZero*/ false);
    diffBuilder.createCopyAddr(loc, tanBufSrc, tanBufDest, IsNotTake,
                               IsInitialization);
  }

  CLONE_AND_EMIT_TANGENT(DestroyValue, dvi) {
    auto &diffBuilder = getDifferentialBuilder();
    auto *bb = dvi->getParent();
    auto loc = dvi->getLoc();
    auto tanBuf = getTangentBuffer(bb, dvi->getOperand());
    diffBuilder.emitDestroyAddr(loc, tanBuf);
    destroyedDifferentialLocalAllocations.insert(tanBuf);
  }

  /// Handle `copy_value` instruction.
  ///   Original: y = copy_value x
  ///   Tangent: tan[y] = copy_value tan[x]
  CLONE_AND_EMIT_TANGENT(CopyValue, cvi) {
    auto &diffBuilder = getDifferentialBuilder();
    auto *bb = cvi->getParent();
    auto loc = cvi->getLoc();
    auto tanBufSrc = getTangentBuffer(bb, cvi->getOperand());
    auto tanBufDest =
        getTangentBuffer(bb, cvi, /*defaultInitializeWithZero*/ false);
    diffBuilder.createCopyAddr(loc, tanBufSrc, tanBufDest, IsNotTake,
                               IsInitialization);
  }

  /// Handle `load` instruction.
  ///   Original: y = load x
  ///    Tangent: tan[y] = load tan[x]
  CLONE_AND_EMIT_TANGENT(Load, li) {
    auto &diffBuilder = getDifferentialBuilder();
    auto *bb = li->getParent();
    auto loc = li->getLoc();
    auto tanBufSrc = getTangentBuffer(bb, li->getOperand());
    auto tanBufDest =
        getTangentBuffer(bb, li, /*defaultInitializeWithZero*/ false);
    auto isTake = li->getOwnershipQualifier() == LoadOwnershipQualifier::Take
        ? IsTake : IsNotTake;
    diffBuilder.createCopyAddr(loc, tanBufSrc, tanBufDest, isTake,
                               IsInitialization);
  }

  /// Handle `load_borrow` instruction.
  ///   Original: y = load_borrow x
  ///    Tangent: tan[y] = load_borrow tan[x]
  CLONE_AND_EMIT_TANGENT(LoadBorrow, lbi) {
    auto &diffBuilder = getDifferentialBuilder();
    auto *bb = lbi->getParent();
    auto loc = lbi->getLoc();
    auto tanBufSrc = getTangentBuffer(bb, lbi->getOperand());
    auto tanBufDest =
        getTangentBuffer(bb, lbi, /*defaultInitializeWithZero*/ false);
    diffBuilder.createCopyAddr(loc, tanBufSrc, tanBufDest, IsNotTake,
                               IsInitialization);
  }

  /// Handle `store` instruction in the differential.
  ///   Original: store x to y
  ///     Tangent: store tan[x] to tan[y]
  CLONE_AND_EMIT_TANGENT(Store, si) {
    auto &diffBuilder = getDifferentialBuilder();
    auto *bb = si->getParent();
    auto loc = si->getLoc();
    auto tanBufSrc = getTangentBuffer(bb, si->getSrc());
    auto tanBufDest = getTangentBuffer(bb, si->getDest(),
                                       /*defaultInitializeWithZero*/ false);
    auto isInit = si->getOwnershipQualifier() == StoreOwnershipQualifier::Init
        ? IsInitialization : IsNotInitialization;
    diffBuilder.createCopyAddr(loc, tanBufSrc, tanBufDest, IsNotTake, isInit);
  }

  /// Handle `store_borrow` instruction in the differential.
  ///   Original: store_borrow x to y
  ///    Tangent: store_borrow tan[x] to tan[y]
  CLONE_AND_EMIT_TANGENT(StoreBorrow, sbi) {
    auto &diffBuilder = getDifferentialBuilder();
    auto *bb = sbi->getParent();
    auto loc = sbi->getLoc();
    auto tanBufSrc = getTangentBuffer(bb, sbi->getSrc());
    auto tanBufDest = getTangentBuffer(bb, sbi->getDest(),
                                       /*defaultInitializeWithZero*/ false);
    diffBuilder.createCopyAddr(loc, tanBufSrc, tanBufDest, IsTake,
                               IsNotInitialization);
  }

  /// Handle `copy_addr` instruction.
  ///   Original: copy_addr x to y
  ///    Tangent: copy_addr tan[x] to tan[y]
  CLONE_AND_EMIT_TANGENT(CopyAddr, cai) {
    auto *diffGenEnv = getDifferential().getGenericEnvironment();
    auto diffGenSig = diffGenEnv
        ? diffGenEnv->getGenericSignature()->getCanonicalSignature()
        : nullptr;
    Lowering::GenericContextScope genericContextScope(
        context.getTypeConverter(), diffGenSig);

    auto diffBuilder = getDifferentialBuilder();
    auto loc = cai->getLoc();
    auto *bb = cai->getParent();
    auto &tanSrc = getTangentBuffer(bb, cai->getSrc());
    auto tanDest = getTangentBuffer(bb, cai->getDest());

    diffBuilder.createCopyAddr(loc, tanSrc, tanDest, cai->isTakeOfSrc(),
                               cai->isInitializationOfDest());
    if (cai->isTakeOfSrc() == IsTake)
      destroyedDifferentialLocalAllocations.insert(tanSrc);
  }

  /// Handle `unconditional_checked_cast_addr` instruction.
  ///   Original: unconditional_checked_cast_addr $X in x to $Y in y
  ///    Tangent: unconditional_checked_cast_addr $X.Tan in tan[x]
  ///                                          to $Y.Tan in tan[y]
  CLONE_AND_EMIT_TANGENT(UnconditionalCheckedCastAddr, uccai) {
    auto diffBuilder = getDifferentialBuilder();
    auto loc = uccai->getLoc();
    auto *bb = uccai->getParent();
    auto &tanSrc = getTangentBuffer(bb, uccai->getSrc());
    auto tanDest = getTangentBuffer(bb, uccai->getDest());

    diffBuilder.createUnconditionalCheckedCastAddr(
        loc, tanSrc, tanSrc->getType().getASTType(), tanDest,
        tanDest->getType().getASTType());
  }

  /// Handle `begin_access` instruction (and do differentiability checks).
  ///   Original: y = begin_access x
  ///    Tangent: tan[y] = begin_access tan[x]
  CLONE_AND_EMIT_TANGENT(BeginAccess, bai) {
    // Check for non-differentiable writes.
    if (bai->getAccessKind() == SILAccessKind::Modify) {
      if (auto *gai = dyn_cast<GlobalAddrInst>(bai->getSource())) {
        context.emitNondifferentiabilityError(bai, invoker,
            diag::autodiff_cannot_differentiate_writes_to_global_variables);
        errorOccurred = true;
        return;
      }
      if (auto *pbi = dyn_cast<ProjectBoxInst>(bai->getSource())) {
        context.emitNondifferentiabilityError(bai, invoker,
            diag::autodiff_cannot_differentiate_writes_to_mutable_captures);
        errorOccurred = true;
        return;
      }
    }

    auto &diffBuilder = getDifferentialBuilder();
    auto *bb = bai->getParent();

    auto tanSrc = getTangentBuffer(bb, bai->getSource());
    auto *tanDest = diffBuilder.createBeginAccess(
        bai->getLoc(), tanSrc, bai->getAccessKind(), bai->getEnforcement(),
        bai->hasNoNestedConflict(), bai->isFromBuiltin());
    setTangentBuffer(bb, bai, tanDest);
  }

  /// Handle `end_access` instruction.
  ///   Original: begin_access x
  ///    Tangent: end_access tan[x]
  CLONE_AND_EMIT_TANGENT(EndAccess, eai) {
    auto &diffBuilder = getDifferentialBuilder();
    auto *bb = eai->getParent();
    auto loc = eai->getLoc();
    auto tanSrc = getTangentBuffer(bb, eai->getOperand());
    diffBuilder.createEndAccess(loc, tanSrc, eai->isAborting());
  }

  /// Handle `alloc_stack` instruction.
  ///   Original: y = alloc_stack $T
  ///    Tangent: tan[y] = alloc_stack $T.Tangent
  CLONE_AND_EMIT_TANGENT(AllocStack, asi) {
    auto &diffBuilder = getDifferentialBuilder();
    auto *mappedAllocStackInst = diffBuilder.createAllocStack(
        asi->getLoc(), getRemappedTangentType(asi->getElementType()));
    bufferMap.try_emplace({asi->getParent(), asi},
                          mappedAllocStackInst);
  }

  /// Handle `dealloc_stack` instruction.
  ///   Original: dealloc_stack x
  ///    Tangent: dealloc_stack tan[x]
  CLONE_AND_EMIT_TANGENT(DeallocStack, dsi) {
    auto &diffBuilder = getDifferentialBuilder();
    auto tanBuf = getTangentBuffer(dsi->getParent(), dsi->getOperand());
    diffBuilder.createDeallocStack(dsi->getLoc(), tanBuf);
  }

  /// Handle `destroy_addr` instruction.
  ///   Original: destroy_addr x
  ///    Tangent: destroy_addr tan[x]
  CLONE_AND_EMIT_TANGENT(DestroyAddr, dai) {
    auto &diffBuilder = getDifferentialBuilder();
    auto tanBuf = getTangentBuffer(dai->getParent(), dai->getOperand());
    diffBuilder.createDestroyAddr(dai->getLoc(), tanBuf);
  }

  /// Handle `struct` instruction.
  ///   Original: y = struct $T (x0, x1, x2, ...)
  ///    Tangent: tan[y] = struct $T.Tangent (tan[x0], tan[x1], tan[x2], ...)
  CLONE_AND_EMIT_TANGENT(Struct, si) {
    auto &diffBuilder = getDifferentialBuilder();
    auto *bb = si->getParent();
    auto loc = si->getLoc();
    auto *structDecl = si->getStructDecl();
    // Find the struct `TangentVector` type.
    auto structTy = remapType(si->getType()).getASTType();
    auto tangentVectorTy =
        getTangentSpace(structTy)->getType()->getCanonicalType();
    assert(!getModule().Types.getTypeLowering(
               tangentVectorTy, ResilienceExpansion::Minimal)
                   .isAddressOnly());
    auto *tangentVectorDecl =
        tangentVectorTy->getStructOrBoundGenericStruct();
    assert(tangentVectorDecl);

    auto tanStruct =
        getTangentBuffer(bb, si, /*defaultInitializeWithZero*/ false);
    // Set tangent for the fields of the `struct` operand.
    for (auto *field : structDecl->getStoredProperties()) {
      // There does not exist a corresponding tangent field for original
      // fields with `@noDerivative` attribute. Emit an error.
      if (field->getAttrs().hasAttribute<NoDerivativeAttr>())
        continue;
      // Find the corresponding field in the tangent space.
      VarDecl *tanField = nullptr;
      if (tangentVectorDecl == structDecl)
        tanField = field;
      // Otherwise, look up the field by name.
      else {
        auto tanFieldLookup =
            tangentVectorDecl->lookupDirect(field->getName());
        if (tanFieldLookup.empty()) {
          context.emitNondifferentiabilityError(
              si, invoker,
              diag::autodiff_stored_property_no_corresponding_tangent,
              tangentVectorDecl->getNameStr(), field->getNameStr());
          errorOccurred = true;
          return;
        }
        tanField = cast<VarDecl>(tanFieldLookup.front());
      }
      auto structElt = si->getFieldValue(field);
      auto tanStructElt = getTangentBuffer(bb, structElt);
      auto *tanStructEltDest =
          diffBuilder.createStructElementAddr(loc, tanStruct, tanField);
      diffBuilder.createCopyAddr(loc, tanStructElt, tanStructEltDest, IsNotTake,
                                 IsInitialization);
    }
  }

  /// Handle `struct_extract` instruction.
  ///   Original: y = struct_extract x, #field
  ///    Tangent: tan[y] = struct_extract tan[x], #field'
  ///                                             ^~~~~~~
  ///                          field in tangent space corresponding to #field
  CLONE_AND_EMIT_TANGENT(StructExtract, sei) {
    assert(!sei->getField()->getAttrs().hasAttribute<NoDerivativeAttr>() &&
           "`struct_extract` with `@noDerivative` field should not be "
           "differentiated; activity analysis should not marked as varied.");
    auto diffBuilder = getDifferentialBuilder();;
    auto *bb = sei->getParent();
    auto tangentVectorTy =
        getRemappedTangentType(sei->getOperand()->getType());
    auto *tangentVectorDecl =
        tangentVectorTy.getStructOrBoundGenericStruct();

    // Find the corresponding field in the tangent space.
    VarDecl *tanField = nullptr;
    // If the tangent space is the original struct, then field is the same.
    if (tangentVectorDecl == sei->getStructDecl())
      tanField = sei->getField();
    // Otherwise, look up the field by name.
    else {
      auto tanFieldLookup =
          tangentVectorDecl->lookupDirect(sei->getField()->getName());
      if (tanFieldLookup.empty()) {
        context.emitNondifferentiabilityError(
            sei, invoker,
            diag::autodiff_stored_property_no_corresponding_tangent,
            sei->getStructDecl()->getNameStr(),
            sei->getField()->getNameStr());
        errorOccurred = true;
        return;
      }
      tanField = cast<VarDecl>(tanFieldLookup.front());
    }
    auto tanStruct = getTangentBuffer(bb, sei->getOperand());
    auto *tanElt =
        diffBuilder.createStructElementAddr(sei->getLoc(), tanStruct, tanField);
    setTangentBuffer(bb, sei, tanElt);
  }

  /// Handle `struct_element_addr` instruction.
  ///   Original: y = struct_element_addr x, #field
  ///    Tangent: tan[y] = struct_element_addr tan[x], #field'
  ///                                                  ^~~~~~~
  ///                          field in tangent space corresponding to #field
  CLONE_AND_EMIT_TANGENT(StructElementAddr, seai) {
    assert(!seai->getField()->getAttrs().hasAttribute<NoDerivativeAttr>() &&
           "`struct_element_addr` with `@noDerivative` field should not be "
           "differentiated; activity analysis should not marked as varied.");
    auto diffBuilder = getDifferentialBuilder();
    auto *bb = seai->getParent();
    auto tangentVectorTy =
        getRemappedTangentType(seai->getOperand()->getType());
    auto *tangentVectorDecl =
        tangentVectorTy.getStructOrBoundGenericStruct();

    // Find the corresponding field in the tangent space.
    VarDecl *tanField = nullptr;
    // If the tangent space is the original struct, then field is the same.
    if (tangentVectorDecl == seai->getStructDecl())
      tanField = seai->getField();
    // Otherwise, look up the field by name.
    else {
      auto tanFieldLookup =
          tangentVectorDecl->lookupDirect(seai->getField()->getName());
      if (tanFieldLookup.empty()) {
        context.emitNondifferentiabilityError(
            seai, invoker,
            diag::autodiff_stored_property_no_corresponding_tangent,
            seai->getStructDecl()->getNameStr(),
            seai->getField()->getNameStr());
        errorOccurred = true;
        return;
      }
      tanField = cast<VarDecl>(tanFieldLookup.front());
    }
    auto tanStruct = getTangentBuffer(bb, seai->getOperand());
    auto *tanElt = diffBuilder.createStructElementAddr(
        seai->getLoc(), tanStruct, tanField);
    setTangentBuffer(bb, seai, tanElt);
  }

  /// Handle `tuple` instruction.
  ///   Original: y = tuple (x0, x1, x2, ...)
  ///    Tangent: tan[y] = tuple (tan[x0], tan[x1], tan[x2], ...)
  CLONE_AND_EMIT_TANGENT(Tuple, ti) {
    auto &diffBuilder = getDifferentialBuilder();
    auto *bb = ti->getParent();
    auto tanTuple = getTangentBuffer(bb, ti);
    unsigned tanIdx = 0;
    for (auto i : range(ti->getNumOperands())) {
      if (!getTangentSpace(ti->getOperand(i)->getType().getASTType()))
        continue;
      auto tanEltDest = tanTuple;
      if (tanTuple->getType().is<TupleType>())
        tanEltDest = diffBuilder.createTupleElementAddr(ti->getLoc(), tanTuple,
                                                        tanIdx++);
      auto tanElt = getTangentBuffer(bb, ti->getOperand(i));
      diffBuilder.createCopyAddr(ti->getLoc(), tanElt, tanEltDest,
                                 IsNotTake, IsInitialization);
    }
  }

  /// Handle `tuple_element_addr` instruction.
  ///   Original: y = tuple_element_addr x, <n>
  ///    Tangent: tan[y] = tuple_element_addr tan[x], <n'>
  ///                                                ^~~~
  ///                            tuple tangent space index corresponding to n
  CLONE_AND_EMIT_TANGENT(TupleElementAddr, teai) {
    auto &diffBuilder = getDifferentialBuilder();
    auto *bb = teai->getParent();
    auto origTupleTy = teai->getOperand()->getType().castTo<TupleType>();
    unsigned tanIndex = 0;
    for (unsigned i : range(teai->getFieldNo())) {
      if (getTangentSpace(
              origTupleTy->getElement(i).getType()->getCanonicalType()))
        ++tanIndex;
    }
    auto tanType = getRemappedTangentType(teai->getType());
    auto tanTuple = getTangentBuffer(teai->getParent(), teai->getOperand());
    SILValue tanElt;
    // If the tangent buffer of the source does not have a tuple type, then
    // it must represent a "single element tuple type". Use it directly.
    if (!tanTuple->getType().is<TupleType>()) {
      tanElt = tanTuple;
    } else {
      tanElt = diffBuilder.createTupleElementAddr(
          teai->getLoc(), tanTuple, tanIndex, tanType);
    }
    setTangentBuffer(bb, teai, tanElt);
  }

  /// Handle `destructure_tuple` instruction.
  ///   Original: (y0, y1, y2, ...)  = destructure_tuple x
  ///    Tangent: (tan[y0], tan[y1], tan[y2], ...) = destructure_tuple tan[x]
  CLONE_AND_EMIT_TANGENT(DestructureTuple, dti) {
    auto &diffBuilder = getDifferentialBuilder();
    auto *bb = dti->getParent();
    auto loc = dti->getLoc();

    SmallVector<SILValue, 2> activeOrigResults;
    bool hasActiveResult = false;
    for (auto result : dti->getResults()) {
      if (activityInfo.isActive(result, getIndices())) {
        activeOrigResults.push_back(result);
        hasActiveResult = true;
        break;
      }
    }
    assert(!activeOrigResults.empty() &&
           "original 'destructure_tuple' should have at least one active "
           "result");

    auto tupleTanTy = getRemappedTangentType(dti->getOperand()->getType());
    auto tanTuple = getTangentBuffer(bb, dti->getOperand());
    unsigned tanIdx = 0;
    for (auto origElt : dti->getResults()) {
      if (!getTangentSpace(origElt->getType().getASTType()))
        continue;
      SILValue tanElt;
      if (tupleTanTy.is<TupleType>()) {
        tanElt = diffBuilder.createTupleElementAddr(loc, tanTuple, tanIdx++);
      } else {
        tanElt = tanTuple;
      }
      auto tanEltDest = getTangentBuffer(bb, origElt);
      diffBuilder.createCopyAddr(loc, tanElt, tanEltDest, IsNotTake,
                                 IsNotInitialization);
    }
  }

#undef CLONE_AND_EMIT_TANGENT

  /// Handle `apply` instruction.
  ///   Original: y = apply f(x0, x1, ...)
  ///    Tangent: tan[y] = apply diff_f(tan[x0], tan[x1], ...)
  void emitTangentForApplyInst(ApplyInst *ai,
                               const SILAutoDiffIndices &actualIndices,
                               CanSILFunctionType originalDifferentialType) {
    assert(differentialInfo.shouldDifferentiateApplyInst(ai));
    auto *bb = ai->getParent();
    auto loc = ai->getLoc();
    auto &diffBuilder = getDifferentialBuilder();

    // Get the differential value.
    auto *field = differentialInfo.lookUpLinearMapDecl(ai);
    assert(field);
    SILValue differential = getDifferentialStructElement(bb, field);
    auto differentialType = remapSILTypeInDifferential(differential->getType())
        .castTo<SILFunctionType>();

    // Get the differential arguments.
    SmallVector<SILValue, 8> diffArgs;

    // Get the original results of the `apply` instruction.
    SmallVector<SILValue, 8> origDirectResults;
    forEachApplyDirectResult(ai, [&](SILValue directResult) {
      origDirectResults.push_back(directResult);
    });
    SmallVector<SILValue, 8> origAllResults;
    collectAllActualResultsInTypeOrder(ai, origDirectResults, origAllResults);
    auto origResult = origAllResults[actualIndices.source];

    // Pass tangent buffer of original result as a differential argument
    // (differential indirect result).
    SmallVector<AllocStackInst *, 4> diffIndirectResults;
    auto origResultTan =
        getTangentBuffer(bb, origResult, /*defaultInitializeWithZero*/ false);
    diffArgs.push_back(origResultTan);

    // Pass tangent buffers of original arguments as differential arguments.
    auto paramArgs = ai->getArgumentsWithoutIndirectResults();
    for (auto i : indices(paramArgs)) {
      auto origArg = paramArgs[i];
      // If the argument is active, pass its tangent buffer as a differential
      // argument.
      if (activityInfo.isActive(origArg, getIndices())) {
        auto tanParam = getTangentBuffer(bb, origArg);
        diffArgs.push_back(tanParam);
        if (errorOccurred)
          return;
      }
      // Otheriwse, if the argument is not active:
      // - Skip it if the callee is not `@differentiable`.
      // - Otherwise, use a zero buffer.
      else {
        auto origCalleeType = ai->getSubstCalleeType();
        if (!origCalleeType->isDifferentiable())
          continue;
        auto actualOrigCalleeIndices =
            origCalleeType->getDifferentiationParameterIndices();
        if (!actualOrigCalleeIndices->contains(i))
          continue;
        auto *tanParam = diffBuilder.createAllocStack(
            loc, getRemappedTangentType(origArg->getType()));
        diffIndirectResults.push_back(tanParam);
        emitZeroIndirect(
            getRemappedTangentType(origArg->getType()).getASTType(), tanParam,
            loc);
        diffArgs.push_back(tanParam);
      }
    }

    // If callee differential was reabstracted in JVP, reabstract the callee
    // differential.
    if (!differentialType->isEqual(originalDifferentialType)) {
      SILOptFunctionBuilder fb(context.getTransform());
      auto *thunk = getOrCreateReabstractionThunk(
          fb, context.getModule(), loc, &getDifferential(),
          differentialType, originalDifferentialType);
      auto *thunkRef = diffBuilder.createFunctionRef(loc, thunk);
      differential = diffBuilder.createPartialApply(
         loc, thunkRef,
         remapSubstitutionMapInDifferential(
             thunk->getForwardingSubstitutionMap()),
         {differential}, differentialType->getCalleeConvention());
    }

    // Call the differential.
    auto *differentialCall = diffBuilder.createApply(
        loc, differential, SubstitutionMap(), diffArgs,
        /*isNonThrowing*/ false);
    diffBuilder.emitDestroyValueOperation(loc, differential);
    assert(differentialCall->getNumResults() == 1 &&
           "Expected differential to return one result");

    // Deallocate differential indirect results.
    for (auto *alloc : reversed(diffIndirectResults)) {
      diffBuilder.createDestroyAddr(loc, alloc);
      diffBuilder.createDeallocStack(loc, alloc);
    }
  }

  /// Generate a `return` instruction in the current differential basic block.
  void emitReturnInstForDifferential() {
    auto &differential = getDifferential();
    auto diffLoc = differential.getLocation();
    auto &diffBuilder = getDifferentialBuilder();

    auto *origExit = &*original->findReturnBB();
    SmallVector<SILValue, 2> activeResults;
    SmallVector<SILValue, 2> originalResults;
    collectAllDirectResultsInTypeOrder(*original, originalResults);

    // Materializes the return element corresponding to the result
    // `resultIndex` into the `retElts` vector.
    auto addActiveResult = [&](unsigned resultIndex) -> void {
      auto origResult = originalResults[resultIndex];
      assert(origResult->getType().isObject() &&
             "Should only be handling direct results for 'return' "
             "instruction.");
      if (activityInfo.isActive(origResult, getIndices()))
        activeResults.push_back(origResult);
    };
    // Create an array of the direct tangent values of the original results.
    for (auto i : range(originalResults.size()))
      addActiveResult(i);
    assert(activeResults.size() <= 1);

    if (!activeResults.empty()) {
      auto source = getTangentBuffer(origExit, activeResults.front());
      auto dest = differential.getIndirectResults().front();
      diffBuilder.createCopyAddr(diffLoc, source, dest, IsTake,
                                 IsInitialization);
      // Prevent source buffer from being deallocated, since the underlying
      // value is moved.
      destroyedDifferentialLocalAllocations.insert(source);
    }

    // Deallocate differential local allocations.
    for (auto alloc : differentialLocalAllocations) {
      // Assert that local allocations have at least one use.
      // Buffers should not be allocated needlessly.
      assert(!alloc->use_empty());
      if (!destroyedDifferentialLocalAllocations.count(alloc)) {
        diffBuilder.emitDestroyAddrAndFold(diffLoc, alloc);
        destroyedDifferentialLocalAllocations.insert(alloc);
      }
      diffBuilder.createDeallocStack(diffLoc, alloc);
    }

    // Return empty tuple. (All differential results are indirect.)
    auto *emptyTuple = diffBuilder.createTuple(diffLoc, {});
    diffBuilder.createReturn(diffLoc, emptyTuple);
  }

private:

  /// Set up the differential function. This includes:
  /// - Creating all differential blocks.
  /// - Creating differential entry block arguments based on the function type.
  /// - Creating tangent value mapping for original/differential parameters.
  /// - Checking for unvaried result and emitting related warnings.
  void prepareForDifferentialGeneration() {
    auto &diffBuilder = getDifferentialBuilder();
    auto &differential = diffBuilder.getFunction();
    // Create differential blocks and arguments.
    auto *diffGenEnv = differential.getGenericEnvironment();
    auto diffGenSig = diffGenEnv
        ? diffGenEnv->getGenericSignature()->getCanonicalSignature()
        : nullptr;
    auto *origEntry = original->getEntryBlock();
    for (auto &origBB : *original) {
      auto *diffBB = differential.createBasicBlock();
      diffBBMap.insert({&origBB, diffBB});
      {
        Lowering::GenericContextScope genericContextScope(
            context.getTypeConverter(), diffGenSig);
        auto diffStructLoweredType = remapSILTypeInDifferential(
            differentialInfo.getLinearMapStructLoweredType(&origBB));

        // If the BB is the original entry, then the differential block that we
        // just created must be the differential function's entry. Create
        // differential entry arguments and continue.
        if (&origBB == origEntry) {
          assert(diffBB->isEntry());
          createEntryArguments(&differential);
          auto *lastArg = diffBB->getArguments().back();
          assert(lastArg->getType() == diffStructLoweredType);
          differentialStructArguments[&origBB] = lastArg;
        }
      }

      LLVM_DEBUG({
        auto &s = getADDebugStream()
                  << "Original bb" + std::to_string(origBB.getDebugID())
                  << ": To differentiate or not to differentiate?\n";
        for (auto &inst : origBB) {
          s << (differentialInfo.shouldDifferentiateInstruction(&inst)
                    ? "[∂] " : "[ ] ")
            << inst;
        }
      });
    }

    assert(diffBBMap.size() == 1 &&
           "Can only currently handle single basic block functions");

    // The differential function has type:
    // (arg0', ..., argn', entry_df_struct) -> result'.
    auto diffParamArgs =
        differential.getArgumentsWithoutIndirectResults().drop_back();
    assert(diffParamArgs.size() ==
           attr->getIndices().parameters->getNumIndices());
    auto origParamArgs = original->getArgumentsWithoutIndirectResults();

    // TODO(TF-788): Re-enable non-varied result warning.
    /*
    // Check if result is not varied.
    SmallVector<SILValue, 8> origFormalResults;
    collectAllFormalResultsInTypeOrder(*original, origFormalResults);
    auto origResult = origFormalResults[getIndices().source];
    // Emit warning if original result is not varied, because it will always
    // have a zero derivative.
    if (!activityInfo.isVaried(origResult, getIndices().parameters)) {
      // Emit fixit if original result has a valid source location.
      auto startLoc = origResult.getLoc().getStartSourceLoc();
      auto endLoc = origResult.getLoc().getEndSourceLoc();
      if (startLoc.isValid() && endLoc.isValid()) {
        context.diagnose(startLoc, diag::autodiff_nonvaried_result_fixit)
            .fixItInsert(startLoc, "withoutDerivative(at:")
            .fixItInsertAfter(endLoc, ")");
      }
    }
    */

    // Initialize tangent mapping for parameters.
    auto diffLoc = differential.getLocation();
    auto diffParamsIt = getIndices().parameters->begin();
    for (unsigned i : range(diffParamArgs.size())) {
      auto *diffArg = diffParamArgs[i];
      auto *origArg = origParamArgs[*diffParamsIt];
      diffParamsIt++;

      // Create a local copy of the differential argument so that it can be
      // written to by later differential emission logic. The argument itself
      // should not be overwritten.
      diffBuilder.setInsertionPoint(
          differential.getEntryBlock(),
          getNextDifferentialLocalAllocationInsertionPoint());
      auto *diffArgCopy =
          diffBuilder.createAllocStack(diffLoc, diffArg->getType());
      diffBuilder.createCopyAddr(diffLoc, diffArg, diffArgCopy, IsNotTake,
                                 IsInitialization);
      setTangentBuffer(origEntry, origArg, diffArgCopy);
      differentialLocalAllocations.push_back(diffArgCopy);
      LLVM_DEBUG(getADDebugStream()
                 << "Assigned parameter copy " << *diffArgCopy
                 << " as the tangent of original result " << *origArg);
    }

    // Initialize tangent mapping for indirect results.
    auto origIndResults = original->getIndirectResults();
    auto diffIndResults = differential.getIndirectResults();
    for (auto &origBB : *original) {
      // It is important to iterate over *original* indirect results.
      // Original direct results have tangent buffers (differential indirect
      // results) so the differential may have more indirect results than the
      // original.
      for (unsigned i : indices(origIndResults))
        setTangentBuffer(&origBB, origIndResults[i], diffIndResults[i]);
    }
  }

public:
  explicit JVPEmitter(ADContext &context, SILFunction *original,
                      SILDifferentiableAttr *attr, SILFunction *jvp,
                      DifferentiationInvoker invoker)
      : TypeSubstCloner(*jvp, *original, getSubstitutionMap(original, jvp)),
        context(context), original(original), attr(attr), jvp(jvp),
        invoker(invoker), activityInfo(getActivityInfo(
                              context, original, attr->getIndices(), jvp)),
        differentialInfo(context, AutoDiffLinearMapKind::Differential, original,
                         jvp, attr->getIndices(), activityInfo, getBuilder()),
        differentialAndBuilder(initializeDifferentialAndBuilder(
            context, original, attr, &differentialInfo)),
        diffLocalAllocBuilder(getDifferential()) {
    // Create empty differential function.
    context.getGeneratedFunctions().push_back(&getDifferential());
  }

  static SILFunction *createEmptyDifferential(ADContext &context,
                                              SILFunction *original,
                                              SILDifferentiableAttr *attr,
                                              LinearMapInfo *linearMapInfo) {
    auto &module = context.getModule();
    auto origTy = original->getLoweredFunctionType();
    auto lookupConformance = LookUpConformanceInModule(module.getSwiftModule());

    // RAII that pushes the original function's generic signature to
    // `module.Types` so that calls to `module.Types.getTypeLowering()` below
    // will know the original function's generic parameter types.
    Lowering::GenericContextScope genericContextScope(
        module.Types, origTy->getGenericSignature());

    // Parameters of the differential are:
    // - the tangent values of the wrt parameters.
    // - the differential struct for the original entry.
    // Result of the differential is in the tangent space of the original
    // result.
    SmallVector<SILParameterInfo, 8> dfParams;
    SmallVector<SILResultInfo, 8> dfResults;
    auto origParams = origTy->getParameters();
    auto indices = attr->getIndices();

    // Add differential parameters for the requested wrt parameters.
    for (auto i : indices.parameters->getIndices()) {
      auto origParam = origParams[i];
      dfParams.push_back(
          {origParam.getType()
              ->getAutoDiffAssociatedTangentSpace(lookupConformance)
              ->getCanonicalType(),
           ParameterConvention::Indirect_In_Guaranteed});
    }

    // Add differential results.
    auto origResInfo = origTy->getResults()[indices.source];
    dfResults.push_back(
        {origResInfo.getType()
            ->getAutoDiffAssociatedTangentSpace(lookupConformance)
            ->getCanonicalType(),
         ResultConvention::Indirect});

    // Accept a differential struct in the differential parameter list. This is
    // the returned differential's closure context.
    auto *origEntry = original->getEntryBlock();
    auto *dfStruct = linearMapInfo->getLinearMapStruct(origEntry);
    auto dfStructType =
        dfStruct->getDeclaredInterfaceType()->getCanonicalType();
    dfParams.push_back({dfStructType, ParameterConvention::Direct_Owned});

    Mangle::ASTMangler mangler;
    auto diffName = original->getASTContext().getIdentifier(
        mangler.mangleAutoDiffLinearMapHelper(
            original->getName(), AutoDiffLinearMapKind::Differential,
            indices)).str();
    auto diffGenericSig = getDerivativeGenericSignature(attr, original);
    auto *diffGenericEnv =
        diffGenericSig ? diffGenericSig->getGenericEnvironment() : nullptr;
    auto diffType = SILFunctionType::get(
        diffGenericSig, origTy->getExtInfo(), origTy->getCoroutineKind(),
        origTy->getCalleeConvention(), dfParams, {}, dfResults, None,
        original->getASTContext());

    SILOptFunctionBuilder fb(context.getTransform());
    // The generated tangent linkage is set to Hidden because generated tangent
    // are never called cross-module.
    auto linkage = SILLinkage::Hidden;
    auto *differential = fb.createFunction(
        linkage, diffName, diffType, diffGenericEnv, original->getLocation(),
        original->isBare(), IsNotTransparent, original->isSerialized(),
        original->isDynamicallyReplaceable());
    differential->setDebugScope(
        new (module) SILDebugScope(original->getLocation(), differential));

    return differential;
  }

  /// Run JVP generation. Returns true on error.
  bool run() {
    LLVM_DEBUG(getADDebugStream()
               << "Cloning original @" << original->getName()
               << " to jvp @" << jvp->getName() << '\n');
    // Create JVP and differential entry and arguments.
    auto *entry = jvp->createBasicBlock();
    createEntryArguments(jvp);
    prepareForDifferentialGeneration();
    // Clone.
    SmallVector<SILValue, 4> entryArgs(entry->getArguments().begin(),
                                       entry->getArguments().end());
    cloneFunctionBody(original, entry, entryArgs);
    emitReturnInstForDifferential();
    // If errors occurred, back out.
    if (errorOccurred)
      return true;
    LLVM_DEBUG(getADDebugStream() << "Generated JVP for "
               << original->getName() << ":\n" << *jvp);
    LLVM_DEBUG(getADDebugStream() << "Generated differential for "
               << original->getName() << ":\n" << getDifferential());
    return errorOccurred;
  }

  void postProcess(SILInstruction *orig, SILInstruction *cloned) {
    if (errorOccurred)
      return;
    SILClonerWithScopes::postProcess(orig, cloned);
  }

  /// Remap original basic blocks.
  SILBasicBlock *remapBasicBlock(SILBasicBlock *bb) {
    auto *jvpBB = BBMap[bb];
    return jvpBB;
  }

  /// General visitor for all instructions. If any error is emitted by previous
  /// visits, bail out.
  void visit(SILInstruction *inst) {
    auto diffBuilder = getDifferentialBuilder();
    if (errorOccurred)
      return;
    if (differentialInfo.shouldDifferentiateInstruction(inst)) {
      LLVM_DEBUG(getADDebugStream() << "JVPEmitter visited:\n[ORIG]" << *inst);
#ifndef NDEBUG
      auto beforeInsertion = std::prev(diffBuilder.getInsertionPoint());
#endif
      TypeSubstCloner::visit(inst);
      LLVM_DEBUG({
        auto &s = llvm::dbgs() << "[TAN] Emitted in differential:\n";
        auto afterInsertion = diffBuilder.getInsertionPoint();
        for (auto it = ++beforeInsertion; it != afterInsertion; ++it)
          s << *it;
      });
    } else {
      TypeSubstCloner::visit(inst);
    }
  }

  void visitSILInstruction(SILInstruction *inst) {
    context.emitNondifferentiabilityError(inst, invoker,
        diag::autodiff_expression_not_differentiable_note);
    errorOccurred = true;
  }

  void visitInstructionsInBlock(SILBasicBlock *bb) {
    // Destructure the differential struct to get the elements.
    auto &diffBuilder = getDifferentialBuilder();
    auto diffLoc = getDifferential().getLocation();
    auto *diffBB = diffBBMap.lookup(bb);
    auto *mainDifferentialStruct = diffBB->getArguments().back();
    diffBuilder.setInsertionPoint(diffBB);
    auto *dsi = diffBuilder.createDestructureStruct(
        diffLoc, mainDifferentialStruct);
    initializeDifferentialStructElements(bb, dsi->getResults());
    TypeSubstCloner::visitInstructionsInBlock(bb);
  }

  // If an `apply` has active results or active inout parameters, replace it
  // with an `apply` of its JVP.
  void visitApplyInst(ApplyInst *ai) {
    // If the function should not be differentiated or its the array literal
    // initialization intrinsic, just do standard cloning.
    if (!differentialInfo.shouldDifferentiateApplyInst(ai) ||
        isArrayLiteralIntrinsic(ai)) {
      LLVM_DEBUG(getADDebugStream() << "No active results:\n" << *ai << '\n');
      TypeSubstCloner::visitApplyInst(ai);
      return;
    }

    // Check and reject functions with active inout arguments. It's not yet
    // supported.
    auto paramInfos = ai->getSubstCalleeConv().getParameters();
    auto paramArgs = ai->getArgumentsWithoutIndirectResults();
    for (unsigned i : swift::indices(paramInfos)) {
      if (paramInfos[i].isIndirectInOut() &&
          activityInfo.isActive(paramArgs[i], getIndices())) {
        context.emitNondifferentiabilityError(ai, invoker,
            diag::autodiff_cannot_differentiate_through_inout_arguments);
        errorOccurred = true;
        return;
      }
    }

    LLVM_DEBUG(getADDebugStream() << "JVP-transforming:\n" << *ai << '\n');

    // Get the minimal parameter and result indices required for differentiating
    // this `apply`.
    SmallVector<SILValue, 4> allResults;
    SmallVector<unsigned, 8> activeParamIndices;
    SmallVector<unsigned, 8> activeResultIndices;
    collectMinimalIndicesForFunctionCall(ai, getIndices(), activityInfo,
                                         allResults, activeParamIndices,
                                         activeResultIndices);
    assert(!activeParamIndices.empty() && "Parameter indices cannot be empty");
    assert(!activeResultIndices.empty() && "Result indices cannot be empty");
    LLVM_DEBUG(auto &s = getADDebugStream() << "Active indices: params={";
               interleave(activeParamIndices.begin(), activeParamIndices.end(),
                          [&s](unsigned i) { s << i; }, [&s] { s << ", "; });
               s << "}, results={"; interleave(
                   activeResultIndices.begin(), activeResultIndices.end(),
                   [&s](unsigned i) { s << i; }, [&s] { s << ", "; });
               s << "}\n";);
    // FIXME: We don't support multiple active results yet.
    if (activeResultIndices.size() > 1) {
      context.emitNondifferentiabilityError(
          ai, invoker, diag::autodiff_expression_not_differentiable_note);
      errorOccurred = true;
      return;
    }
    // Form expected indices, assuming there's only one result.
    SILAutoDiffIndices indices(
        activeResultIndices.front(),
        AutoDiffIndexSubset::get(
            getASTContext(), ai->getArgumentsWithoutIndirectResults().size(),
            activeParamIndices));

    // Emit the JVP.
    auto loc = ai->getLoc();
    auto &builder = getBuilder();
    auto original = getOpValue(ai->getCallee());
    SILValue jvpValue;
    // If functionSource is a `@differentiable` function, just extract it.
    auto originalFnTy = original->getType().castTo<SILFunctionType>();
    if (originalFnTy->isDifferentiable()) {
      auto paramIndices = originalFnTy->getDifferentiationParameterIndices();
      for (auto i : indices.parameters->getIndices()) {
        if (!paramIndices->contains(i)) {
          context.emitNondifferentiabilityError(original, invoker,
              diag::autodiff_function_nondiff_parameter_not_differentiable);
          errorOccurred = true;
          return;
        }
      }
      auto borrowedDiffFunc = builder.emitBeginBorrowOperation(loc, original);
      jvpValue = builder.createDifferentiableFunctionExtract(
          loc, DifferentiableFunctionExtractInst::Extractee::JVP,
          /*differentiationOrder*/ 1, borrowedDiffFunc);
      jvpValue = builder.emitCopyValueOperation(loc, jvpValue);
    }

    // If JVP has not yet been found, emit an `differentiable_function`
    // instruction on the remapped original function operand and
    // an `differentiable_function_extract` instruction to get the JVP.
    // The `differentiable_function` instruction will be canonicalized during
    // the transform main loop.
    if (!jvpValue) {
      // FIXME: Handle indirect differentiation invokers. This may require some
      // redesign: currently, each original function + attribute pair is mapped
      // only to one invoker.
      /*
       DifferentiationInvoker indirect(ai, attr);
       auto insertion =
           context.getInvokers().try_emplace({this->original, attr}, indirect);
       auto &invoker = insertion.first->getSecond();
       invoker = indirect;
       */

      // If the original `apply` instruction has a substitution map, then the
      // applied function is specialized.
      // In the JVP, specialization is also necessary for parity. The original
      // function operand is specialized with a remapped version of same
      // substitution map using an argument-less `partial_apply`.
      if (ai->getSubstitutionMap().empty()) {
        original = builder.emitCopyValueOperation(loc, original);
      } else {
        auto substMap = getOpSubstitutionMap(ai->getSubstitutionMap());
        auto jvpPartialApply = getBuilder().createPartialApply(
            ai->getLoc(), original, substMap, {},
            ParameterConvention::Direct_Guaranteed);
        original = jvpPartialApply;
      }

      // Check and diagnose non-differentiable original function type.
      auto diagnoseNondifferentiableOriginalFunctionType =
          [&](CanSILFunctionType origFnTy) {
            // Check and diagnose non-differentiable arguments.
            for (unsigned paramIndex : range(originalFnTy->getNumParameters())) {
              if (indices.isWrtParameter(paramIndex) &&
                      !originalFnTy->getParameters()[paramIndex]
                      .getSILStorageType()
                      .isDifferentiable(getModule())) {
                context.emitNondifferentiabilityError(
                    ai->getArgumentsWithoutIndirectResults()[paramIndex], invoker,
                    diag::autodiff_nondifferentiable_argument);
                errorOccurred = true;
                return true;
              }
            }
            // Check and diagnose non-differentiable results.
            if (!originalFnTy->getResults()[indices.source]
                    .getSILStorageType()
                    .isDifferentiable(getModule())) {
              context.emitNondifferentiabilityError(
                  original, invoker, diag::autodiff_nondifferentiable_result);
              errorOccurred = true;
              return true;
            }
            return false;
          };
      if (diagnoseNondifferentiableOriginalFunctionType(originalFnTy))
        return;

      auto *diffFuncInst = context.createDifferentiableFunction(
          builder, loc, indices.parameters, /*differentiationOrder*/ 1,
          original);

      // Record the `differentiable_function` instruction.
      context.getDifferentiableFunctionInsts().push_back(diffFuncInst);
      // TODO(TF-689): Make `differentiable_function` store result indices and
      // remove `ADContext::resultIndices`.
      context.getResultIndices()[diffFuncInst] = activeResultIndices.front();

      auto borrowedADFunc =
          builder.emitBeginBorrowOperation(loc, diffFuncInst);
      auto extractedJVP = builder.createDifferentiableFunctionExtract(
          loc, DifferentiableFunctionExtractInst::Extractee::JVP,
          /*differentiationOrder*/ 1, borrowedADFunc);
      jvpValue = builder.emitCopyValueOperation(loc, extractedJVP);
      builder.emitEndBorrowOperation(loc, borrowedADFunc);
      builder.emitDestroyValueOperation(loc, diffFuncInst);
    }

    // Call the JVP using the original parameters.
    SmallVector<SILValue, 8> jvpArgs;
    auto jvpFnTy = getOpType(jvpValue->getType()).castTo<SILFunctionType>();
    auto numJVPArgs =
        jvpFnTy->getNumParameters() + jvpFnTy->getNumIndirectFormalResults();
    jvpArgs.reserve(numJVPArgs);
    // Collect substituted arguments.
    for (auto origArg : ai->getArguments())
      jvpArgs.push_back(getOpValue(origArg));
    assert(jvpArgs.size() == numJVPArgs);
    // Apply the JVP.
    // The JVP should be specialized, so no substitution map is necessary.
    auto *jvpCall = getBuilder().createApply(loc, jvpValue, SubstitutionMap(),
                                             jvpArgs, ai->isNonThrowing());
    LLVM_DEBUG(getADDebugStream() << "Applied jvp function\n" << *jvpCall);

    // Release the differentiable function.
    builder.emitDestroyValueOperation(loc, jvpValue);

    // Get the JVP results (original results and differential).
    SmallVector<SILValue, 8> jvpDirectResults;
    extractAllElements(jvpCall, builder, jvpDirectResults);
    auto originalDirectResults =
        ArrayRef<SILValue>(jvpDirectResults).drop_back(1);
    auto originalDirectResult =
        joinElements(originalDirectResults, getBuilder(), jvpCall->getLoc());

    mapValue(ai, originalDirectResult);

    // Some instructions that produce the callee may have been cloned.
    // If the original callee did not have any users beyond this `apply`,
    // recursively kill the cloned callee.
    if (auto *origCallee = cast_or_null<SingleValueInstruction>(
            ai->getCallee()->getDefiningInstruction()))
      if (origCallee->hasOneUse())
        recursivelyDeleteTriviallyDeadInstructions(
            getOpValue(origCallee)->getDefiningInstruction());

    // Record the callee differential function value.
    // This is used later to construct a differential struct.
    auto differential = jvpDirectResults.back();
    auto *differentialDecl = differentialInfo.lookUpLinearMapDecl(ai);
    auto originalDifferentialType =
        getOpType(differential->getType()).getAs<SILFunctionType>();
    auto differentialType =
        remapType(differential->getType())
            .castTo<SILFunctionType>();
    auto jvpGenSig = SubsMap.getGenericSignature()
        ? SubsMap.getGenericSignature()->getCanonicalSignature()
        : nullptr;
    Lowering::GenericContextScope genericContextScope(
        context.getTypeConverter(), jvpGenSig);
    auto loweredDifferentialType =
        getOpType(context.getTypeConverter().getLoweredType(
            differentialDecl->getInterfaceType()->getCanonicalType(),
            ResilienceExpansion::Minimal))
            .castTo<SILFunctionType>();
    // If actual differential type does not match lowered differential type,
    // reabstract the differential using a thunk.
    if (!loweredDifferentialType->isEqual(originalDifferentialType)) {
      SILOptFunctionBuilder fb(context.getTransform());
      auto *thunk = getOrCreateReabstractionThunk(
          fb, context.getModule(), loc, &getDifferential(),
          differentialType, loweredDifferentialType);
      auto *thunkRef = builder.createFunctionRef(loc, thunk);
      differential = builder.createPartialApply(
          loc, thunkRef,
          getOpSubstitutionMap(thunk->getForwardingSubstitutionMap()),
          {differential}, differentialType->getCalleeConvention());
    }
    differentialValues[ai->getParent()].push_back(differential);

    // Differential emission.
    emitTangentForApplyInst(ai, indices, originalDifferentialType);
  }

  void visitReturnInst(ReturnInst *ri) {
    auto loc = ri->getOperand().getLoc();
    auto *origExit = ri->getParent();
    auto &builder = getBuilder();
    auto *diffStructVal = buildDifferentialValueStructValue(ri);

    // Get the JVP value corresponding to the original functions's return value.
    auto *origRetInst = cast<ReturnInst>(origExit->getTerminator());
    auto origResult = getOpValue(origRetInst->getOperand());
    SmallVector<SILValue, 8> origResults;
    extractAllElements(origResult, builder, origResults);

    // Get and partially apply the differential.
    auto jvpGenericEnv = jvp->getGenericEnvironment();
    auto jvpSubstMap = jvpGenericEnv
        ? jvpGenericEnv->getForwardingSubstitutionMap()
        : jvp->getForwardingSubstitutionMap();
    auto *differentialRef =
        builder.createFunctionRef(loc, &getDifferential());
    auto *differentialPartialApply = builder.createPartialApply(
        loc, differentialRef, jvpSubstMap, {diffStructVal},
        ParameterConvention::Direct_Guaranteed);

    // Return a tuple of the original result and pullback.
    SmallVector<SILValue, 8> directResults;
    directResults.append(origResults.begin(), origResults.end());
    directResults.push_back(differentialPartialApply);
    builder.createReturn(
        ri->getLoc(), joinElements(directResults, builder, loc));
  }

  void visitBranchInst(BranchInst *bi) {
    llvm_unreachable("Unsupported SIL instruction.");
  }

  void visitCondBranchInst(CondBranchInst *cbi) {
    llvm_unreachable("Unsupported SIL instruction.");
  }

  void visitSwitchEnumInst(SwitchEnumInst *sei) {
    llvm_unreachable("Unsupported SIL instruction.");
  }

  void visitDifferentiableFunctionInst(DifferentiableFunctionInst *dfi) {
    // Clone `differentiable_function` from original to JVP, then add the cloned
    // instruction to the `differentiable_function` worklist.
    TypeSubstCloner::visitDifferentiableFunctionInst(dfi);
    auto *newDFI = cast<DifferentiableFunctionInst>(getOpValue(dfi));
    context.getDifferentiableFunctionInsts().push_back(newDFI);
  }
};
} // end anonymous namespace

//===----------------------------------------------------------------------===//
// PullbackEmitter - visitors on the original function for pullback code
// generation
//===----------------------------------------------------------------------===//

namespace {
class PullbackEmitter final : public SILInstructionVisitor<PullbackEmitter> {
private:
  /// The parent VJP emitter.
  VJPEmitter &vjpEmitter;

  /// Dominance info for the original function.
  DominanceInfo *domInfo = nullptr;

  /// Post-dominance info for the original function.
  PostDominanceInfo *postDomInfo = nullptr;

  /// Post-order info for the original function.
  PostOrderFunctionInfo *postOrderInfo = nullptr;

  /// Mapping from original basic blocks to corresponding pullback basic blocks.
  /// Pullback basic blocks always have the predecessor as the single argument.
  DenseMap<SILBasicBlock *, SILBasicBlock *> pullbackBBMap;

  /// Mapping from original basic blocks and original values to corresponding
  /// adjoint buffers.
  DenseMap<std::pair<SILBasicBlock *, OriginalValue>, AdjointBuffer> bufferMap;

  /// Mapping from pullback basic blocks to pullback struct arguments.
  DenseMap<SILBasicBlock *, SILArgument *> pullbackStructArguments;

  /// Mapping from pullback struct field declarations to pullback struct
  /// elements destructured from the linear map basic block argument. In the
  /// beginning of each pullback basic block, the block's pullback struct is
  /// destructured into individual elements stored here.
  DenseMap<VarDecl *, SILValue> pullbackStructElements;

  /// Mapping from original basic blocks and successor basic blocks to
  /// corresponding pullback trampoline basic blocks. Trampoline basic blocks
  /// take additional arguments in addition to the predecessor enum argument.
  DenseMap<std::pair<SILBasicBlock *, SILBasicBlock *>, SILBasicBlock *>
      pullbackTrampolineBBMap;

  /// Mapping from original basic blocks to dominated active values.
  DenseMap<SILBasicBlock *, SmallVector<SILValue, 8>> activeValues;

  /// Mapping from original basic blocks and original active values to
  /// corresponding pullback block arguments.
  DenseMap<std::pair<SILBasicBlock *, SILValue>, SILArgument *>
      activeValuePullbackBBArgumentMap;

  /// Mapping from original basic blocks to local temporary values to be cleaned
  /// up. This is populated when pullback emission is run on one basic block and
  /// cleaned before processing another basic block.
  DenseMap<SILBasicBlock *, SmallVector<SILValue, 64>>
      blockTemporaries;

  llvm::DenseSet<SILValue> blockTemporarySet;

  /// The main builder.
  SILBuilder builder;

  /// An auxiliary local allocation builder.
  SILBuilder localAllocBuilder;

  /// Local adjoint buffer allocations.
  SmallVector<SILValue, 64> functionLocalAllocations;

  /// A set used to remember local allocations that were destroyed.
  llvm::SmallDenseSet<SILValue> destroyedLocalAllocations;

  /// The allocator used to initialize variable-sized temporary objects, mainly
  /// `AdjointBuffer`.
  llvm::BumpPtrAllocator allocator;

  /// Projection paths in the original function.
  SmallVector<ProjectionPath, 8> originalProjectionPathCache;

  bool errorOccurred = false;

  ADContext &getContext() const { return vjpEmitter.context; }
  SILModule &getModule() const { return getContext().getModule(); }
  ASTContext &getASTContext() const { return getPullback().getASTContext(); }
  SILFunction &getOriginal() const { return *vjpEmitter.original; }
  SILFunction &getPullback() const { return *vjpEmitter.pullback; }
  SILDifferentiableAttr *getAttr() const { return vjpEmitter.attr; }
  DifferentiationInvoker getInvoker() const { return vjpEmitter.invoker; }
  LinearMapInfo &getPullbackInfo() { return vjpEmitter.pullbackInfo; }
  const SILAutoDiffIndices &getIndices() const {
    return vjpEmitter.getIndices();
  }
  const DifferentiableActivityInfo &getActivityInfo() const {
    return vjpEmitter.activityInfo;
  }

public:
  explicit PullbackEmitter(VJPEmitter &vjpEmitter)
      : vjpEmitter(vjpEmitter), builder(getPullback()),
        localAllocBuilder(getPullback()) {
    // Get dominance and post-order info for the original function.
    auto &passManager = getContext().getPassManager();
    auto *domAnalysis = passManager.getAnalysis<DominanceAnalysis>();
    auto *postDomAnalysis = passManager.getAnalysis<PostDominanceAnalysis>();
    auto *postOrderAnalysis = passManager.getAnalysis<PostOrderAnalysis>();
    domInfo = domAnalysis->get(vjpEmitter.original);
    postDomInfo = postDomAnalysis->get(vjpEmitter.original);
    postOrderInfo = postOrderAnalysis->get(vjpEmitter.original);
  }

private:
  //--------------------------------------------------------------------------//
  // Pullback struct mapping
  //--------------------------------------------------------------------------//

  void initializePullbackStructElements(SILBasicBlock *origBB,
                                        SILInstructionResultArray values) {
    auto *pbStructDecl = getPullbackInfo().getLinearMapStruct(origBB);
    assert(pbStructDecl->getStoredProperties().size() == values.size() &&
           "The number of pullback struct fields must equal the number of "
           "pullback struct element values");
    for (auto pair : llvm::zip(pbStructDecl->getStoredProperties(), values)) {
      assert(
          std::get<1>(pair).getOwnershipKind() != ValueOwnershipKind::Guaranteed
              && "Pullback struct elements must be @owned");
      auto insertion =
          pullbackStructElements.insert({std::get<0>(pair), std::get<1>(pair)});
      (void)insertion;
      assert(insertion.second && "A pullback struct element already exists!");
    }
  }

  SILValue getPullbackStructElement(SILBasicBlock *origBB, VarDecl *field) {
    assert(getPullbackInfo().getLinearMapStruct(origBB) ==
               cast<StructDecl>(field->getDeclContext()));
    assert(pullbackStructElements.count(field) &&
           "Pullback struct element for this field does not exist!");
    return pullbackStructElements.lookup(field);
  }

  //--------------------------------------------------------------------------//
  // Original value factory methods
  //--------------------------------------------------------------------------//

  OriginalValue getCanonicalOriginalValue(SILValue value) {
    assert(value->getFunction() == &getOriginal() &&
           "Value must be in the original function");
    if (auto *bai = dyn_cast<BeginAccessInst>(value))
      return OriginalValue(
          OriginalValue::Kind::BufferAccess, bai->getSource(),
          /*projection*/ nullptr);
    SILValue root = value;
    while (auto projIndex = ProjectionIndex(root))
      root = projIndex.Aggregate;
    if (root == value)
      return OriginalValue(
          OriginalValue::Kind::Root, value, /*projection*/ nullptr);
    auto projPath = ProjectionPath::getProjectionPath(root, value).getValue();
    originalProjectionPathCache.push_back(std::move(projPath));
    return OriginalValue(
        OriginalValue::Kind::Projection, root,
        &originalProjectionPathCache.back());
  }

  //--------------------------------------------------------------------------//
  // Adjoint buffer utilities
  //--------------------------------------------------------------------------//

  AdjointBuffer makeZeroAdjointBuffer(SILType type) {
    return AdjointBuffer::createZero(allocator, remapType(type));
  }

  AdjointBuffer makeConcreteAdjointBuffer(SILValue value) {
    return AdjointBuffer::createConcrete(allocator, value);
  }

  template<typename EltRange>
  AdjointBuffer makeAggregateAdjointBuffer(SILType type, EltRange elements) {
    return AdjointBuffer::createAggregate(allocator, remapType(type), elements);
  }

  SILValue materializeAdjoint(AdjointBuffer adjointBuffer, SILLocation loc);

  SILValue materializeAdjointIntoInitializedBuffer(AdjointBuffer adjointBuffer,
                                        SILLocation loc, SILValue destination);

  //--------------------------------------------------------------------------//
  // Temporary value management
  //--------------------------------------------------------------------------//

  /// Record a temporary value for cleanup before its block's terminator.
  SILValue recordTemporary(SILValue value) {
    assert(value->getType().isObject());
    blockTemporaries[value->getParentBlock()].push_back(value);
    LLVM_DEBUG(getADDebugStream() << "Recorded temporary " << value);
    auto insertion = blockTemporarySet.insert(value); (void)insertion;
    assert(insertion.second && "Temporary already recorded?");
    return value;
  }

  /// Clean up all temporary values for the given block.
  void cleanUpTemporariesForBlock(SILBasicBlock *bb, SILLocation loc) {
    LLVM_DEBUG(getADDebugStream() << "Cleaning up temporaries for bb"
               << bb->getDebugID() << '\n');
    for (auto temp : blockTemporaries[bb]) {
      builder.emitDestroyValueOperation(loc, temp);
      blockTemporarySet.erase(temp);
    }
  }

  //--------------------------------------------------------------------------//
  // Zero emission
  //--------------------------------------------------------------------------//

  /// Emit a zero value by calling `AdditiveArithmetic.zero`. The given type
  /// must conform to `AdditiveArithmetic`.
  void emitZeroIndirect(CanType type, SILValue bufferAccess, SILLocation loc);

  //--------------------------------------------------------------------------//
  // Accumulation
  //--------------------------------------------------------------------------//

  AdjointBuffer accumulateAdjoints(AdjointBuffer lhs, AdjointBuffer rhs);

  /// Given two buffers of an `AdditiveArithmetic` type, accumulate the right
  /// hand side into the left hand side using `+=`.
  void accumulateIndirect(SILValue lhsDestAccess, SILValue rhsAccess,
                          SILLocation loc);

  //--------------------------------------------------------------------------//
  // Type transformer
  //--------------------------------------------------------------------------//

  /// Remap any archetypes into the current function's context.
  SILType remapType(SILType ty) {
    if (ty.hasArchetype())
      return getPullback().mapTypeIntoContext(ty.mapTypeOutOfContext());
    return getPullback().mapTypeIntoContext(ty);
  }

  Optional<VectorSpace> getTangentSpace(CanType type) {
    return type->getAutoDiffAssociatedTangentSpace(
        LookUpConformanceInModule(getModule().getSwiftModule()));
  }

  /// Assuming the given type conforms to `Differentiable` after remapping,
  /// returns the associated tangent space type.
  SILType getRemappedTangentType(SILType type) {
    return SILType::getPrimitiveType(
        getTangentSpace(remapType(type).getASTType())->getCanonicalType(),
        type.getCategory());
  }

  /// Substitutes all replacement types of the given substitution map using the
  /// pullback function's substitution map.
  SubstitutionMap remapSubstitutionMap(SubstitutionMap substMap) {
    return substMap.subst(getPullback().getForwardingSubstitutionMap());
  }

  //--------------------------------------------------------------------------//
  // Buffer mapping
  //--------------------------------------------------------------------------//

  void setAdjointBuffer(SILBasicBlock *origBB, SILValue valueInOriginal,
                        AdjointBuffer adjointBuffer) {
    auto originalValue = getCanonicalOriginalValue(valueInOriginal);
    auto insertion =
        bufferMap.try_emplace({origBB, originalValue}, adjointBuffer);
    assert(insertion.second); (void)insertion;
  }

//  SILValue getAdjointProjection(SILBasicBlock *origBB,
//                                SILValue originalProjection) {
//    // Handle `struct_element_addr`.
//    if (auto *seai = dyn_cast<StructElementAddrInst>(originalProjection)) {
//      auto adjSource = getAdjointBuffer(origBB, seai->getOperand());
//      auto *tangentVectorDecl =
//          adjSource->getType().getStructOrBoundGenericStruct();
//      auto tanFieldLookup =
//          tangentVectorDecl->lookupDirect(seai->getField()->getName());
//      assert(tanFieldLookup.size() == 1);
//      auto *tanField = cast<VarDecl>(tanFieldLookup.front());
//      return builder.createStructElementAddr(
//          seai->getLoc(), adjSource, tanField);
//    }
//    // Handle `tuple_element_addr`.
//    if (auto *teai = dyn_cast<TupleElementAddrInst>(originalProjection)) {
//      auto source = teai->getOperand();
//      auto adjSource = getAdjointBuffer(origBB, source);
//      if (!adjSource->getType().is<TupleType>())
//        return adjSource;
//      auto origTupleTy = source->getType().castTo<TupleType>();
//      unsigned adjIndex = 0;
//      for (unsigned i : range(teai->getFieldNo())) {
//        if (getTangentSpace(
//                origTupleTy->getElement(i).getType()->getCanonicalType()))
//          ++adjIndex;
//      }
//      return builder.createTupleElementAddr(
//          teai->getLoc(), adjSource, adjIndex);
//    }
//    // Handle `begin_access`.
//    if (auto *bai = dyn_cast<BeginAccessInst>(originalProjection)) {
//      auto adjBase = getAdjointBuffer(origBB, bai->getOperand());
//      if (errorOccurred)
//        return (bufferMap[{origBB, originalProjection}] = SILValue());
//      // Return the base buffer's adjoint buffer.
//      return adjBase;
//    }
//    return SILValue();
//  }

  SILBasicBlock::iterator getNextFunctionLocalAllocationInsertionPoint() {
    // If there are no local allocations, insert at the pullback entry start.
    if (functionLocalAllocations.empty())
      return getPullback().getEntryBlock()->begin();
    // Otherwise, insert before the last local allocation. Inserting before
    // rather than after ensures that allocation and zero initialization
    // instructions are grouped together.
    auto lastLocalAlloc = functionLocalAllocations.back();
    return lastLocalAlloc->getDefiningInstruction()->getIterator();
  }

  Optional<AdjointBuffer> getAdjointBuffer(SILBasicBlock *origBB,
                                           SILValue valueInOriginal) {
    assert(valueInOriginal->getFunction() == &getOriginal());
    return getAdjointBuffer(origBB, getCanonicalOriginalValue(valueInOriginal));
  }

  /// Returns the adjoint buffer corresponding to the given value in the
  /// original function. Returns `None` if an error has occurred.
  Optional<AdjointBuffer> getAdjointBuffer(SILBasicBlock *origBB,
                                           OriginalValue origVal) {
    auto insertion = bufferMap.try_emplace({origBB, origVal}, SILValue());
    if (!insertion.second) // not inserted
      return insertion.first->getSecond();

<<<<<<< HEAD
    // Diagnose `struct_extract` and `struct_element_addr` instructions to
    // `@noDerivative` fields.
    VarDecl *noDerivativeField = nullptr;
    if (auto *seai = dyn_cast<StructElementAddrInst>(valueInOriginal)) {
      if (seai->getField()->getAttrs().hasAttribute<NoDerivativeAttr>())
        noDerivativeField = seai->getField();
    }
    else if (auto *sei = dyn_cast<StructExtractInst>(valueInOriginal)) {
      if (sei->getField()->getAttrs().hasAttribute<NoDerivativeAttr>())
        noDerivativeField = sei->getField();
    }
    if (noDerivativeField) {
      getContext().emitNondifferentiabilityError(
          valueInOriginal, getInvoker(),
          diag::autodiff_noderivative_stored_property);
      errorOccurred = true;
      return None;
    }
=======
    // If the original buffer is a projection, return a corresponding projection
    // into the adjoint buffer.
    if (auto adjProj = getAdjointProjection(origBB, valueInOriginal))
      return (bufferMap[{origBB, valueInOriginal}] = adjProj);
>>>>>>> ea6f87a8

    // Set insertion point for local allocation builder: before the last local
    // allocation, or at the start of the pullback function's entry if no local
    // allocations exist yet.
    localAllocBuilder.setInsertionPoint(
        getPullback().getEntryBlock(),
        getNextFunctionLocalAllocationInsertionPoint());
    // Allocate local buffer and initialize to zero.
    auto bufObjectType = getRemappedTangentType(valueInOriginal->getType());
//    auto *newBuf = localAllocBuilder.createAllocStack(
//        valueInOriginal.getLoc(), bufObjectType);
    // Temporarily change global builder insertion point and emit zero into the
    // local buffer.
//    auto insertionPoint = builder.getInsertionBB();
//    builder.setInsertionPoint(
//        localAllocBuilder.getInsertionBB(),
//        localAllocBuilder.getInsertionPoint());
//    emitZeroIndirect(bufObjectType.getASTType(), newBuf, newBuf->getLoc());
//    builder.setInsertionPoint(insertionPoint);
    // Register the local buffer.
//    functionLocalAllocations.push_back(newBuf);
    return (
        insertion.first->getSecond() = makeZeroAdjointBuffer(bufObjectType));
  }

  // Accumulates `rhsBufferAccess` into the adjoint buffer corresponding to
  // `valueInOriginal`.
  void addToAdjointBuffer(SILBasicBlock *origBB, SILValue valueInOriginal,
<<<<<<< HEAD
                          AdjointBuffer newAdjointBuffer, SILLocation loc) {
    auto existingAdjointBuffer = getAdjointBuffer(origBB, valueInOriginal);
    if (!existingAdjointBuffer)
      return;
    setAdjointBuffer(
        origBB, valueInOriginal,
        accumulateAdjoints(*existingAdjointBuffer, newAdjointBuffer));
=======
                          SILValue rhsBuffer, SILLocation loc) {
    assert(valueInOriginal->getFunction() == &getOriginal());
    assert(rhsBuffer->getFunction() == &getPullback());
    auto adjointBuffer = getAdjointBuffer(origBB, valueInOriginal);
    accumulateIndirect(adjointBuffer, rhsBuffer, loc);
>>>>>>> ea6f87a8
  }

  //--------------------------------------------------------------------------//
  // CFG mapping
  //--------------------------------------------------------------------------//

  SILBasicBlock *getPullbackBlock(SILBasicBlock *originalBlock) {
    return pullbackBBMap.lookup(originalBlock);
  }

  SILBasicBlock *getPullbackTrampolineBlock(
      SILBasicBlock *originalBlock, SILBasicBlock *successorBlock) {
    return pullbackTrampolineBBMap.lookup({originalBlock, successorBlock});
  }

  /// Get the pullback block argument corresponding to the given original block
  /// and active value.
  SILArgument *getActiveValuePullbackBlockArgument(SILBasicBlock *origBB,
                                                   SILValue activeValue) {
    assert(origBB->getParent() == &getOriginal());
    auto pullbackBBArg =
        activeValuePullbackBBArgumentMap[{origBB, activeValue}];
    assert(pullbackBBArg);
    assert(pullbackBBArg->getParent() == getPullbackBlock(origBB));
    return pullbackBBArg;
  }

public:
  //--------------------------------------------------------------------------//
  // Entry point
  //--------------------------------------------------------------------------//

  /// Performs pullback generation on the empty pullback function. Returns true
  /// if any error occurs.
  bool run() {
    auto &original = getOriginal();
    auto &pullback = getPullback();
    auto pbLoc = getPullback().getLocation();
    LLVM_DEBUG(getADDebugStream() << "Running PullbackEmitter on\n"
                                  << original);

    auto *pbGenEnv = getPullback().getGenericEnvironment();
    auto pbGenSig = pbGenEnv
        ? pbGenEnv->getGenericSignature()->getCanonicalSignature()
        : nullptr;
    Lowering::GenericContextScope genericContextScope(
        getContext().getTypeConverter(), pbGenSig);
    auto origExitIt = original.findReturnBB();
    assert(origExitIt != original.end() &&
           "Functions without returns must have been diagnosed");
    auto *origExit = &*origExitIt;

    // Get dominated active values in original blocks.
    // Adjoint values of dominated active values are passed as pullback block
    // arguments.
    DominanceOrder domOrder(original.getEntryBlock(), domInfo);
    while (auto *bb = domOrder.getNext()) {
      auto &bbActiveValues = activeValues[bb];
      // If the current block has an immediate dominator, append the immediate
      // dominator block's active values to the current block's active values.
      if (auto *domNode = domInfo->getNode(bb)->getIDom()) {
        auto &domBBActiveValues = activeValues[domNode->getBlock()];
        bbActiveValues.append(domBBActiveValues.begin(),
                              domBBActiveValues.end());
      }
      SmallPtrSet<SILValue, 8> visited(bbActiveValues.begin(),
                                       bbActiveValues.end());
      // Register a value as active if it has not yet been visited.
      auto addActiveValue = [&](SILValue v) {
        if (visited.count(v))
          return;
        // Diagnose active enum values. Differentiation of enum values is not
        // yet supported; requires special adjoint value handling.
        if (v->getType().getEnumOrBoundGenericEnum()) {
          getContext().emitNondifferentiabilityError(
              v, getInvoker(), diag::autodiff_enums_unsupported);
          errorOccurred = true;
        }
        // Skip address projections.
        // Address projections do not need their own adjoint buffers; they
        // become projections into their adjoint base buffer.
        if (Projection::isAddressProjection(v))
          return;
        visited.insert(v);
        bbActiveValues.push_back(v);
      };
      // Register bb arguments and all instruction operands/results.
      for (auto *arg : bb->getArguments())
        if (getActivityInfo().isActive(arg, getIndices()))
          addActiveValue(arg);
      for (auto &inst : *bb) {
        for (auto op : inst.getOperandValues())
          if (getActivityInfo().isActive(op, getIndices()))
            addActiveValue(op);
        for (auto result : inst.getResults())
          if (getActivityInfo().isActive(result, getIndices()))
            addActiveValue(result);
      }
      domOrder.pushChildren(bb);
      if (errorOccurred)
        return true;
    }

    // Create pullback blocks and arguments, visiting original blocks in
    // post-order post-dominance order.
    SmallVector<SILBasicBlock *, 8> postOrderPostDomOrder;
    // Start from the root node, which may have a marker `nullptr` block if
    // there are multiple roots.
    PostOrderPostDominanceOrder postDomOrder(postDomInfo->getRootNode(),
                                             postOrderInfo, original.size());
    while (auto *origNode = postDomOrder.getNext()) {
      auto *origBB = origNode->getBlock();
      postDomOrder.pushChildren(origNode);
      // If node is the `nullptr` marker basic block, do not push it.
      if (!origBB)
        continue;
      postOrderPostDomOrder.push_back(origBB);
    }
    for (auto *origBB : postOrderPostDomOrder) {
      auto *pullbackBB = pullback.createBasicBlock();
      pullbackBBMap.insert({origBB, pullbackBB});
      auto pbStructLoweredType =
          remapType(getPullbackInfo().getLinearMapStructLoweredType(origBB));
      // If the BB is the original exit, then the pullback block that we just
      // created must be the pullback function's entry. For the pullback entry,
      // create entry arguments and continue to the next block.
      if (origBB == origExit) {
        assert(pullbackBB->isEntry());
        createEntryArguments(&getPullback());
        auto *mainPullbackStruct = pullbackBB->getArguments().back();
        assert(mainPullbackStruct->getType() == pbStructLoweredType);
        pullbackStructArguments[origBB] = mainPullbackStruct;
        // Destructure the pullback struct to get the elements.
        builder.setInsertionPoint(pullbackBB);
        auto *dsi = builder.createDestructureStruct(pbLoc, mainPullbackStruct);
        initializePullbackStructElements(origBB, dsi->getResults());
        continue;
      }
      // Get all active values in the original block.
      // If the original block has no active values, continue.
      auto &bbActiveValues = activeValues[origBB];
      if (bbActiveValues.empty())
        continue;
      // Otherwise, for each active value/buffer in the original block, allocate
      // a new local buffer in the pullback entry. (All adjoint buffers are
      // allocated in the pullback entry and deallocated in the pullback exit.)
      for (auto activeValue : bbActiveValues) {
        // Allocate and zero initialize a new local buffer using
        // `getAdjointBuffer`.
        builder.setInsertionPoint(pullback.getEntryBlock());
        getAdjointBuffer(origBB, activeValue);
      }
      // Add a pullback struct argument.
      auto *pbStructArg = pullbackBB->createPhiArgument(
          pbStructLoweredType, ValueOwnershipKind::Owned);
      pullbackStructArguments[origBB] = pbStructArg;
      // Destructure the pullback struct to get the elements.
      builder.setInsertionPoint(pullbackBB);
      auto *dsi = builder.createDestructureStruct(pbLoc, pbStructArg);
      initializePullbackStructElements(origBB, dsi->getResults());

      // Create pullback trampoline blocks for each successor block of the
      // original block. Pullback trampoline blocks only have a pullback struct
      // argument. They branch from a pullback successor block to the pullback
      // original block, propagating adjoint buffers of active values.
      for (auto *succBB : origBB->getSuccessorBlocks()) {
        auto *pullbackTrampolineBB =
            pullback.createBasicBlockBefore(pullbackBB);
        pullbackTrampolineBBMap.insert({{origBB, succBB},
                                       pullbackTrampolineBB});
        // Get the enum element type (i.e. the pullback struct type). The enum
        // element type may be boxed if the enum is indirect.
        auto enumLoweredTy =
            getPullbackInfo().getBranchingTraceEnumLoweredType(succBB);
        auto *enumEltDecl =
            getPullbackInfo().lookUpBranchingTraceEnumElement(origBB, succBB);
        auto enumEltType = remapType(
            enumLoweredTy.getEnumElementType(enumEltDecl, getModule()));
        pullbackTrampolineBB->createPhiArgument(enumEltType,
                                                ValueOwnershipKind::Owned);
      }
    }

    auto *pullbackEntry = pullback.getEntryBlock();
    // The pullback function has type (seed, exit_pbs) -> ([arg0], ..., [argn]).
    auto pbParamArgs = pullback.getArgumentsWithoutIndirectResults();
    assert(pbParamArgs.size() == 2);
    auto seed = pbParamArgs[0];

    // Assign adjoint for original result.
    SmallVector<SILValue, 8> origFormalResults;
    collectAllFormalResultsInTypeOrder(original, origFormalResults);
    auto origResult = origFormalResults[getIndices().source];
    // TODO(TF-788): Re-enable non-varied result warning.
    /*
    // Emit a warning and fixit if original result is not varied, because it
    // will always have a zero derivative.
    if (!getActivityInfo().isVaried(origResult, getIndices().parameters)) {
      // Emit fixit if original result has a valid source location.
      auto startLoc = origResult.getLoc().getStartSourceLoc();
      auto endLoc = origResult.getLoc().getEndSourceLoc();
      if (startLoc.isValid() && endLoc.isValid()) {
        getContext().diagnose(startLoc, diag::autodiff_nonvaried_result_fixit)
            .fixItInsert(startLoc, "withoutDerivative(at:")
            .fixItInsertAfter(endLoc, ")");
      }
    }
    */
    builder.setInsertionPoint(
        pullbackEntry, getNextFunctionLocalAllocationInsertionPoint());
    // Create a local copy of the seed so that it can be written to by later
    // adjoint zero emission logic. The indirect seed argument should not be
    // overwritten.
    auto *seedBufCopy = builder.createAllocStack(pbLoc, seed->getType());
    builder.createCopyAddr(pbLoc, seed, seedBufCopy, IsNotTake,
                           IsInitialization);
    setAdjointBuffer(origExit, origResult,
                     makeConcreteAdjointBuffer(seedBufCopy));
    functionLocalAllocations.push_back(seedBufCopy);
    LLVM_DEBUG(getADDebugStream()
               << "Assigned seed buffer " << *seedBufCopy
               << " as the adjoint of original result " << origResult);

    // Visit original blocks blocks in post-order and perform differentiation
    // in corresponding pullback blocks. If errors occurred, back out.
    for (auto *bb : postOrderPostDomOrder) {
      visitSILBasicBlock(bb);
      if (errorOccurred)
        return true;
    }

    // Prepare and emit a `return` in the pullback exit block.
    auto *origEntry = getOriginal().getEntryBlock();
    auto *pbExit = getPullbackBlock(origEntry);
    builder.setInsertionPoint(pbExit);

    // This vector will contain all indirect parameter adjoint buffers.
    SmallVector<SILValue, 4> indParamAdjoints;

    auto origParams = getOriginal().getArgumentsWithoutIndirectResults();

    // Materializes the return element corresponding to the parameter
    // `parameterIndex` into the `retElts` vector.
    auto addRetElt = [&](unsigned parameterIndex) -> void {
      auto origParam = origParams[parameterIndex];
      auto adjBuf = getAdjointBuffer(origEntry, origParam);
      indParamAdjoints.push_back(adjBuf);
    };
    // Collect differentiation parameter adjoints.
    for (auto i : getIndices().parameters->getIndices())
      addRetElt(i);

    // Copy them to pullback indirect results.
    assert(indParamAdjoints.size() == pullback.getIndirectResults().size() &&
           "Indirect parameter adjoint count mismatch");

    for (auto pair : zip(indParamAdjoints,
                             getPullback().getIndirectResults())) {
      auto source = std::get<0>(pair);
      auto *dest = std::get<1>(pair);
      builder.createCopyAddr(pbLoc, source, dest, IsTake, IsInitialization);
      // Prevent source buffer from being deallocated, since the underlying
      // value is moved.
      destroyedLocalAllocations.insert(source);
    }

    // Emit cleanups for all local values.
    cleanUpTemporariesForBlock(pbExit, pbLoc);
    // Deallocate local allocations.
    for (auto alloc : functionLocalAllocations) {
      // Assert that local allocations have at least one use.
      // Buffers should not be allocated needlessly.
      assert(!alloc->use_empty());
      if (!destroyedLocalAllocations.count(alloc)) {
        builder.emitDestroyAddrAndFold(pbLoc, alloc);
        destroyedLocalAllocations.insert(alloc);
      }
      builder.createDeallocStack(pbLoc, alloc);
    }

    // Return empty tuple. (All pullback results are indirect.)
    auto *emptyTuple = builder.createTuple(pbLoc, {});
    builder.createReturn(pbLoc, emptyTuple);

#ifndef NDEBUG
    bool leakFound = false;
    // Ensure all temporaries have been cleaned up.
    for (auto &bb : pullback) {
      for (auto temp : blockTemporaries[&bb]) {
        if (blockTemporarySet.count(temp)) {
          leakFound = true;
          getADDebugStream() << "Found leaked temporary:\n" << temp;
        }
      }
    }
    // Ensure all local allocations have been cleaned up.
    for (auto localAlloc : functionLocalAllocations) {
      if (!destroyedLocalAllocations.count(localAlloc)) {
        leakFound = true;
        getADDebugStream() << "Found leaked local buffer:\n" << localAlloc;
      }
    }
    assert(!leakFound && "Leaks found!");
#endif

    LLVM_DEBUG(getADDebugStream() << "Generated pullback for "
                                  << original.getName() << ":\n" << pullback);
    return errorOccurred;
  }

  using TrampolineBlockSet = SmallPtrSet<SILBasicBlock *, 4>;

  /// Determine the pullback successor block for a given original block and one
  /// of its predecessors. When a trampoline block is necessary, emit code into
  /// the trampoline block to trampoline the original block's active value's
  /// adjoint buffers. A map `activeValueAdjointBufferMap` will be updated to
  /// keep track of adjoint buffers of active values.
  SILBasicBlock *buildPullbackSuccessor(
      SILBasicBlock *origBB, SILBasicBlock *origPredBB,
      SmallDenseMap<SILBasicBlock *,
                    SmallMapVector<OriginalValue, AdjointBuffer, 4>>
          &activeValueAdjointBufferMap) {
    // Get the pullback block and optional pullback trampoline block of the
    // predecessor block.
    auto *pullbackBB = getPullbackBlock(origPredBB);
    auto *pullbackTrampolineBB = getPullbackTrampolineBlock(origPredBB, origBB);
    // If the predecessor block does not have a corresponding pullback
    // trampoline block, then the pullback successor is the pullback block.
    if (!pullbackTrampolineBB)
      return pullbackBB;

    // Otherwise, the pullback successor is the pullback trampoline block,
    // which branches to the pullback block and propagates adjoint buffers of
    // active values.
    assert(pullbackTrampolineBB->getNumArguments() == 1);
    auto loc = origBB->getParent()->getLocation();
    SmallVector<SILValue, 8> trampolineArguments;
    // Propagate adjoint buffers of active values/buffers to predecessor blocks.
    auto &predBBActiveValues = activeValues[origPredBB];
    for (auto activeValue : predBBActiveValues) {
      auto adjBuf = getAdjointBuffer(origBB, activeValue);
      activeValueAdjointBufferMap[origPredBB].insert({activeValue, adjBuf});
    }
    // Propagate pullback struct argument.
    SILBuilder pullbackTrampolineBBBuilder(pullbackTrampolineBB);
    auto *predPBStructVal = pullbackTrampolineBB->getArguments().front();
    auto boxType =
        dyn_cast<SILBoxType>(predPBStructVal->getType().getASTType());
    if (!boxType) {
      trampolineArguments.push_back(predPBStructVal);
    } else {
      auto *projectBox = pullbackTrampolineBBBuilder.createProjectBox(
          loc, predPBStructVal, /*index*/ 0);
      auto loaded = pullbackTrampolineBBBuilder.emitLoadValueOperation(
          loc, projectBox, LoadOwnershipQualifier::Copy);
      pullbackTrampolineBBBuilder.emitDestroyValueOperation(loc,
                                                            predPBStructVal);
      trampolineArguments.push_back(loaded);
    }
    // Propagate adjoint buffers of active values using `copy_addr`.
    for (auto pair : activeValueAdjointBufferMap[origPredBB]) {
      auto origValue = pair.first;
      auto adjBufSrc = pair.second;
      auto adjBufDest = getAdjointBuffer(origPredBB, origValue);
      LLVM_DEBUG(getADDebugStream()
                 << "Propagating adjoint of active value " << origValue
                 << " for original bb" << origBB->getDebugID()
                 << " and predecessor bb" << origPredBB->getDebugID() << "\n");
      pullbackTrampolineBBBuilder.createCopyAddr(
          loc, adjBufSrc, adjBufDest, IsNotTake, IsNotInitialization);
    }
    // Branch from pullback trampoline block to pullback block.
    pullbackTrampolineBBBuilder.createBranch(loc, pullbackBB,
                                             trampolineArguments);
    return pullbackTrampolineBB;
  }

  /// Emit pullback code in the corresponding pullback block.
  void visitSILBasicBlock(SILBasicBlock *bb) {
    auto pbLoc = getPullback().getLocation();
    // Get the corresponding pullback basic block.
    auto *pbBB = getPullbackBlock(bb);
    builder.setInsertionPoint(pbBB);

    LLVM_DEBUG({
      auto &s = getADDebugStream()
          << "Original bb" + std::to_string(bb->getDebugID())
          << ": To differentiate or not to differentiate?\n";
      for (auto &inst : reversed(*bb)) {
        s << (getPullbackInfo().shouldDifferentiateInstruction(&inst)
                  ? "[∂] " : "[ ] ")
          << inst;
      }
    });

    // Visit each instruction in reverse order.
    for (auto &inst : reversed(*bb)) {
      if (!getPullbackInfo().shouldDifferentiateInstruction(&inst))
        continue;
      // Differentiate instruction.
      visit(&inst);
      if (errorOccurred)
        return;
    }

    // Emit a branching terminator for the block.
    // If the original block is the original entry, then the pullback block is
    // the pullback exit. This is handled specially in `PullbackEmitter::run()`,
    // so we leave the block non-terminated.
    if (bb->isEntry())
      return;

    // Otherwise, add a `switch_enum` terminator for non-exit
    // pullback blocks.
    // 1. Get the pullback struct pullback block argument.
    // 2. Extract the predecessor enum value from the pullback struct value.
    auto *predEnum = getPullbackInfo().getBranchingTraceDecl(bb);
    auto *predEnumField =
        getPullbackInfo().lookUpLinearMapStructEnumField(bb);
    auto predEnumVal = getPullbackStructElement(bb, predEnumField);

    // Mapping from pair of original predecessor block and active value to
    // adjoint buffer. Used to propagate adjoint buffers from active values to
    // pullback successor blocks. `SmallMapVector` is used for deterministic
    // `copy_addr` generation order.
    SmallDenseMap<SILBasicBlock *,
                  SmallMapVector<OriginalValue, AdjointBuffer, 4>>
        activeValueAdjointBufferMap;

    // Propagate adjoint buffer from active basic block arguments to
    // predecessor terminator operands.
    for (auto *bbArg : bb->getArguments()) {
      if (!getActivityInfo().isActive(bbArg, getIndices()))
        continue;
      // Get predecessor terminator operands.
      SmallVector<std::pair<SILBasicBlock *, SILValue>, 4> incomingValues;
      bbArg->getSingleTerminatorOperands(incomingValues);
      // Initialize adjoint buffer of predecessor terminator operands as
      // adjoint buffer of current block arguments.
      auto bbArgAdj = getAdjointBuffer(bb, bbArg);
      assert(bbArgAdj);
      for (auto pair : incomingValues) {
        auto *predBB = pair.first;
        auto incomingValue = pair.second;
        // Skip non-active incoming values.
        if (!getActivityInfo().isActive(incomingValue, getIndices()))
          continue;
        bool incValHasAdjBuf = bufferMap.count(
            {predBB, getCanonicalOriginalValue(incomingValue)});
        assert(incValHasAdjBuf);
      activeValueAdjointBufferMap[predBB].insert(
          {getCanonicalOriginalValue(incomingValue), *bbArgAdj});
      }
    }

    // 3. Build the pullback successor cases for the `switch_enum`
    //    instruction. The pullback successors correspond to the predecessors
    //    of the current block.
    SmallVector<std::pair<EnumElementDecl *, SILBasicBlock *>, 4>
        pullbackSuccessorCases;
    SmallVector<SILBasicBlock *, 8> pullbackSuccBBs;
    for (auto *predBB : bb->getPredecessorBlocks()) {
      auto *pullbackSuccBB = buildPullbackSuccessor(
          bb, predBB, activeValueAdjointBufferMap);
      pullbackSuccBBs.push_back(pullbackSuccBB);
      auto *enumEltDecl =
          getPullbackInfo().lookUpBranchingTraceEnumElement(predBB, bb);
      pullbackSuccessorCases.push_back({enumEltDecl, pullbackSuccBB});
    }
    // Emit cleanups for all block-local temporaries.
    cleanUpTemporariesForBlock(pbBB, pbLoc);
    // - If the original block has exactly one predecessor, then the pullback
    //   block has exactly one successor. Extract the pullback struct value
    //   from the predecessor enum value using `unchecked_take_enum_data_addr`
    //   and `load [take]`, and branch to the pullback successor block.
    assert(pullbackSuccessorCases.size() == predEnum->getNumElements());
    builder.createSwitchEnum(
        pbLoc, predEnumVal, /*DefaultBB*/ nullptr, pullbackSuccessorCases);
  }

  void visit(SILInstruction *inst) {
    if (errorOccurred)
      return;

    LLVM_DEBUG(getADDebugStream()
               << "PullbackEmitter visited:\n[ORIG]" << *inst);
#ifndef NDEBUG
    auto beforeInsertion = std::prev(builder.getInsertionPoint());
#endif
    SILInstructionVisitor::visit(inst);
    LLVM_DEBUG({
      auto &s = llvm::dbgs() << "[ADJ] Emitted in pullback:\n";
      auto afterInsertion = builder.getInsertionPoint();
      for (auto it = ++beforeInsertion; it != afterInsertion; ++it)
        s << *it;
    });
  }

  void visitSILInstruction(SILInstruction *inst) {
    LLVM_DEBUG(getADDebugStream()
               << "Unhandled instruction in PullbackEmitter: " << *inst);
    getContext().emitNondifferentiabilityError(inst, getInvoker(),
        diag::autodiff_expression_not_differentiable_note);
    errorOccurred = true;
  }

  AllocStackInst *
  emitArrayTangentSubscript(ApplyInst *ai, SILType eltType,
                            SILValue arrayAdjBuf, SILValue fnRef,
                            CanGenericSignature genericSig, int index) {
    auto &ctx = builder.getASTContext();
    auto astType = eltType.getASTType();
    auto literal = builder.createIntegerLiteral(
        ai->getLoc(), SILType::getBuiltinIntegerType(64, ctx), index);
    auto intType = SILType::getPrimitiveObjectType(
        ctx.getIntDecl()->getDeclaredType()->getCanonicalType());
    auto *intStruct = builder.createStruct(ai->getLoc(), intType, {literal});
    auto *subscriptBuffer = builder.createAllocStack(ai->getLoc(), eltType);
    auto *swiftModule = getModule().getSwiftModule();
    auto *diffProto = ctx.getProtocol(KnownProtocolKind::Differentiable);
    auto diffConf = swiftModule->lookupConformance(astType, diffProto);
    assert(diffConf.hasValue() && "Missing conformance to `Differentiable`");
    auto addArithProto = ctx.getProtocol(KnownProtocolKind::AdditiveArithmetic);
    auto addArithConf = swiftModule->lookupConformance(astType, addArithProto);
    assert(addArithConf.hasValue() &&
           "Missing conformance to `AdditiveArithmetic`");
    auto subMap =
        SubstitutionMap::get(genericSig, {astType}, {*addArithConf, *diffConf});
    auto arrayAdjBufLoad = builder.emitLoadValueOperation(
        ai->getLoc(), arrayAdjBuf, LoadOwnershipQualifier::Copy);
    recordTemporary(arrayAdjBufLoad);
    builder.createApply(ai->getLoc(), fnRef, subMap,
                        {subscriptBuffer, intStruct, arrayAdjBufLoad});
    return subscriptBuffer;
  }

  void accumulateArrayTangentSubscriptDirect(ApplyInst *ai, SILType eltType,
                                             StoreInst *si,
                                             AllocStackInst *subscriptBuffer) {
    SILValue src = si->getSrc();
    // When the store's source is a `copy_value`, the `copy_value` is part of
    // array literal initialization. In this case, add the adjoint to the source
    // of the copy directly.
    if (auto *cvi = dyn_cast<CopyValueInst>(src))
      src = cvi->getOperand();
    addToAdjointBuffer(si->getParent(), src, subscriptBuffer, ai->getLoc());
    builder.emitDestroyAddrAndFold(ai->getLoc(), subscriptBuffer);
    builder.createDeallocStack(ai->getLoc(), subscriptBuffer);
  }

  void accumulateArrayTangentSubscriptIndirect(
      ApplyInst *ai, CopyAddrInst *cai, AllocStackInst *subscriptBuffer) {
    addToAdjointBuffer(cai->getParent(), cai->getSrc(), subscriptBuffer,
                       cai->getLoc());
    builder.emitDestroyAddrAndFold(cai->getLoc(), subscriptBuffer);
    builder.createDeallocStack(ai->getLoc(), subscriptBuffer);
  }

  void visitArrayInitialization(ApplyInst *ai) {
    LLVM_DEBUG(getADDebugStream() << "Visiting array initialization:\n" << *ai);
    SILValue arrayAdjBuf;
    SILValue fnRef;
    CanGenericSignature genericSig;
    for (auto use : ai->getUses()) {
      auto *dti = dyn_cast<DestructureTupleInst>(use->getUser());
      if (!dti) continue;
      // The first tuple field of the return value is the `Array`.
      arrayAdjBuf = getAdjointBuffer(ai->getParent(), dti->getResult(0));
      assert(arrayAdjBuf && "Array does not have adjoint buffer");
      auto astType = arrayAdjBuf->getType().getASTType();
      auto typeDecl = astType->getStructOrBoundGenericStruct();
      auto subscriptDecl = cast<SubscriptDecl>(typeDecl->lookupDirect(
          DeclBaseName::createSubscript()).front());
      auto subscriptGet = subscriptDecl->getAccessor(AccessorKind::Get);
      SILDeclRef subscriptRef(subscriptGet, SILDeclRef::Kind::Func);
      auto fnBuilder = SILOptFunctionBuilder(getContext().getTransform());
      auto fn = fnBuilder.getOrCreateFunction(
          ai->getLoc(), subscriptRef, NotForDefinition);
      genericSig = fn->getLoweredFunctionType()->getGenericSignature();
      fnRef = builder.createFunctionRef(ai->getLoc(), fn);
    }
    assert(arrayAdjBuf && "Array does not have adjoint buffer");
    assert(genericSig && "No generic signature");
    assert(fnRef && "Could not create `function_ref`");
    // Two loops because the `tuple_extract` instructions can be reached in
    // either order.
    for (auto use : ai->getUses()) {
      auto *dti = dyn_cast<DestructureTupleInst>(use->getUser());
      if (!dti) continue;
      // The second tuple field is the `RawPointer`.
      for (auto use : dti->getResult(1)->getUses()) {
        // The `RawPointer` passes through a `pointer_to_address`. That
        // instruction's first use is a `store` whose src is useful; its
        // subsequent uses are `index_addr`s whose only use is a useful
        // `store`. In the indirect case, each `store` is instead a
        // `copy_addr`.
        for (auto use : use->getUser()->getResult(0)->getUses()) {
          auto inst = use->getUser();
          if (auto si = dyn_cast<StoreInst>(inst)) {
            auto tanType = getRemappedTangentType(si->getSrc()->getType());
            auto subscriptBuffer = emitArrayTangentSubscript(
                ai, tanType, arrayAdjBuf, fnRef, genericSig, 0);
            accumulateArrayTangentSubscriptDirect(
                ai, tanType, si, subscriptBuffer);
          } else if (auto cai = dyn_cast<CopyAddrInst>(inst)) {
            auto tanType = getRemappedTangentType(cai->getSrc()->getType());
            auto subscriptBuffer = emitArrayTangentSubscript(
                ai, tanType, arrayAdjBuf, fnRef, genericSig, 0);
            accumulateArrayTangentSubscriptIndirect(
                ai, cai, subscriptBuffer);
          } else if (auto iai = dyn_cast<IndexAddrInst>(inst)) {
            for (auto use : iai->getUses()) {
              if (auto si = dyn_cast<StoreInst>(use->getUser())) {
                auto literal = dyn_cast<IntegerLiteralInst>(iai->getIndex());
                auto tanType = getRemappedTangentType(
                    si->getSrc()->getType());
                auto subscriptBuffer = emitArrayTangentSubscript(
                    ai, tanType, arrayAdjBuf, fnRef,
                    genericSig, literal->getValue().getLimitedValue());
                accumulateArrayTangentSubscriptDirect(
                    ai, tanType, si, subscriptBuffer);
              } else if (auto cai = dyn_cast<CopyAddrInst>(use->getUser())) {
                auto literal = dyn_cast<IntegerLiteralInst>(iai->getIndex());
                auto tanType = getRemappedTangentType(
                    cai->getSrc()->getType());
                auto subscriptBuffer = emitArrayTangentSubscript(
                    ai, tanType, arrayAdjBuf, fnRef,
                    genericSig, literal->getValue().getLimitedValue());
                accumulateArrayTangentSubscriptIndirect(
                    ai, cai, subscriptBuffer);
              }
            }
          }
        }
      }
    }
  }

  void visitApplyInst(ApplyInst *ai) {
    assert(getPullbackInfo().shouldDifferentiateApplyInst(ai));
    // Handle array uninitialized allocation intrinsic specially.
    if (isArrayLiteralIntrinsic(ai))
      return visitArrayInitialization(ai);
    // Replace a call to a function with a call to its pullback.
    auto &nestedApplyInfo = getContext().getNestedApplyInfo();
    auto applyInfoLookup = nestedApplyInfo.find(ai);
    // If no `NestedApplyInfo` was found, then this task doesn't need to be
    // differentiated.
    if (applyInfoLookup == nestedApplyInfo.end()) {
      // Must not be active.
      assert(!getActivityInfo().isActive(ai, getIndices()));
      return;
    }
    auto applyInfo = applyInfoLookup->getSecond();

    // Get the pullback.
    auto *field = getPullbackInfo().lookUpLinearMapDecl(ai);
    assert(field);
    auto loc = ai->getLoc();
    auto pullback = getPullbackStructElement(ai->getParent(), field);

    // Get the original result of the `apply` instruction.
    SmallVector<SILValue, 8> args;
    SmallVector<SILValue, 8> origDirectResults;
    forEachApplyDirectResult(ai, [&](SILValue directResult) {
      origDirectResults.push_back(directResult);
    });
    SmallVector<SILValue, 8> origAllResults;
    collectAllActualResultsInTypeOrder(ai, origDirectResults, origAllResults);
    assert(applyInfo.indices.source < origAllResults.size());
    auto origResult = origAllResults[applyInfo.indices.source];
    assert(origResult);
    auto origNumIndRes = ai->getNumIndirectResults();

    auto pullbackType =
        remapType(pullback->getType()).castTo<SILFunctionType>();

    // Get the seed (i.e. adjoint buffer of the original result).
    auto *bb = ai->getParent();
    auto seed = getAdjointBuffer(bb, origResult);
<<<<<<< HEAD
    if (!seed)
      return;
=======
>>>>>>> ea6f87a8

    // Create allocations for pullback indirect results.
    SmallVector<AllocStackInst *, 4> pullbackIndirectResults;
    auto actualPullbackType = applyInfo.originalPullbackType
        ? *applyInfo.originalPullbackType
        : pullbackType;
    for (auto indRes : actualPullbackType->getIndirectFormalResults()) {
      auto *alloc =
          builder.createAllocStack(loc, remapType(indRes.getSILStorageType()));
      pullbackIndirectResults.push_back(alloc);
      args.push_back(alloc);
    }

    // If callee pullback was reabstracted in VJP, reabstract callee pullback.
    if (applyInfo.originalPullbackType) {
      SILOptFunctionBuilder fb(getContext().getTransform());
      auto *thunk = getOrCreateReabstractionThunk(
          fb, getContext().getModule(), loc, &getPullback(),
          pullbackType, *applyInfo.originalPullbackType);
      auto *thunkRef = builder.createFunctionRef(loc, thunk);
      pullback = builder.createPartialApply(
          loc, thunkRef,
          remapSubstitutionMap(thunk->getForwardingSubstitutionMap()),
          {pullback}, pullbackType->getCalleeConvention());
    }
    args.push_back(*seed);

    // Call the callee pullback.
    auto *pullbackCall = builder.createApply(
        loc, pullback, SubstitutionMap(), args, /*isNonThrowing*/ false);
    builder.emitDestroyValueOperation(loc, pullback);

    // Extract all results from `pullbackCall`.
    SmallVector<SILValue, 8> dirResults;
    extractAllElements(pullbackCall, builder, dirResults);
    // Get all results in type-defined order.
    SmallVector<SILValue, 8> allResults;
    collectAllActualResultsInTypeOrder(pullbackCall, dirResults, allResults);
    LLVM_DEBUG({
      auto &s = getADDebugStream();
      s << "All results of the nested pullback call:\n";
      llvm::for_each(allResults, [&](SILValue v) { s << v; });
    });

    // Accumulate adjoints for original differentiation parameters.
    auto allResultsIt = allResults.begin();
    for (unsigned i : applyInfo.indices.parameters->getIndices()) {
      auto origArg = ai->getArgument(origNumIndRes + i);
      auto tan = *allResultsIt++;
      addToAdjointBuffer(bb, origArg, tan, loc);
      builder.emitDestroyAddrAndFold(loc, tan);
    }
    // Deallocate pullback indirect results.
    for (auto *alloc : reversed(pullbackIndirectResults))
      builder.createDeallocStack(loc, alloc);
  }

  /// Handle `struct` instruction.
  ///   Original: y = struct (x0, x1, x2, ...)
  ///    Adjoint: adj[x0] += struct_extract adj[y], #x0
  ///             adj[x1] += struct_extract adj[y], #x1
  ///             adj[x2] += struct_extract adj[y], #x2
  ///             ...
  void visitStructInst(StructInst *si) {
    auto *bb = si->getParent();
    auto loc = si->getLoc();
    auto *structDecl = si->getStructDecl();
    auto adjStruct = getAdjointBuffer(bb, si);
    // Find the struct `TangentVector` type.
    auto structTy = remapType(si->getType()).getASTType();
    auto tangentVectorTy =
        getTangentSpace(structTy)->getType()->getCanonicalType();
    assert(!getModule().Types.getTypeLowering(
               tangentVectorTy, ResilienceExpansion::Minimal)
                   .isAddressOnly());
    auto *tangentVectorDecl =
        tangentVectorTy->getStructOrBoundGenericStruct();
    assert(tangentVectorDecl);

    // Accumulate adjoints for the fields of the `struct` operand.
    for (auto *field : structDecl->getStoredProperties()) {
      // There does not exist a corresponding tangent field for original
      // fields with `@noDerivative` attribute. Emit an error.
      if (field->getAttrs().hasAttribute<NoDerivativeAttr>())
        continue;
      // Find the corresponding field in the tangent space.
      VarDecl *tanField = nullptr;
      if (tangentVectorDecl == structDecl)
        tanField = field;
      // Otherwise, look up the field by name.
      else {
        auto tanFieldLookup =
            tangentVectorDecl->lookupDirect(field->getName());
        if (tanFieldLookup.empty()) {
          getContext().emitNondifferentiabilityError(
              si, getInvoker(),
              diag::autodiff_stored_property_no_corresponding_tangent,
              tangentVectorDecl->getNameStr(), field->getNameStr());
          errorOccurred = true;
          return;
        }
        tanField = cast<VarDecl>(tanFieldLookup.front());
      }
      auto *adjStructElt =
          builder.createStructElementAddr(loc, adjStruct, tanField);
      addToAdjointBuffer(bb, si->getFieldValue(field), adjStructElt, loc);
    }
  }

  /// Handle `struct_extract` instruction.
  ///   Original: y = struct_extract x, #field
  ///    Adjoint: adj[x].field' += adj[y]
  ///                    ^~~~~~
  ///        field in tangent space corresponding to #field
  void visitStructExtractInst(StructExtractInst *sei) {
    assert(!sei->getField()->getAttrs().hasAttribute<NoDerivativeAttr>() &&
           "`struct_extract` with `@noDerivative` field should not be "
           "differentiated; activity analysis should not marked as varied");
    auto *bb = sei->getParent();
    auto loc = sei->getLoc();
    auto structTy = remapType(sei->getOperand()->getType()).getASTType();
    auto tangentVectorTy =
        getTangentSpace(structTy)->getType()->getCanonicalType();
    assert(!getModule().Types.getTypeLowering(
               tangentVectorTy, ResilienceExpansion::Minimal).isAddressOnly());
    auto *tangentVectorDecl =
        tangentVectorTy->getStructOrBoundGenericStruct();
    assert(tangentVectorDecl);
    // Find the corresponding field in the tangent space.
    VarDecl *tanField = nullptr;
    // If the tangent space is the original struct, then field is the same.
    if (tangentVectorDecl == sei->getStructDecl())
      tanField = sei->getField();
    // Otherwise, look up the field by name.
    else {
      auto tanFieldLookup =
          tangentVectorDecl->lookupDirect(sei->getField()->getName());
      if (tanFieldLookup.empty()) {
        getContext().emitNondifferentiabilityError(
            sei, getInvoker(),
            diag::autodiff_stored_property_no_corresponding_tangent,
            sei->getStructDecl()->getNameStr(),
            sei->getField()->getNameStr());
        errorOccurred = true;
        return;
      }
      tanField = cast<VarDecl>(tanFieldLookup.front());
    }
    // Accumulate adjoint for the `struct_extract` operand.
    auto adjStruct = getAdjointBuffer(bb, sei->getOperand());
    auto adjElt = getAdjointBuffer(bb, sei);
    auto adjEltDest = builder.createStructElementAddr(loc, adjStruct, tanField);
    accumulateIndirect(adjEltDest, adjElt, loc);
  }

  /// Handle `tuple` instruction.
  ///   Original: y = tuple (x0, x1, x2, ...)
  ///    Adjoint: adj[x0] += tuple_extract adj[y], 0
  ///             ...
  void visitTupleInst(TupleInst *ti) {
    auto *bb = ti->getParent();
    auto loc = ti->getLoc();
    auto adjTuple = getAdjointBuffer(bb, ti);
    unsigned adjIdx = 0;
    for (auto i : range(ti->getNumOperands())) {
      if (!getTangentSpace(ti->getOperand(i)->getType().getASTType()))
        continue;
      auto adjElt = adjTuple;
      if (adjTuple->getType().is<TupleType>())
        adjElt = builder.createTupleElementAddr(loc, adjTuple, adjIdx++);
      addToAdjointBuffer(bb, ti->getOperand(i), adjElt, loc);
    }
  }

<<<<<<< HEAD
  /// Handle `tuple_extract` instruction.
  ///   Original: y = tuple_extract x, <n>
  ///    Adjoint: adj[x] += tuple (0, 0, ..., adj[y], ..., 0, 0)
  ///                                         ^~~~~~
  ///                            n'-th element, where n' is tuple tangent space
  ///                            index corresponding to n
  void visitTupleExtractInst(TupleExtractInst *tei) {
    auto *bb = tei->getParent();
    auto loc = tei->getLoc();
    auto adjBuf = getAdjointBuffer(bb, tei);

    auto tupleTy = tei->getTupleType();
    auto tupleTanTy = getRemappedTangentType(tei->getOperand()->getType());
    auto tupleTanTupleTy = tupleTanTy.getAs<TupleType>();
    if (!tupleTanTupleTy) {
      addToAdjointBuffer(bb, tei->getOperand(), adjBuf, loc);
      return;
    }

    unsigned adjIdx = 0;
    for (unsigned i : range(tupleTy->getNumElements())) {
      if (!getTangentSpace(
              tupleTy->getElement(i).getType()->getCanonicalType()))
        continue;
      if (tei->getFieldNo() == i)
        break;
      ++adjIdx;
    }
    // Accumulate adjoint for the `tuple_extract` operand.
    auto adjTuple = getAdjointBuffer(bb, tei->getOperand());
    auto adjElt = getAdjointBuffer(bb, tei);
    auto adjEltDest = builder.createTupleElementAddr(loc, adjTuple, adjIdx);
    accumulateIndirect(adjEltDest, adjElt, loc);
  }

  /// Handle `tuple_element_addr` instruction.
  ///   Original: y = tuple_element_addr x, <n>
  ///    Adjoint: adj[x] += tuple (0, 0, ..., adj[y], ..., 0, 0)
  ///                                         ^~~~~~
  ///                            n'-th element, where n' is tuple tangent space
  ///                            index corresponding to n
  void visitTupleElementAddrInst(TupleElementAddrInst *teai) {
    auto *bb = teai->getParent();
    auto loc = teai->getLoc();
    auto adjBuf = getAdjointBuffer(bb, teai);

  }

=======
>>>>>>> ea6f87a8
  /// Handle `destructure_tuple` instruction.
  ///   Original: (y0, ..., yn) = destructure_tuple x
  ///    Adjoint: adj[x].0 += adj[y0]
  ///             ...
  ///             adj[x].n += adj[yn]
  void visitDestructureTupleInst(DestructureTupleInst *dti) {
    auto *bb = dti->getParent();
    auto loc = dti->getLoc();
    auto tupleTanTy = getRemappedTangentType(dti->getOperand()->getType());
    // Accumulate adjoint for the `destructure_tuple` operand.
    auto adjTuple = getAdjointBuffer(bb, dti->getOperand());
    unsigned adjIdx = 0;
    for (auto origElt : dti->getResults()) {
      if (!getTangentSpace(origElt->getType().getASTType()))
        continue;
      auto adjElt = getAdjointBuffer(bb, origElt);
      SILValue adjEltDest;
      if (tupleTanTy.is<TupleType>()) {
        adjEltDest = builder.createTupleElementAddr(loc, adjTuple, adjIdx++);
      } else {
        adjEltDest = adjTuple;
      }
      accumulateIndirect(adjEltDest, adjElt, loc);
    }
  }

  /// Handle `load` or `load_borrow` instruction.
  ///   Original: y = load/load_borrow x
  ///    Adjoint: adj[x] += adj[y]
  void visitLoadOperation(SingleValueInstruction *inst) {
    assert(isa<LoadInst>(inst) || isa<LoadBorrowInst>(inst));
    auto *bb = inst->getParent();
    auto &adjBuf = getAdjointBuffer(bb, inst);
    addToAdjointBuffer(bb, inst->getOperand(0), adjBuf, inst->getLoc());
  }
  void visitLoadInst(LoadInst *li) { visitLoadOperation(li); }
  void visitLoadBorrowInst(LoadBorrowInst *lbi) { visitLoadOperation(lbi); }

  /// Handle `store` or `store_borrow` instruction.
  ///   Original: store/store_borrow x to y
  ///    Adjoint: adj[x] += load adj[y]; adj[y] = 0
  void visitStoreOperation(SILBasicBlock *bb, SILLocation loc,
                           SILValue origSrc, SILValue origDest) {
    auto &adjBuf = getAdjointBuffer(bb, origDest);
    auto bufType = remapType(adjBuf->getType());
    addToAdjointBuffer(bb, origSrc, adjBuf, loc);
    if (errorOccurred)
      return;
    builder.createDestroyAddr(loc, adjBuf);
    emitZeroIndirect(bufType.getASTType(), adjBuf, loc);
  }
  void visitStoreInst(StoreInst *si) {
    visitStoreOperation(
        si->getParent(), si->getLoc(), si->getSrc(), si->getDest());
  }
  void visitStoreBorrowInst(StoreBorrowInst *sbi) {
    visitStoreOperation(
        sbi->getParent(), sbi->getLoc(), sbi->getSrc(), sbi->getDest());
  }

  /// Handle `copy_addr` instruction.
  ///   Original: copy_addr x to y
  ///    Adjoint: adj[x] += adj[y]; adj[y] = 0
  void visitCopyAddrInst(CopyAddrInst *cai) {
    auto *bb = cai->getParent();
    auto &adjDest = getAdjointBuffer(bb, cai->getDest());
    auto destType = remapType(adjDest->getType());
    addToAdjointBuffer(bb, cai->getSrc(), adjDest, cai->getLoc());
    builder.emitDestroyAddrAndFold(cai->getLoc(), adjDest);
    emitZeroIndirect(destType.getASTType(), adjDest, cai->getLoc());
  }

  /// Handle `copy_value` instruction.
  ///   Original: y = copy_value x
  ///    Adjoint: adj[x] += adj[y]
  void visitCopyValueInst(CopyValueInst *cvi) {
    auto *bb = cvi->getParent();
    auto adj = getAdjointBuffer(bb, cvi);
    addToAdjointBuffer(bb, cvi->getOperand(), adj, cvi->getLoc());
  }

  /// Handle `begin_borrow` instruction.
  ///   Original: y = begin_borrow x
  ///    Adjoint: adj[x] += adj[y]
  void visitBeginBorrowInst(BeginBorrowInst *bbi) {
    auto *bb = bbi->getParent();
    auto adj = getAdjointBuffer(bb, bbi);
    addToAdjointBuffer(bb, bbi->getOperand(), adj, bbi->getLoc());
  }

  /// Handle `begin_access` instruction.
  ///   Original: y = begin_access x
  ///    Adjoint: nothing
  void visitBeginAccessInst(BeginAccessInst *bai) {
    // Check for non-differentiable writes.
    if (bai->getAccessKind() == SILAccessKind::Modify) {
      if (auto *gai = dyn_cast<GlobalAddrInst>(bai->getSource())) {
        getContext().emitNondifferentiabilityError(bai, getInvoker(),
            diag::autodiff_cannot_differentiate_writes_to_global_variables);
        errorOccurred = true;
        return;
      }
      if (auto *pbi = dyn_cast<ProjectBoxInst>(bai->getSource())) {
        getContext().emitNondifferentiabilityError(bai, getInvoker(),
            diag::autodiff_cannot_differentiate_writes_to_mutable_captures);
        errorOccurred = true;
        return;
      }
    }
  }

  /// Handle `unconditional_checked_cast_addr` instruction.
  ///   Original: y = unconditional_checked_cast_addr x
  ///    Adjoint: adj[x] += unconditional_checked_cast_addr adj[y]
  void visitUnconditionalCheckedCastAddrInst(
      UnconditionalCheckedCastAddrInst *uccai) {
    auto *bb = uccai->getParent();
    auto &adjDest = getAdjointBuffer(bb, uccai->getDest());
    auto &adjSrc = getAdjointBuffer(bb, uccai->getSrc());
    auto destType = remapType(adjDest->getType());
    auto castBuf = builder.createAllocStack(uccai->getLoc(), adjSrc->getType());
    builder.createUnconditionalCheckedCastAddr(
        uccai->getLoc(), adjDest, adjDest->getType().getASTType(), castBuf,
        adjSrc->getType().getASTType());
    addToAdjointBuffer(bb, uccai->getSrc(), castBuf, uccai->getLoc());
    builder.emitDestroyAddrAndFold(uccai->getLoc(), castBuf);
    builder.createDeallocStack(uccai->getLoc(), castBuf);
    emitZeroIndirect(destType.getASTType(), adjDest, uccai->getLoc());
  }

#define NOT_DIFFERENTIABLE(INST, DIAG) \
  void visit##INST##Inst(INST##Inst *inst) { \
    getContext().emitNondifferentiabilityError( \
        inst, getInvoker(), diag::DIAG); \
    errorOccurred = true; \
    return; \
  }
  NOT_DIFFERENTIABLE(RefElementAddr, autodiff_class_property_not_supported)
#undef NOT_DIFFERENTIABLE

#define NO_ADJOINT(INST) \
  void visit##INST##Inst(INST##Inst *inst) {}
  // Terminators.
  NO_ADJOINT(Return)
  NO_ADJOINT(Branch)
  NO_ADJOINT(CondBranch)

  // Memory allocation/access.
  NO_ADJOINT(AllocStack)
  NO_ADJOINT(DeallocStack)
  NO_ADJOINT(EndAccess)

  // Debugging/reference counting instructions.
  NO_ADJOINT(DebugValue)
  NO_ADJOINT(DebugValueAddr)
  NO_ADJOINT(RetainValue)
  NO_ADJOINT(RetainValueAddr)
  NO_ADJOINT(ReleaseValue)
  NO_ADJOINT(ReleaseValueAddr)
  NO_ADJOINT(StrongRetain)
  NO_ADJOINT(StrongRelease)
  NO_ADJOINT(UnownedRetain)
  NO_ADJOINT(UnownedRelease)
  NO_ADJOINT(StrongRetainUnowned)
  NO_ADJOINT(DestroyValue)
  NO_ADJOINT(DestroyAddr)

  // Value ownership.
  NO_ADJOINT(EndBorrow)
#undef NO_DERIVATIVE
};
} // end anonymous namespace

void PullbackEmitter::emitZeroIndirect(CanType type, SILValue bufferAccess,
                                       SILLocation loc) {
  auto tangentSpace = getTangentSpace(type);
  assert(tangentSpace && "No tangent space for this type");
  switch (tangentSpace->getKind()) {
  case VectorSpace::Kind::Vector:
    emitZeroIntoBuffer(builder, type, bufferAccess, loc);
    return;
  case VectorSpace::Kind::Tuple: {
    auto tupleType = tangentSpace->getTuple();
    SmallVector<SILValue, 8> zeroElements;
    for (unsigned i : range(tupleType->getNumElements())) {
      auto eltAddr = builder.createTupleElementAddr(loc, bufferAccess, i);
      emitZeroIndirect(tupleType->getElementType(i)->getCanonicalType(),
                       eltAddr, loc);
    }
    return;
  }
  case VectorSpace::Kind::Function: {
    llvm_unreachable(
      "Unimplemented: Emit thunks for abstracting zero initialization");
  }
  }
}

SILValue PullbackEmitter::materializeAdjoint(
    AdjointBuffer adjointBuffer, SILLocation loc) {
  // If the buffer is already concrete, return it.
  if (adjointBuffer.getKind() == AdjointBufferKind::Concrete)
    return adjointBuffer.getConcreteBuffer();
  // Otherwise, create a new local allocation buffer and materialize the
  // symbolic value into it.
  auto *newLocalBuf = localAllocBuilder.createAllocStack(
      loc, adjointBuffer.getType().getObjectType());
  // Register the local buffer.
  functionLocalAllocations.push_back(newLocalBuf);
  // Temporarily change global builder insertion point and emit zero into the
  // local buffer.
  auto insertionPoint = builder.getInsertionBB();
  builder.setInsertionPoint(
      localAllocBuilder.getInsertionBB(),
      localAllocBuilder.getInsertionPoint());
  // Initialize with zero at the definition.
  emitZeroIntoBuffer(builder, adjointBuffer.getSwiftType(), newLocalBuf, loc);
  builder.setInsertionPoint(insertionPoint);
  // Materialize locally.
  materializeAdjointIntoInitializedBuffer(adjointBuffer, loc, newLocalBuf);
  return newLocalBuf;
}

SILValue PullbackEmitter::materializeAdjointIntoInitializedBuffer(
    AdjointBuffer adjointBuffer, SILLocation loc, SILValue destination) {
  switch (adjointBuffer.getKind()) {
  case AdjointBufferKind::Zero:
    emitZeroIndirect(adjointBuffer.getSwiftType(), newBuf, newBuf->getLoc());
    break;
  case AdjointBufferKind::Aggregate:
    if (auto tupleType = adjointBuffer.getType().getAs<TupleType>()) {
      for (auto i : range(adjointBuffer.getNumAggregateElements())) {
        auto eltTy = SILType::getPrimitiveAddressType(
            tupleType.getElementType(i)->getCanonicalType());
        auto *eltBuf =
            builder.createTupleElementAddr(loc, destination, i, eltTy);
        materializeAdjointIntoBuffer(
            adjointBuffer.getAggregateElement(i), eltBuf, loc);
      }
    } else {
      auto *structDecl =
          adjointBuffer.getSwiftType()->getStructOrBoundGenericStruct());
      assert(structDecl && "Must be a struct");
      auto fieldIt = structDecl->getStoredProperties().begin();
      for (unsigned i = 0; fieldIt != structDecl->getStoredProperties().end();
           ++fieldIt, ++i) {
        auto eltBuf =
            builder.createStructElementAddr(loc, destination, *fieldIt);
        materializeAdjointIndirect(
            adjointBuffer.getAggregateElement(i), eltBuf, loc);
      }
    }
    break;
  case AdjointBufferKind::Concrete:
    builder.createCopyAddr(
        loc, adjointBuffer.getConcreteBuffer(), destination, IsNotTake,
        IsNotInitialization);
    break;
  }
}

AdjointBuffer
PullbackEmitter::accumulateAdjoints(AdjointBuffer lhs, AdjointBuffer rhs) {
  LLVM_DEBUG(getADDebugStream()
             << "Materializing adjoint directly.\nLHS: " << lhs
             << "\nRHS: " << rhs << '\n');
  switch (lhs.getKind()) {
  // x
  case AdjointBufferKind::Concrete: {
    auto lhsVal = lhs.getConcreteBuffer();
    switch (rhs.getKind()) {
    // x + y
    case AdjointBufferKind::Concrete: {
      auto rhsVal = rhs.getConcreteBuffer();
      auto sum = recordTemporary(accumulateDirect(lhsVal, rhsVal, loc));
      return makeConcreteAdjointBuffer(sum);
    }
    // x + 0 => x
    case AdjointBufferKind::Zero:
      return lhs;
    // x + (y, z) => (x.0 + y, x.1 + z)
    case AdjointBufferKind::Aggregate:
      SmallVector<AdjointBuffer, 8> newElements;
      auto lhsTy = lhsVal->getType().getASTType();
      auto lhsValCopy = builder.emitCopyValueOperation(loc, lhsVal);
      if (auto *tupTy = lhsTy->getAs<TupleType>()) {
        auto elts = builder.createDestructureTuple(loc, lhsValCopy);
        llvm::for_each(elts->getResults(),
                       [this](SILValue result) { recordTemporary(result); });
        for (auto i : indices(elts->getResults())) {
          auto rhsElt = rhs.getAggregateElement(i);
          newElements.push_back(accumulateAdjointsDirect(
              makeConcreteAdjointBuffer(elts->getResult(i)), rhsElt, loc));
        }
      } else if (auto *structDecl = lhsTy->getStructOrBoundGenericStruct()) {
        auto elts =
            builder.createDestructureStruct(lhsVal.getLoc(), lhsValCopy);
        llvm::for_each(elts->getResults(),
                       [this](SILValue result) { recordTemporary(result); });
        for (unsigned i : indices(elts->getResults())) {
          auto rhsElt = rhs.getAggregateElement(i);
          newElements.push_back(
              accumulateAdjointsDirect(
                  makeConcreteAdjointBuffer(elts->getResult(i)), rhsElt, loc));
        }
      } else {
        llvm_unreachable("Not an aggregate type");
      }
      return makeAggregateAdjointBuffer(lhsVal->getType(), newElements);
    }
  }
  // 0
  case AdjointBufferKind::Zero:
    // 0 + x => x
    return rhs;
  // (x, y)
  case AdjointBufferKind::Aggregate:
    switch (rhs.getKind()) {
    // (x, y) + z => (x + z.0, y + z.1)
    case AdjointBufferKind::Concrete:
    // x + 0 => x
    case AdjointBufferKind::Zero:
      return lhs;
    // (x, y) + (z, w) => (x + z, y + w)
    case AdjointBufferKind::Aggregate: {
      SmallVector<AdjointBuffer, 8> newElements;
      for (auto i : range(lhs.getNumAggregateElements()))
        newElements.push_back(
            accumulateAdjointsDirect(lhs.getAggregateElement(i),
                                     rhs.getAggregateElement(i),
                                     loc));
      return makeAggregateAdjointBuffer(lhs.getType(), newElements);
    }
    }
  }
}

void PullbackEmitter::accumulateIndirect(SILValue lhsDestAccess,
                                         SILValue rhsAccess, SILLocation loc) {
  assert(lhsDestAccess->getType().isAddress() &&
         rhsAccess->getType().isAddress());
  assert(lhsDestAccess->getFunction() == &getPullback());
  assert(rhsAccess->getFunction() == &getPullback());
  auto type = lhsDestAccess->getType();
  auto astType = type.getASTType();
  auto *swiftMod = getModule().getSwiftModule();
  auto tangentSpace = astType->getAutoDiffAssociatedTangentSpace(
      LookUpConformanceInModule(swiftMod));
  assert(tangentSpace && "No tangent space for this type");
  switch (tangentSpace->getKind()) {
  case VectorSpace::Kind::Vector: {
    auto *proto = getContext().getAdditiveArithmeticProtocol();
    auto *accumulatorFuncDecl = getContext().getPlusEqualDecl();
    // Call the combiner function and return.
    auto confRef = swiftMod->lookupConformance(astType, proto);
    assert(confRef.hasValue() && "Missing conformance to `AdditiveArithmetic`");
    SILDeclRef declRef(accumulatorFuncDecl, SILDeclRef::Kind::Func);
    auto silFnTy = getContext().getTypeConverter().getConstantType(declRef);
    // %0 = witness_method @+=
    auto witnessMethod =
        builder.createWitnessMethod(loc, astType, *confRef, declRef, silFnTy);
    auto subMap =
        SubstitutionMap::getProtocolSubstitutions(proto, astType, *confRef);
    // %1 = metatype $T.Type
    auto metatypeType =
        CanMetatypeType::get(astType, MetatypeRepresentation::Thick);
    auto metatypeSILType = SILType::getPrimitiveObjectType(metatypeType);
    auto metatype = builder.createMetatype(loc, metatypeSILType);
    // %2 = apply $0(%lhs, %rhs, %1)
    builder.createApply(loc, witnessMethod, subMap,
                        {lhsDestAccess, rhsAccess, metatype},
                        /*isNonThrowing*/ false);
    builder.emitDestroyValueOperation(loc, witnessMethod);
    return;
  }
  case VectorSpace::Kind::Tuple: {
    auto tupleType = tangentSpace->getTuple();
    for (unsigned i : range(tupleType->getNumElements())) {
      auto *destAddr = builder.createTupleElementAddr(loc, lhsDestAccess, i);
      auto *eltAddrRHS = builder.createTupleElementAddr(loc, rhsAccess, i);
      accumulateIndirect(destAddr, eltAddrRHS, loc);
    }
    return;
  }
  case VectorSpace::Kind::Function: {
    llvm_unreachable(
        "Unimplemented: Emit thunks for abstracting adjoint buffer "
        "accumulation");
  }
  }
}

bool VJPEmitter::run() {
  LLVM_DEBUG(getADDebugStream()
             << "Cloning original @" << original->getName()
             << " to vjp @" << vjp->getName() << '\n');
  // Create entry BB and arguments.
  auto *entry = vjp->createBasicBlock();
  createEntryArguments(vjp);

  // Clone.
  SmallVector<SILValue, 4> entryArgs(entry->getArguments().begin(),
                                     entry->getArguments().end());
  cloneFunctionBody(original, entry, entryArgs);
  // If errors occurred, back out.
  if (errorOccurred)
    return true;

  // Each `@guaranteed` trampoline argument needs to have a lifetime-ending use
  // past its destination argument's lifetime-ending uses (aka. `end_borrow`).
  // `trampolinedGuaranteedPhiArguments` tracks all `@guaranteed` trampoline
  // arguments. We emit an `end_borrow` immediately past each destination
  // argument's lifetime-ending uses.
  for (auto &trampolinedArgPair : trampolinedGuaranteedPhiArguments) {
    for (auto *destArgUse : trampolinedArgPair.destinationArgument->getUses()) {
      if (auto *lifetimeEnd = dyn_cast<EndBorrowInst>(destArgUse->getUser())) {
        getBuilder().setInsertionPoint(lifetimeEnd->getParentBlock(),
                                       std::next(lifetimeEnd->getIterator()));
        getBuilder().emitEndBorrowOperation(
            lifetimeEnd->getLoc(), trampolinedArgPair.trampolineArgument);
      }
    }
  }

  // Generate pullback code.
  PullbackEmitter PullbackEmitter(*this);
  if (PullbackEmitter.run()) {
    errorOccurred = true;
    return true;
  }
  LLVM_DEBUG(getADDebugStream() << "Generated VJP for "
                                << original->getName() << ":\n" << *vjp);
  return errorOccurred;
}

//===----------------------------------------------------------------------===//
// `[differentiable]` attribute processing
//===----------------------------------------------------------------------===//

SILFunction *
ADContext::declareExternalAssociatedFunction(
    SILFunction *original, SILDifferentiableAttr *attr, StringRef name,
    AutoDiffAssociatedFunctionKind kind) {
  auto &module = getModule();
  auto &indices = attr->getIndices();
  auto originalTy = original->getLoweredFunctionType();
  auto originalLoc = original->getLocation();
  auto assocGenSig = getDerivativeGenericSignature(attr, original);
  auto assocFnTy = originalTy->getAutoDiffAssociatedFunctionType(
      indices.parameters, indices.source, /*differentiationOrder*/ 1, kind,
      module.Types, LookUpConformanceInModule(module.getSwiftModule()),
      assocGenSig);
  SILOptFunctionBuilder fb(getTransform());
  // Create external function declaration.
  auto *assocFn = fb.createFunction(
      SILLinkage::PublicExternal, name, assocFnTy,
      /*genericEnv*/ nullptr, originalLoc, original->isBare(), IsNotTransparent,
      original->isSerialized(), original->isDynamicallyReplaceable());
  // Note: Setting debug scope prevents crashes during later transforms.
  assocFn->setDebugScope(new (module) SILDebugScope(originalLoc, assocFn));
  return assocFn;
}

static SILFunction *createEmptyVJP(
    ADContext &context, SILFunction *original, SILDifferentiableAttr *attr,
    bool isExported) {
  LLVM_DEBUG({
    auto &s = getADDebugStream();
    s << "Creating VJP:\n\t";
    s << "Original type: " << original->getLoweredFunctionType() << "\n\t";
  });

  auto &module = context.getModule();
  auto originalTy = original->getLoweredFunctionType();
  auto indices = attr->getIndices();

  // === Create an empty VJP. ===
  Mangle::ASTMangler mangler;
  auto vjpName = original->getASTContext().getIdentifier(
      mangler.mangleAutoDiffAssociatedFunctionHelper(
          original->getName(), AutoDiffAssociatedFunctionKind::VJP, indices))
              .str();
  auto vjpGenericSig = getDerivativeGenericSignature(attr, original);

  // RAII that pushes the original function's generic signature to
  // `module.Types` so that calls to `module.Types.getTypeLowering()` below
  // will know the VJP's generic parameter types.
  Lowering::GenericContextScope genericContextScope(
      module.Types, vjpGenericSig);

  auto *vjpGenericEnv = vjpGenericSig
      ? vjpGenericSig->getGenericEnvironment()
      : nullptr;
  auto vjpType = originalTy->getAutoDiffAssociatedFunctionType(
      indices.parameters, indices.source, /*differentiationOrder*/ 1,
      AutoDiffAssociatedFunctionKind::VJP, module.Types,
      LookUpConformanceInModule(module.getSwiftModule()), vjpGenericSig);

  SILOptFunctionBuilder fb(context.getTransform());
  auto linkage = autodiff::getAutoDiffAssociatedFunctionLinkage(
      original->getLinkage(), isExported);
  auto *vjp = fb.createFunction(linkage, vjpName, vjpType, vjpGenericEnv,
                                original->getLocation(), original->isBare(),
                                IsNotTransparent, original->isSerialized(),
                                original->isDynamicallyReplaceable());
  vjp->setDebugScope(new (module) SILDebugScope(original->getLocation(), vjp));
  attr->setVJPName(vjpName);

  LLVM_DEBUG(llvm::dbgs() << "VJP type: " << vjp->getLoweredFunctionType()
                          << "\n");
  return vjp;
}

static SILFunction *createEmptyJVP(
    ADContext &context, SILFunction *original, SILDifferentiableAttr *attr,
    bool isExported) {
  LLVM_DEBUG({
    auto &s = getADDebugStream();
    s << "Creating JVP:\n\t";
    s << "Original type: " << original->getLoweredFunctionType() << "\n\t";
  });

  auto &module = context.getModule();
  auto originalTy = original->getLoweredFunctionType();
  auto indices = attr->getIndices();

  // === Create an empty JVP. ===
  Mangle::ASTMangler mangler;
  auto jvpName = original->getASTContext().getIdentifier(
      mangler.mangleAutoDiffAssociatedFunctionHelper(
          original->getName(), AutoDiffAssociatedFunctionKind::JVP, indices))
              .str();
  auto jvpGenericSig = getDerivativeGenericSignature(attr, original);

  // RAII that pushes the original function's generic signature to
  // `module.Types` so that calls to `module.Types.getTypeLowering()` below
  // will know the VJP's generic parameter types.
  Lowering::GenericContextScope genericContextScope(
      module.Types, jvpGenericSig);

  auto *jvpGenericEnv = jvpGenericSig
      ? jvpGenericSig->getGenericEnvironment()
      : nullptr;
  auto jvpType = originalTy->getAutoDiffAssociatedFunctionType(
      indices.parameters, indices.source, /*differentiationOrder*/ 1,
      AutoDiffAssociatedFunctionKind::JVP, module.Types,
      LookUpConformanceInModule(module.getSwiftModule()), jvpGenericSig);

  SILOptFunctionBuilder fb(context.getTransform());
  auto linkage = autodiff::getAutoDiffAssociatedFunctionLinkage(
      original->getLinkage(), isExported);
  auto *jvp = fb.createFunction(linkage, jvpName, jvpType, jvpGenericEnv,
                                original->getLocation(), original->isBare(),
                                IsNotTransparent, original->isSerialized(),
                                original->isDynamicallyReplaceable());
  jvp->setDebugScope(new (module) SILDebugScope(original->getLocation(), jvp));
  attr->setJVPName(jvpName);

  LLVM_DEBUG(llvm::dbgs() << "JVP type: " << jvp->getLoweredFunctionType()
             << "\n");
  return jvp;
}

/// Returns true on error.
bool ADContext::processDifferentiableAttribute(
    SILFunction *original, SILDifferentiableAttr *attr,
    DifferentiationInvoker invoker) {
  LLVM_DEBUG({
    auto &s = getADDebugStream() << "Processing SILDifferentiableAttr:\n";
    s << "  Original function: '@" << original->getName() << "'\n";
    s << "  Attribute: [differentiable "; attr->print(s); s << "]\n";
  });
  auto &module = getModule();
  // Try to look up JVP only if attribute specifies JVP name or if original
  // function is an external declaration. If JVP function cannot be found,
  // create an external JVP reference.
  StringRef jvpName;
  SILFunction *jvp = nullptr;
  if (attr->hasJVP()) {
    jvpName = attr->getJVPName();
  } else if (original->isExternalDeclaration()) {
    Mangle::ASTMangler mangler;
    jvpName = original->getASTContext().getIdentifier(
        mangler.mangleAutoDiffAssociatedFunctionHelper(
            original->getName(), AutoDiffAssociatedFunctionKind::JVP,
            attr->getIndices())).str();
  }
  if (!jvpName.empty()) {
    jvp = module.lookUpFunction(jvpName);
    if (!jvp)
      jvp = declareExternalAssociatedFunction(
          original, attr, jvpName, AutoDiffAssociatedFunctionKind::JVP);
    attr->setJVPName(jvpName);
  }

  // If differentiation is triggered by `[differentiable]`, associated function
  // should share linkage of original function.
  auto isAssocFnExported =
      invoker.getKind() ==
          DifferentiationInvoker::Kind::SILDifferentiableAttribute;

  // Try to look up VJP only if attribute specifies VJP name or if original
  // function is an external declaration. If VJP function cannot be found,
  // create an external VJP reference.
  StringRef vjpName;
  SILFunction *vjp = nullptr;
  if (attr->hasVJP()) {
    vjpName = attr->getVJPName();
  } else if (original->isExternalDeclaration()) {
    Mangle::ASTMangler mangler;
    vjpName = original->getASTContext().getIdentifier(
        mangler.mangleAutoDiffAssociatedFunctionHelper(
            original->getName(), AutoDiffAssociatedFunctionKind::VJP,
            attr->getIndices())).str();
  }
  if (!vjpName.empty()) {
    vjp = module.lookUpFunction(vjpName);
    if (!vjp)
      vjp = declareExternalAssociatedFunction(
          original, attr, vjpName, AutoDiffAssociatedFunctionKind::VJP);
    attr->setVJPName(vjpName);
  }

  // If the JVP doesn't exist, need to synthesize it.
  if (!jvp) {
    // Diagnose:
    // - Functions with no return.
    // - Functions with unsupported control flow.
    if (RunJVPGeneration && (diagnoseNoReturn(*this, original, invoker) ||
        diagnoseUnsupportedControlFlow(*this, original, invoker)))
      return true;

    jvp = createEmptyJVP(*this, original, attr, isAssocFnExported);
    getGeneratedFunctions().push_back(jvp);

    // For now, only do JVP generation if the flag is enabled and if custom VJP
    // does not exist. If custom VJP exists but custom JVP does not, skip JVP
    // generation because generated JVP may not match semantics of custom VJP.
    // Instead, create an empty JVP.
    if (RunJVPGeneration && !vjp) {
      JVPEmitter emitter(*this, original, attr, jvp, invoker);
      if (emitter.run())
        return true;
    } else {
      LLVM_DEBUG(getADDebugStream()
                 << "Generating empty JVP for original @"
                 << original->getName() << '\n');
      // Create empty JVP body since custom VJP exists.
      auto *entry = jvp->createBasicBlock();
      createEntryArguments(jvp);
      SILBuilder builder(entry);
      auto loc = jvp->getLocation();

      // Destroy all owned arguments.
      for (auto *arg : entry->getArguments())
        if (arg->getOwnershipKind() == ValueOwnershipKind::Owned)
          builder.emitDestroyOperation(loc, arg);

      // Fatal error in case this JVP is called by the user.
      auto neverResultInfo = SILResultInfo(
          module.getASTContext().getNeverType(), ResultConvention::Unowned);
      auto fatalErrorJVPType = SILFunctionType::get(
          /*genericSig*/ nullptr,
          SILFunctionType::ExtInfo().withRepresentation(
              SILFunctionTypeRepresentation::Thin),
          SILCoroutineKind::None, ParameterConvention::Direct_Unowned, {},
          /*interfaceYields*/ {}, neverResultInfo,
          /*interfaceErrorResults*/ None, getASTContext());
      auto fnBuilder = SILOptFunctionBuilder(getTransform());
      auto *fatalErrrorJvpFunc = fnBuilder.getOrCreateFunction(
          loc, "_printJVPErrorAndExit", SILLinkage::PublicExternal,
          fatalErrorJVPType, IsNotBare, IsNotTransparent, IsNotSerialized,
          IsNotDynamic, ProfileCounter(), IsNotThunk);
      auto *jvpErrorFuncRef =
          builder.createFunctionRef(loc, fatalErrrorJvpFunc);
      builder.createApply(loc, jvpErrorFuncRef, SubstitutionMap(), {});
      builder.createUnreachable(loc);
      LLVM_DEBUG(getADDebugStream() << "Generated empty JVP for "
                 << original->getName() << ":\n" << *jvp);
    }
  }

  // If the VJP doesn't exist, need to synthesize it.
  if (!vjp) {
    // Diagnose:
    // - Functions with no return.
    // - Functions with unsupported control flow.
    if (diagnoseNoReturn(*this, original, invoker) ||
        diagnoseUnsupportedControlFlow(*this, original, invoker))
      return true;

    vjp = createEmptyVJP(*this, original, attr, isAssocFnExported);
    getGeneratedFunctions().push_back(vjp);
    VJPEmitter emitter(*this, original, attr, vjp, invoker);
    return emitter.run();
  }

  return false;
}

//===----------------------------------------------------------------------===//
// Differentiation pass implementation
//===----------------------------------------------------------------------===//

/// The automatic differentiation pass.
namespace {
class Differentiation : public SILModuleTransform {
public:
  Differentiation() : SILModuleTransform() {}
  void run() override;
};
} // end anonymous namespace

SILFunction *
ADContext::getOrCreateSubsetParametersThunkForLinearMap(
    SILFunction *parentThunk, CanSILFunctionType linearMapType,
    CanSILFunctionType targetType, AutoDiffAssociatedFunctionKind kind,
    SILAutoDiffIndices desiredIndices, SILAutoDiffIndices actualIndices) {
  LLVM_DEBUG(getADDebugStream()
             << "Getting a subset parameters thunk for " << linearMapType
             << " from " << actualIndices << " to " << desiredIndices << '\n');

  SubstitutionMap interfaceSubs = parentThunk->getForwardingSubstitutionMap();
  GenericEnvironment *genericEnv = parentThunk->getGenericEnvironment();
  auto thunkType = buildThunkType(
      parentThunk, linearMapType, targetType, genericEnv, interfaceSubs,
      /*withoutActuallyEscaping*/ true,
      DifferentiationThunkKind::Reabstraction);

  // TODO(TF-685): Use more principled mangling for thunks.
  std::string thunkName;
  switch (kind) {
    case AutoDiffAssociatedFunctionKind::JVP:
      thunkName = "differential";
      break;
    case AutoDiffAssociatedFunctionKind::VJP:
      thunkName = "pullback";
  }
  Mangle::ASTMangler mangler;
  auto fromInterfaceType =
      linearMapType->mapTypeOutOfContext()->getCanonicalType();
  auto toInterfaceType = targetType->mapTypeOutOfContext()->getCanonicalType();
  CanType dynamicSelfType;
  thunkName = "AD__" + mangler.mangleReabstractionThunkHelper(
      thunkType, fromInterfaceType, toInterfaceType, dynamicSelfType,
      module.getSwiftModule()) + "_" + desiredIndices.mangle() + "_" +
      thunkName;
  thunkName += "_index_subset_thunk";

  auto loc = parentThunk->getLocation();
  SILOptFunctionBuilder fb(getTransform());
  auto *thunk = fb.getOrCreateSharedFunction(
      loc, thunkName, thunkType, IsBare, IsTransparent, IsSerialized,
      ProfileCounter(), IsThunk, IsNotDynamic);

  if (!thunk->empty())
    return thunk;

  thunk->setGenericEnvironment(genericEnv);
  thunk->setOwnershipEliminated();
  auto *entry = thunk->createBasicBlock();
  SILBuilder builder(entry);
  createEntryArguments(thunk);

  // Get arguments.
  SmallVector<SILValue, 4> arguments;
  SmallVector<AllocStackInst *, 4> localAllocations;

  // Build a `.zero` argument for the given `Differentiable`-conforming type.
  auto buildZeroArgument = [&](SILType zeroSILType) {
    auto zeroSILObjType = zeroSILType.getObjectType();
    auto zeroType = zeroSILType.getASTType();
    auto *swiftMod = getModule().getSwiftModule();
    auto tangentSpace = zeroType->getAutoDiffAssociatedTangentSpace(
      LookUpConformanceInModule(swiftMod));
    assert(tangentSpace && "No tangent space for this type");
    switch (tangentSpace->getKind()) {
    case VectorSpace::Kind::Vector: {
      auto *buf = builder.createAllocStack(loc, zeroSILObjType);
      localAllocations.push_back(buf);
      emitZeroIntoBuffer(builder, zeroType, buf, loc);
      if (zeroSILType.isAddress())
        arguments.push_back(buf);
      else {
        auto *arg = builder.createLoad(loc, buf,
                                       LoadOwnershipQualifier::Unqualified);
        arguments.push_back(arg);
      }
      break;
    }
    case VectorSpace::Kind::Tuple: {
      llvm_unreachable(
          "Unimplemented: Handle zero initialization for tuples");
    }
    case VectorSpace::Kind::Function:
      llvm_unreachable(
          "Unimplemented: Emit thunks for abstracting zero initialization");
    }
  };

  // `actualIndices` and `desiredIndices` are with respect to the original
  // function. However, the differential parameters and pullback results may
  // already be w.r.t. a subset. We create a map between the original function's
  // actual parameter indices and the linear map's actual indices.
  // Example:
  //   Original: (T0, T1, T2) -> R
  //   Actual indices: 0, 2
  //   Original differential: (T0, T2) -> R
  //   Original pullback: R -> (T0, T2)
  //   Desired indices w.r.t. original: 2
  //   Desired indices w.r.t. linear map: 1
  SmallVector<unsigned, 4> actualParamIndicesMap(
      actualIndices.parameters->getCapacity(), UINT_MAX);
  {
    unsigned indexInBitVec = 0;
    for (auto index : actualIndices.parameters->getIndices()) {
      actualParamIndicesMap[index] = indexInBitVec;
      indexInBitVec++;
    }
  }
  auto mapOriginalParameterIndex = [&](unsigned index) -> unsigned {
    auto mappedIndex = actualParamIndicesMap[index];
    assert(mappedIndex < actualIndices.parameters->getCapacity());
    return mappedIndex;
  };

  switch (kind) {
  // Differential arguments are:
  // - All indirect results, followed by:
  // - An interleaving of:
  //   - Thunk arguments (when parameter index is in both desired and actual
  //     indices).
  //   - Zeros (when parameter is not in desired indices).
  case AutoDiffAssociatedFunctionKind::JVP: {
    // Forward all indirect results.
    arguments.append(thunk->getIndirectResults().begin(),
                     thunk->getIndirectResults().end());
    auto toArgIter = thunk->getArgumentsWithoutIndirectResults().begin();
    auto useNextArgument = [&]() {
      arguments.push_back(*toArgIter++);
    };
    // Iterate over actual indices.
    for (unsigned i : actualIndices.parameters->getIndices()) {
      // If index is desired, use next argument.
      if (desiredIndices.isWrtParameter(i)) {
        useNextArgument();
      }
      // Otherwise, construct and use a zero argument.
      else {
        auto zeroSILType =
            linearMapType->getParameters()[mapOriginalParameterIndex(i)]
                .getSILStorageType();
        buildZeroArgument(zeroSILType);
      }
    }
    break;
  }
  // Pullback arguments are:
  // - An interleaving of:
  //   - Thunk indirect results (when parameter index is in both desired and
  //     actual indices).
  //   - Zeros (when parameter is not in desired indices).
  // - All actual arguments.
  case AutoDiffAssociatedFunctionKind::VJP: {
    auto toIndirectResultsIter = thunk->getIndirectResults().begin();
    auto useNextResult = [&]() {
      arguments.push_back(*toIndirectResultsIter++);
    };
    // Iterate over actual indices.
    for (unsigned i : actualIndices.parameters->getIndices()) {
      auto resultInfo =
          linearMapType->getResults()[mapOriginalParameterIndex(i)];
      // Skip direct results. Only indirect results are relevant as arguments.
      if (resultInfo.isFormalDirect())
        continue;
      // If index is desired, use next indirect result.
      if (desiredIndices.isWrtParameter(i)) {
        useNextResult();
        continue;
      }
      // Otherwise, construct and use an uninitialized indirect result.
      auto *indirectResult =
          builder.createAllocStack(loc, resultInfo.getSILStorageType());
      localAllocations.push_back(indirectResult);
      arguments.push_back(indirectResult);
    }
    // Foward all actual non-indirect-result arguments.
    arguments.append(thunk->getArgumentsWithoutIndirectResults().begin(),
                     thunk->getArgumentsWithoutIndirectResults().end() - 1);
    break;
  }
  }

  // Get the linear map thunk argument and apply it.
  auto *linearMap = thunk->getArguments().back();
  auto *ai = builder.createApply(
      loc, linearMap, SubstitutionMap(), arguments, /*isNonThrowing*/ false);

  // If differential thunk, deallocate local allocations and directly return
  // `apply` result.
  if (kind == AutoDiffAssociatedFunctionKind::JVP) {
    for (auto *alloc : reversed(localAllocations))
      builder.createDeallocStack(loc, alloc);
    builder.createReturn(loc, ai);
    return thunk;
  }

  // If pullback thunk, return only the desired results and clean up the
  // undesired results.
  SmallVector<SILValue, 8> pullbackDirectResults;
  extractAllElements(ai, builder, pullbackDirectResults);
  SmallVector<SILValue, 8> allResults;
  collectAllActualResultsInTypeOrder(ai, pullbackDirectResults, allResults);

  SmallVector<SILValue, 8> results;
  for (unsigned i : actualIndices.parameters->getIndices()) {
    // If result is desired:
    // - Do nothing if result is indirect.
    //   (It was already forwarded to the `apply` instruction).
    // - Push it to `results` if result is direct.
    auto result = allResults[mapOriginalParameterIndex(i)];
    if (desiredIndices.isWrtParameter(i)) {
      if (result->getType().isObject())
        results.push_back(result);
    }
    // Otherwise, cleanup the unused results.
    else {
      if (result->getType().isAddress())
        builder.emitDestroyAddrAndFold(loc, result);
      else
        builder.emitDestroyValueOperation(loc, result);
    }
  }
  // Deallocate local allocations and return final direct result.
  for (auto *alloc : reversed(localAllocations))
    builder.createDeallocStack(loc, alloc);
  auto result = joinElements(results, builder, loc);
  builder.createReturn(loc, result);

  getGeneratedFunctions().push_back(thunk);
  return thunk;
}

std::pair<SILFunction *, SubstitutionMap>
ADContext::getOrCreateSubsetParametersThunkForAssociatedFunction(
    SILValue origFnOperand, SILValue assocFn,
    AutoDiffAssociatedFunctionKind kind, SILAutoDiffIndices desiredIndices,
    SILAutoDiffIndices actualIndices) {
  LLVM_DEBUG(getADDebugStream()
             << "Getting a subset parameters thunk for associated function "
             << assocFn << " of the original function " << origFnOperand
             << " from " << actualIndices << " to " << desiredIndices << '\n');

  auto origFnType = origFnOperand->getType().castTo<SILFunctionType>();
  auto &module = getModule();
  auto lookupConformance = LookUpConformanceInModule(module.getSwiftModule());

  // Compute target type for thunking.
  auto assocFnType = assocFn->getType().castTo<SILFunctionType>();
  auto targetType = origFnType->getAutoDiffAssociatedFunctionType(
      desiredIndices.parameters, desiredIndices.source,
      /*differentiationOrder*/ 1, kind, module.Types, lookupConformance);
  auto *caller = assocFn->getFunction();
  if (targetType->hasArchetype()) {
    auto substTargetType = caller->mapTypeIntoContext(
        targetType->mapTypeOutOfContext())->getCanonicalType();
    targetType = SILType::getPrimitiveObjectType(substTargetType)
        .castTo<SILFunctionType>();
  }
  assert(assocFnType->getNumParameters() == targetType->getNumParameters());
  assert(assocFnType->getNumResults() == targetType->getNumResults());

  // Build thunk type.
  SubstitutionMap interfaceSubs;
  GenericEnvironment *genericEnv = nullptr;
  auto thunkType = buildThunkType(
      assocFn->getFunction(), assocFnType, targetType, genericEnv,
      interfaceSubs, /*withoutActuallyEscaping*/ false,
      DifferentiationThunkKind::IndexSubset);

  // FIXME: The logic for resolving `assocRef` does not reapply function
  // conversions, which is problematic if `assocFn` is a `partial_apply`
  // instruction.
  StringRef origName;
  if (auto *origFnRef =
          peerThroughFunctionConversions<FunctionRefInst>(origFnOperand)) {
    origName = origFnRef->getInitiallyReferencedFunction()->getName();
  } else if (auto *origMethodInst =
                 peerThroughFunctionConversions<MethodInst>(origFnOperand)) {
    origName = origMethodInst->getMember().getAnyFunctionRef()
        ->getAbstractFunctionDecl()->getNameStr();
  }
  assert(!origName.empty() && "Original function name could not be resolved");
  // TODO(TF-685): Use more principled mangling for thunks.
  std::string thunkName;
  switch (kind) {
    case AutoDiffAssociatedFunctionKind::JVP:
      thunkName = "jvp";
      break;
    case AutoDiffAssociatedFunctionKind::VJP:
      thunkName = "vjp";
  }
  Mangle::ASTMangler mangler;
  auto fromInterfaceType =
      assocFnType->mapTypeOutOfContext()->getCanonicalType();
  auto toInterfaceType = targetType->mapTypeOutOfContext()->getCanonicalType();
  CanType dynamicSelfType;
  thunkName = "AD__orig_" + origName.str() + "_" +
      mangler.mangleReabstractionThunkHelper(
          thunkType, fromInterfaceType, toInterfaceType, dynamicSelfType,
          module.getSwiftModule()) + "_" + desiredIndices.mangle() + "_" +
          thunkName;
  thunkName += "_subset_parameters_thunk";

  auto loc = origFnOperand.getLoc();
  SILOptFunctionBuilder fb(getTransform());
  auto *thunk = fb.getOrCreateSharedFunction(
      loc, thunkName, thunkType, IsBare, IsTransparent, caller->isSerialized(),
      ProfileCounter(), IsThunk, IsNotDynamic);

  if (!thunk->empty())
    return {thunk, interfaceSubs};

  thunk->setOwnershipEliminated();
  thunk->setGenericEnvironment(genericEnv);
  auto *entry = thunk->createBasicBlock();
  SILBuilder builder(entry);
  createEntryArguments(thunk);

  SubstitutionMap assocSubstMap;
  if (auto *partialApply = dyn_cast<PartialApplyInst>(assocFn))
    assocSubstMap = partialApply->getSubstitutionMap();

  // FIXME: The logic for resolving `assocRef` does not reapply function
  // conversions, which is problematic if `assocFn` is a `partial_apply`
  // instruction.
  SILValue assocRef;
  if (auto *assocFnRef =
          peerThroughFunctionConversions<FunctionRefInst>(assocFn)) {
    auto *assoc = assocFnRef->getReferencedFunctionOrNull();
    assocRef = builder.createFunctionRef(loc, assoc);
  } else if (auto *assocMethodInst =
                 peerThroughFunctionConversions<WitnessMethodInst>(assocFn)) {
    assocRef = builder.createWitnessMethod(
        loc, assocMethodInst->getLookupType(),
        assocMethodInst->getConformance(), assocMethodInst->getMember(),
        thunk->mapTypeIntoContext(assocMethodInst->getType()));
  } else if (auto *assocMethodInst =
                 peerThroughFunctionConversions<ClassMethodInst>(assocFn)) {
    auto classOperand = thunk->getArgumentsWithoutIndirectResults().back();
    auto classOperandType = assocMethodInst->getOperand()->getType();
    assert(classOperand->getType() == classOperandType);
    assocRef = builder.createClassMethod(
        loc, classOperand, assocMethodInst->getMember(),
        thunk->mapTypeIntoContext(assocMethodInst->getType()));
  }
  assert(assocRef && "Expected associated function to be resolved");

  assocSubstMap = assocSubstMap.subst(thunk->getForwardingSubstitutionMap());
  assocFnType = assocRef->getType().castTo<SILFunctionType>();

  SmallVector<SILValue, 4> arguments;
  arguments.append(thunk->getArguments().begin(), thunk->getArguments().end());
  assert(arguments.size() == assocFnType->getNumParameters() +
                                 assocFnType->getNumIndirectFormalResults());
  auto *apply = builder.createApply(
      loc, assocRef, assocSubstMap, arguments, /*isNonThrowing*/ false);

  // Extract all direct results.
  SmallVector<SILValue, 8> directResults;
  extractAllElements(apply, builder, directResults);
  auto originalDirectResults = ArrayRef<SILValue>(directResults).drop_back(1);
  auto originalDirectResult =
      joinElements(originalDirectResults, builder, apply->getLoc());
  auto linearMap = directResults.back();

  auto linearMapType = linearMap->getType().castTo<SILFunctionType>();
  auto linearMapTargetType = targetType->getResults().back().getSILStorageType()
      .castTo<SILFunctionType>();

  auto *innerThunk = getOrCreateSubsetParametersThunkForLinearMap(
      thunk, linearMapType, linearMapTargetType, kind,
      desiredIndices, actualIndices);

  auto *innerThunkFRI = builder.createFunctionRef(loc, innerThunk);
  auto *newDerivative = builder.createPartialApply(
      loc, innerThunkFRI, thunk->getForwardingSubstitutionMap(), {linearMap},
      ParameterConvention::Direct_Guaranteed);

  assert(origFnType->getResults().size() == 1);
  if (origFnType->getResults().front().isFormalDirect()) {
    auto result = joinElements(
        {originalDirectResult, newDerivative}, builder, loc);
    builder.createReturn(loc, result);
  } else {
    builder.createReturn(loc, newDerivative);
  }

  getGeneratedFunctions().push_back(thunk);
  return {thunk, interfaceSubs};
}

SILValue ADContext::promoteToDifferentiableFunction(
    DifferentiableFunctionInst *dfi, SILBuilder &builder, SILLocation loc,
    DifferentiationInvoker invoker) {
  auto origFnOperand = dfi->getOriginalFunction();
  auto origFnTy = origFnOperand->getType().castTo<SILFunctionType>();
  auto parameterIndices = dfi->getParameterIndices();
  unsigned resultIndex = resultIndices[dfi];
  unsigned differentiationOrder = dfi->getDifferentiationOrder();

  // Handle curry thunk applications specially.
  if (auto *ai = dyn_cast<ApplyInst>(origFnOperand)) {
    if (auto *thunkRef = dyn_cast<FunctionRefInst>(ai->getCallee())) {
      // Create a new curry thunk.
      SILAutoDiffIndices desiredIndices(resultIndex, parameterIndices);
      auto *thunk = thunkRef->getReferencedFunctionOrNull();
      // TODO(TF-685): Use more principled mangling for thunks.
      auto newThunkName = "AD__" + thunk->getName().str() +
          "__differentiable_curry_thunk_" + desiredIndices.mangle();

      auto thunkTy = thunk->getLoweredFunctionType();
      auto thunkResult = thunkTy->getSingleResult();
      if (auto resultFnTy = thunkResult.getType()->getAs<SILFunctionType>()) {
        // Construct new curry thunk type with `@differentiable` result.
        auto diffableResultFnTy = resultFnTy->getWithExtInfo(
            resultFnTy->getExtInfo()
                .withDifferentiabilityKind(DifferentiabilityKind::Normal));
        auto newThunkResult = thunkResult.getWithType(diffableResultFnTy);
        auto thunkType = SILFunctionType::get(
            thunkTy->getGenericSignature(), thunkTy->getExtInfo(),
            thunkTy->getCoroutineKind(), thunkTy->getCalleeConvention(),
            thunkTy->getParameters(), {}, {newThunkResult}, {},
            thunkTy->getASTContext());

        // Construct new curry thunk, returning a `@differentiable` function.
        SILOptFunctionBuilder fb(transform);
        auto *newThunk = fb.getOrCreateFunction(
            loc, newThunkName,
            getSpecializedLinkage(thunk, thunk->getLinkage()), thunkType,
            thunk->isBare(), thunk->isTransparent(), thunk->isSerialized(),
            thunk->isDynamicallyReplaceable(), ProfileCounter(),
            thunk->isThunk());
        // If new thunk is newly created: clone the old thunk body, wrap the
        // returned function value with an `differentiable_function`
        // instruction, and process the `differentiable_function` instruction.
        if (newThunk->empty()) {
          if (auto newThunkGenSig = thunkType->getGenericSignature())
            newThunk->setGenericEnvironment(
                newThunkGenSig->getGenericEnvironment());
          newThunk->setOwnershipEliminated();
          BasicTypeSubstCloner cloner(thunk, newThunk);
          cloner.run();
          auto *retInst =
              cast<ReturnInst>(newThunk->findReturnBB()->getTerminator());
          SILBuilder thunkBuilder(retInst);
          auto *dfi = createDifferentiableFunction(thunkBuilder, loc,
                                                   parameterIndices,
                                                   differentiationOrder,
                                                   retInst->getOperand());
          resultIndices[dfi] = resultIndex;
          thunkBuilder.createReturn(loc, dfi);
          retInst->eraseFromParent();

          getDifferentiableFunctionInsts().push_back(dfi);
          if (processDifferentiableFunctionInst(dfi))
            return nullptr;
        }

        // Apply the new curry thunk.
        auto *newThunkRef = builder.createFunctionRef(loc, newThunk);
        SmallVector<SILValue, 8> newArgs;
        SmallVector<SILValue, 8> newArgsToDestroy;
        SmallVector<AllocStackInst *, 1> newBuffersToDealloc;
        copyParameterArgumentsForApply(ai, newArgs, newArgsToDestroy,
                                       newBuffersToDealloc);
        auto *newApply = builder.createApply(
            ai->getLoc(), newThunkRef, ai->getSubstitutionMap(), newArgs,
            ai->isNonThrowing());
        for (auto arg : newArgsToDestroy) {
          if (arg->getType().isObject())
            builder.emitDestroyValueOperation(loc, arg);
          else
            builder.emitDestroyAddr(loc, arg);
        }
        for (auto *alloc : newBuffersToDealloc) {
          builder.createDestroyAddr(loc, alloc);
          builder.createDeallocStack(loc, alloc);
        }
        return newApply;
      }
    }
  }

  SILAutoDiffIndices desiredIndices(resultIndex, parameterIndices);
  SmallVector<SILValue, 2> assocFns;
  SmallVector<AllocStackInst *, 2> newBuffersToDealloc;
  for (auto assocFnKind : {AutoDiffAssociatedFunctionKind::JVP,
                           AutoDiffAssociatedFunctionKind::VJP}) {
    auto assocFnAndIndices = emitAssociatedFunctionReference(
        *this, builder, desiredIndices, assocFnKind, origFnOperand, invoker,
        newBuffersToDealloc);
    // Show an error at the operator, highlight the argument, and show a note
    // at the definition site of the argument.
    if (!assocFnAndIndices)
      return nullptr;

    auto assocFn = assocFnAndIndices->first;
    getGeneratedAssociatedFunctionReferences().push_back(assocFn);

    // If desired indices are a subset of actual indices, create a "subset
    // indices thunk" and destroy the emitted associated function reference.
    // - For JVPs: the thunked JVP returns a differential taking fewer
    //   parameters (using `.zero` for the dropped parameters).
    // - For VJPs: the thunked VJP returns a pullback that drops the unused
    //   tangent values.
    auto actualIndices = assocFnAndIndices->second;
    // NOTE: `desiredIndices` may come from a partially-applied function and
    // have smaller capacity than `actualIndices`. We expect this logic to go
    // away when we support `@differentiable` partial apply.
    // if (actualIndices != desiredIndices) { // TODO: Re-enable.
    auto extendedDesiredIndices = desiredIndices.parameters->extendingCapacity(
        getASTContext(), actualIndices.parameters->getCapacity());
    if (actualIndices.source != desiredIndices.source ||
        !actualIndices.parameters->equals(extendedDesiredIndices)) {
      // Destroy the already emitted associated function reference because it
      // is no longer used.
      builder.emitDestroyValueOperation(loc, assocFn);
      // Check if underlying original function reference has been partially
      // applied with arguments. If so, produce an error: parameter subset
      // thunks do not yet support this case because partially applied arguments
      // cannot be propagated to parameter subset thunks.
      auto didPartiallyApplyArguments = [](SILValue original) {
        while (auto *pai =
                   peerThroughFunctionConversions<PartialApplyInst>(original)) {
          if (pai->getNumArguments() > 0)
            return true;
          original = pai->getCallee();
        }
        return false;
      };
      if (didPartiallyApplyArguments(origFnOperand)) {
        emitNondifferentiabilityError(
            origFnOperand, invoker,
            diag::autodiff_cannot_param_subset_thunk_partially_applied_orig_fn);
        return nullptr;
      }
      // Create the parameter subset thunk.
      assert(actualIndices.parameters->isSupersetOf(extendedDesiredIndices));
      SILFunction *thunk;
      SubstitutionMap interfaceSubs;
      std::tie(thunk, interfaceSubs) =
          getOrCreateSubsetParametersThunkForAssociatedFunction(
              origFnOperand, assocFn, assocFnKind, desiredIndices,
              actualIndices);
      auto *thunkFRI = builder.createFunctionRef(loc, thunk);
      if (auto genSig =
              thunk->getLoweredFunctionType()->getGenericSignature()) {
        assocFn = builder.createPartialApply(
            loc, thunkFRI, interfaceSubs, {},
            ParameterConvention::Direct_Guaranteed);
      } else {
        assocFn = thunkFRI;
      }
    }
    auto expectedAssocFnTy = origFnTy->getAutoDiffAssociatedFunctionType(
        parameterIndices, resultIndex, differentiationOrder,
        assocFnKind, getTypeConverter(),
        LookUpConformanceInModule(getModule().getSwiftModule()));
    // If `assocFn` is `@convention(thin)` but is expected to be
    // `@convention(thick)`, emit a `thin_to_thick` instruction.
    if (expectedAssocFnTy->getRepresentation()
            == SILFunctionTypeRepresentation::Thick &&
        assocFn->getType().castTo<SILFunctionType>()->getRepresentation()
            == SILFunctionTypeRepresentation::Thin) {
      assocFn = builder.createThinToThickFunction(
          loc, assocFn, SILType::getPrimitiveObjectType(expectedAssocFnTy));
    }

    assocFns.push_back(assocFn);
  }
  // Deallocate temporary buffers used for creating associated functions.
  for (auto *buf : reversed(newBuffersToDealloc)) {
    builder.createDestroyAddr(loc, buf);
    builder.createDeallocStack(loc, buf);
  }

  auto origFnCopy = builder.emitCopyValueOperation(loc, origFnOperand);
  auto *newDFI = createDifferentiableFunction(
      builder, loc, parameterIndices, differentiationOrder, origFnCopy,
      assocFns);
  resultIndices[dfi] = resultIndex;
  getDifferentiableFunctionInsts().push_back(dfi);

  return newDFI;
}

/// Fold `differentiable_function_extract` users of the given
/// `differentiable_function` instruction, directly replacing them with
/// `differentiable_function` instruction operands. If the
/// `differentiable_function` instruction has no remaining uses, delete the
/// instruction itself after folding.
///
/// Folding can be disabled by the `SkipFoldingDifferentiableFunctionExtraction`
/// flag for SIL testing purposes.
// FIXME: This function is not correctly detecting the foldable pattern and
// needs to be rewritten.
void ADContext::foldDifferentiableFunctionExtraction(
    DifferentiableFunctionInst *source) {
  // Iterate through all `differentiable_function` instruction uses.
  for (auto use : source->getUses()) {
    auto *dfei = dyn_cast<DifferentiableFunctionExtractInst>(use->getUser());
    // If user is not an `differentiable_function_extract` instruction, set flag
    // to false.
    if (!dfei)
      continue;
    // Fold original function extractors.
    if (dfei->getExtractee() == DifferentiableFunctionExtractee::Original) {
      auto originalFnValue = source->getOriginalFunction();
      dfei->replaceAllUsesWith(originalFnValue);
      dfei->eraseFromParent();
      continue;
    }
    // Fold associated function extractors.
    auto assocFnValue = source->getAssociatedFunction(
        dfei->getDifferentiationOrder(), dfei->getAssociatedFunctionKind());
    dfei->replaceAllUsesWith(assocFnValue);
    dfei->eraseFromParent();
  }
  // If the `differentiable_function` instruction has no remaining uses, erase
  // it.
  if (isInstructionTriviallyDead(source)) {
    SILBuilder builder(source);
    for (auto &assocFn : source->getAssociatedFunctions())
      builder.emitDestroyAddrAndFold(source->getLoc(), assocFn.get());
    source->eraseFromParent();
  }
  // Mark `source` as processed so that it won't be reprocessed after deletion.
  processedDifferentiableFunctionInsts.insert(source);
}

bool ADContext::processDifferentiableFunctionInst(
    DifferentiableFunctionInst *dfi) {
  LLVM_DEBUG({
    auto &s = getADDebugStream() << "Processing DifferentiableFunctionInst:\n";
    dfi->printInContext(s);
  });

  if (dfi->getNumAssociatedFunctions() ==
      autodiff::getNumAutoDiffAssociatedFunctions(
          dfi->getDifferentiationOrder()))
    return false;
  assert(dfi->getNumAssociatedFunctions() == 0 &&
         "some functions are already filled in but not all of them");

  SILFunction *parent = dfi->getFunction();
  auto loc = dfi->getLoc();
  SILBuilder builder(dfi);

  auto differentiableFnValue =
      promoteToDifferentiableFunction(dfi, builder, loc, dfi);
  // Mark `dfi` as processed so that it won't be reprocessed after deletion.
  processedDifferentiableFunctionInsts.insert(dfi);
  if (!differentiableFnValue)
    return true;
  // Replace all uses of `dfi`.
  dfi->replaceAllUsesWith(differentiableFnValue);
  // Destroy the original operand.
  builder.emitDestroyValueOperation(loc, dfi->getOriginalFunction());
  dfi->eraseFromParent();
  // If the promoted `@differentiable` function-typed value is an
  // `differentiable_function` instruction, fold
  // `differentiable_function_extract` instructions. If
  // `differentiable_function_extract` folding is disabled, return.
  if (!SkipFoldingDifferentiableFunctionExtraction)
    if (auto *newDFI =
            dyn_cast<DifferentiableFunctionInst>(differentiableFnValue))
      foldDifferentiableFunctionExtraction(newDFI);
  transform.invalidateAnalysis(
      parent, SILAnalysis::InvalidationKind::FunctionBody);
  return false;
}

/// AD pass entry.
void Differentiation::run() {
  auto &module = *getModule();
  auto &astCtx = module.getASTContext();
  debugDump(module);

  // A global differentiation context.
  ADContext context(*this);

  // Register all `@differentiable` attributes and `differentiable_function`
  // instructions in the module that trigger differentiation.
  for (SILFunction &f : module) {
    for (auto *diffAttr : f.getDifferentiableAttrs()) {
      DifferentiationInvoker invoker(diffAttr);
      assert(!context.getInvokers().count(diffAttr) &&
             "[differentiable] attribute already has an invoker");
      context.getInvokers().insert({diffAttr, invoker});
      continue;
    }
    for (SILBasicBlock &bb : f)
      for (SILInstruction &i : bb)
        if (auto *dfi = dyn_cast<DifferentiableFunctionInst>(&i))
          context.getDifferentiableFunctionInsts().push_back(dfi);
  }

  // If nothing has triggered differentiation, there's nothing to do.
  if (context.getInvokers().empty() &&
      context.getDifferentiableFunctionInsts().empty())
    return;

  // AD relies on stdlib (the Swift module). If it's not imported, it's an
  // internal error.
  if (!astCtx.getStdlibModule()) {
    astCtx.Diags.diagnose(SourceLoc(),
                          diag::autodiff_internal_swift_not_imported);
    return;
  }

  bool errorOccurred = false;

  // Process all `[differentiable]` attributes.
  for (auto invokerPair : context.getInvokers()) {
    auto *attr = invokerPair.first;
    auto *original = attr->getOriginal();
    auto invoker = invokerPair.second;
    errorOccurred |=
        context.processDifferentiableAttribute(original, attr, invoker);
  }

  // Iteratively process `differentiable_function` instruction worklist.
  while (!context.getDifferentiableFunctionInsts().empty()) {
    auto *dfi = context.getDifferentiableFunctionInsts().back();
    context.getDifferentiableFunctionInsts().pop_back();
    // Skip instructions that have been already been processed.
    if (context.getProcessedDifferentiableFunctionInsts().count(dfi)) continue;
    errorOccurred |= context.processDifferentiableFunctionInst(dfi);
  }

  // If any error occurred while processing `[differentiable]` attributes or
  // `differentiable_function` instructions, clean up.
  if (errorOccurred) {
    context.cleanUp();
    return;
  }

  LLVM_DEBUG(getADDebugStream() << "All differentiation finished\n");
}

//===----------------------------------------------------------------------===//
// Pass creation
//===----------------------------------------------------------------------===//

SILTransform *swift::createDifferentiation() {
  return new Differentiation;
}<|MERGE_RESOLUTION|>--- conflicted
+++ resolved
@@ -4067,11 +4067,18 @@
   }
 };
 
+static inline llvm::raw_ostream &operator<<(llvm::raw_ostream &os,
+                                            AdjointBuffer adjBuf) {
+  adjBuf.print(os);
+  return os;
+}
+
 struct OriginalValue {
   enum class Kind : uint8_t { Root, BufferAccess, Projection };
 
   Kind kind;
   SILValue root;
+  
   const ProjectionPath *projectionPath = nullptr;
 
   explicit OriginalValue(Kind kind, SILValue root,
@@ -4091,7 +4098,32 @@
            root == other.root &&
            projectionPath == other.projectionPath;
   }
+
+  SILType getType() const { return root->getType(); }
+
+  void print(llvm::raw_ostream &s) const {
+    switch (kind) {
+    case Kind::Root:
+      s << "Root(" << root << ')';
+      break;
+    case Kind::BufferAccess:
+      s << "BufferAccess(" << root << ')';
+      break;
+    case Kind::Projection:
+      s << "Projection(root=(" << root << "), path=(";
+      assert(projectionPath && "Projection path cannot be null");
+      projectionPath->print(s, *root->getModule());
+      s << "))";
+      break;
+    }
+  }
 };
+
+static inline llvm::raw_ostream &operator<<(llvm::raw_ostream &os,
+                                            OriginalValue origVal) {
+  origVal.print(os);
+  return os;
+}
 } // end anonymous namespace
 
 namespace llvm {
@@ -5906,52 +5938,16 @@
 
   void setAdjointBuffer(SILBasicBlock *origBB, SILValue valueInOriginal,
                         AdjointBuffer adjointBuffer) {
-    auto originalValue = getCanonicalOriginalValue(valueInOriginal);
+    setAdjointBuffer(origBB, getCanonicalOriginalValue(valueInOriginal),
+                     adjointBuffer);
+  }
+
+  void setAdjointBuffer(SILBasicBlock *origBB, OriginalValue origVal,
+                        AdjointBuffer adjointBuffer) {
     auto insertion =
-        bufferMap.try_emplace({origBB, originalValue}, adjointBuffer);
+        bufferMap.try_emplace({origBB, origVal}, adjointBuffer);
     assert(insertion.second); (void)insertion;
   }
-
-//  SILValue getAdjointProjection(SILBasicBlock *origBB,
-//                                SILValue originalProjection) {
-//    // Handle `struct_element_addr`.
-//    if (auto *seai = dyn_cast<StructElementAddrInst>(originalProjection)) {
-//      auto adjSource = getAdjointBuffer(origBB, seai->getOperand());
-//      auto *tangentVectorDecl =
-//          adjSource->getType().getStructOrBoundGenericStruct();
-//      auto tanFieldLookup =
-//          tangentVectorDecl->lookupDirect(seai->getField()->getName());
-//      assert(tanFieldLookup.size() == 1);
-//      auto *tanField = cast<VarDecl>(tanFieldLookup.front());
-//      return builder.createStructElementAddr(
-//          seai->getLoc(), adjSource, tanField);
-//    }
-//    // Handle `tuple_element_addr`.
-//    if (auto *teai = dyn_cast<TupleElementAddrInst>(originalProjection)) {
-//      auto source = teai->getOperand();
-//      auto adjSource = getAdjointBuffer(origBB, source);
-//      if (!adjSource->getType().is<TupleType>())
-//        return adjSource;
-//      auto origTupleTy = source->getType().castTo<TupleType>();
-//      unsigned adjIndex = 0;
-//      for (unsigned i : range(teai->getFieldNo())) {
-//        if (getTangentSpace(
-//                origTupleTy->getElement(i).getType()->getCanonicalType()))
-//          ++adjIndex;
-//      }
-//      return builder.createTupleElementAddr(
-//          teai->getLoc(), adjSource, adjIndex);
-//    }
-//    // Handle `begin_access`.
-//    if (auto *bai = dyn_cast<BeginAccessInst>(originalProjection)) {
-//      auto adjBase = getAdjointBuffer(origBB, bai->getOperand());
-//      if (errorOccurred)
-//        return (bufferMap[{origBB, originalProjection}] = SILValue());
-//      // Return the base buffer's adjoint buffer.
-//      return adjBase;
-//    }
-//    return SILValue();
-//  }
 
   SILBasicBlock::iterator getNextFunctionLocalAllocationInsertionPoint() {
     // If there are no local allocations, insert at the pullback entry start.
@@ -5964,45 +5960,17 @@
     return lastLocalAlloc->getDefiningInstruction()->getIterator();
   }
 
-  Optional<AdjointBuffer> getAdjointBuffer(SILBasicBlock *origBB,
-                                           SILValue valueInOriginal) {
-    assert(valueInOriginal->getFunction() == &getOriginal());
+  AdjointBuffer getAdjointBuffer(SILBasicBlock *origBB,
+                                 SILValue valueInOriginal) {
     return getAdjointBuffer(origBB, getCanonicalOriginalValue(valueInOriginal));
   }
 
   /// Returns the adjoint buffer corresponding to the given value in the
   /// original function. Returns `None` if an error has occurred.
-  Optional<AdjointBuffer> getAdjointBuffer(SILBasicBlock *origBB,
-                                           OriginalValue origVal) {
+  AdjointBuffer getAdjointBuffer(SILBasicBlock *origBB, OriginalValue origVal) {
     auto insertion = bufferMap.try_emplace({origBB, origVal}, SILValue());
     if (!insertion.second) // not inserted
       return insertion.first->getSecond();
-
-<<<<<<< HEAD
-    // Diagnose `struct_extract` and `struct_element_addr` instructions to
-    // `@noDerivative` fields.
-    VarDecl *noDerivativeField = nullptr;
-    if (auto *seai = dyn_cast<StructElementAddrInst>(valueInOriginal)) {
-      if (seai->getField()->getAttrs().hasAttribute<NoDerivativeAttr>())
-        noDerivativeField = seai->getField();
-    }
-    else if (auto *sei = dyn_cast<StructExtractInst>(valueInOriginal)) {
-      if (sei->getField()->getAttrs().hasAttribute<NoDerivativeAttr>())
-        noDerivativeField = sei->getField();
-    }
-    if (noDerivativeField) {
-      getContext().emitNondifferentiabilityError(
-          valueInOriginal, getInvoker(),
-          diag::autodiff_noderivative_stored_property);
-      errorOccurred = true;
-      return None;
-    }
-=======
-    // If the original buffer is a projection, return a corresponding projection
-    // into the adjoint buffer.
-    if (auto adjProj = getAdjointProjection(origBB, valueInOriginal))
-      return (bufferMap[{origBB, valueInOriginal}] = adjProj);
->>>>>>> ea6f87a8
 
     // Set insertion point for local allocation builder: before the last local
     // allocation, or at the start of the pullback function's entry if no local
@@ -6011,41 +5979,23 @@
         getPullback().getEntryBlock(),
         getNextFunctionLocalAllocationInsertionPoint());
     // Allocate local buffer and initialize to zero.
-    auto bufObjectType = getRemappedTangentType(valueInOriginal->getType());
-//    auto *newBuf = localAllocBuilder.createAllocStack(
-//        valueInOriginal.getLoc(), bufObjectType);
-    // Temporarily change global builder insertion point and emit zero into the
-    // local buffer.
-//    auto insertionPoint = builder.getInsertionBB();
-//    builder.setInsertionPoint(
-//        localAllocBuilder.getInsertionBB(),
-//        localAllocBuilder.getInsertionPoint());
-//    emitZeroIndirect(bufObjectType.getASTType(), newBuf, newBuf->getLoc());
-//    builder.setInsertionPoint(insertionPoint);
-    // Register the local buffer.
-//    functionLocalAllocations.push_back(newBuf);
+    auto bufObjectType = getRemappedTangentType(origVal.getType());
     return (
         insertion.first->getSecond() = makeZeroAdjointBuffer(bufObjectType));
   }
 
-  // Accumulates `rhsBufferAccess` into the adjoint buffer corresponding to
-  // `valueInOriginal`.
   void addToAdjointBuffer(SILBasicBlock *origBB, SILValue valueInOriginal,
-<<<<<<< HEAD
                           AdjointBuffer newAdjointBuffer, SILLocation loc) {
-    auto existingAdjointBuffer = getAdjointBuffer(origBB, valueInOriginal);
-    if (!existingAdjointBuffer)
-      return;
+    addToAdjointBuffer(origBB, getCanonicalOriginalValue(valueInOriginal),
+                       newAdjointBuffer, loc);
+  }
+
+  void addToAdjointBuffer(SILBasicBlock *origBB, OriginalValue origVal,
+                          AdjointBuffer newAdjointBuffer, SILLocation loc) {
+    auto existingAdjointBuffer = getAdjointBuffer(origBB, origVal);
     setAdjointBuffer(
-        origBB, valueInOriginal,
-        accumulateAdjoints(*existingAdjointBuffer, newAdjointBuffer));
-=======
-                          SILValue rhsBuffer, SILLocation loc) {
-    assert(valueInOriginal->getFunction() == &getOriginal());
-    assert(rhsBuffer->getFunction() == &getPullback());
-    auto adjointBuffer = getAdjointBuffer(origBB, valueInOriginal);
-    accumulateIndirect(adjointBuffer, rhsBuffer, loc);
->>>>>>> ea6f87a8
+        origBB, origVal,
+        accumulateAdjoints(existingAdjointBuffer, newAdjointBuffer));
   }
 
   //--------------------------------------------------------------------------//
@@ -6283,7 +6233,7 @@
     builder.setInsertionPoint(pbExit);
 
     // This vector will contain all indirect parameter adjoint buffers.
-    SmallVector<SILValue, 4> indParamAdjoints;
+    SmallVector<AdjointBuffer, 4> indParamAdjoints;
 
     auto origParams = getOriginal().getArgumentsWithoutIndirectResults();
 
@@ -6304,12 +6254,14 @@
 
     for (auto pair : zip(indParamAdjoints,
                              getPullback().getIndirectResults())) {
-      auto source = std::get<0>(pair);
+      auto adjoint = std::get<0>(pair);
+      auto materializedAdjoint = materializeAdjoint(adjoint, pbLoc);
       auto *dest = std::get<1>(pair);
-      builder.createCopyAddr(pbLoc, source, dest, IsTake, IsInitialization);
+      builder.createCopyAddr(
+          pbLoc, materializedAdjoint, dest, IsTake, IsInitialization);
       // Prevent source buffer from being deallocated, since the underlying
       // value is moved.
-      destroyedLocalAllocations.insert(source);
+      destroyedLocalAllocations.insert(materializedAdjoint);
     }
 
     // Emit cleanups for all local values.
@@ -6387,7 +6339,8 @@
     auto &predBBActiveValues = activeValues[origPredBB];
     for (auto activeValue : predBBActiveValues) {
       auto adjBuf = getAdjointBuffer(origBB, activeValue);
-      activeValueAdjointBufferMap[origPredBB].insert({activeValue, adjBuf});
+      auto origActiveValue = getCanonicalOriginalValue(activeValue);
+      activeValueAdjointBufferMap[origPredBB].insert({origActiveValue, adjBuf});
     }
     // Propagate pullback struct argument.
     SILBuilder pullbackTrampolineBBBuilder(pullbackTrampolineBB);
@@ -6415,7 +6368,8 @@
                  << " for original bb" << origBB->getDebugID()
                  << " and predecessor bb" << origPredBB->getDebugID() << "\n");
       pullbackTrampolineBBBuilder.createCopyAddr(
-          loc, adjBufSrc, adjBufDest, IsNotTake, IsNotInitialization);
+          loc, materializeAdjoint(adjBufSrc, loc),
+          materializeAdjoint(adjBufDest, loc), IsNotTake, IsNotInitialization);
     }
     // Branch from pullback trampoline block to pullback block.
     pullbackTrampolineBBBuilder.createBranch(loc, pullbackBB,
@@ -6486,7 +6440,6 @@
       // Initialize adjoint buffer of predecessor terminator operands as
       // adjoint buffer of current block arguments.
       auto bbArgAdj = getAdjointBuffer(bb, bbArg);
-      assert(bbArgAdj);
       for (auto pair : incomingValues) {
         auto *predBB = pair.first;
         auto incomingValue = pair.second;
@@ -6497,7 +6450,7 @@
             {predBB, getCanonicalOriginalValue(incomingValue)});
         assert(incValHasAdjBuf);
       activeValueAdjointBufferMap[predBB].insert(
-          {getCanonicalOriginalValue(incomingValue), *bbArgAdj});
+          {getCanonicalOriginalValue(incomingValue), bbArgAdj});
       }
     }
 
@@ -6591,15 +6544,18 @@
     // of the copy directly.
     if (auto *cvi = dyn_cast<CopyValueInst>(src))
       src = cvi->getOperand();
-    addToAdjointBuffer(si->getParent(), src, subscriptBuffer, ai->getLoc());
+    addToAdjointBuffer(
+        si->getParent(), src, makeConcreteAdjointBuffer(subscriptBuffer),
+        ai->getLoc());
     builder.emitDestroyAddrAndFold(ai->getLoc(), subscriptBuffer);
     builder.createDeallocStack(ai->getLoc(), subscriptBuffer);
   }
 
   void accumulateArrayTangentSubscriptIndirect(
       ApplyInst *ai, CopyAddrInst *cai, AllocStackInst *subscriptBuffer) {
-    addToAdjointBuffer(cai->getParent(), cai->getSrc(), subscriptBuffer,
-                       cai->getLoc());
+    addToAdjointBuffer(
+        cai->getParent(), cai->getSrc(),
+        makeConcreteAdjointBuffer(subscriptBuffer), cai->getLoc());
     builder.emitDestroyAddrAndFold(cai->getLoc(), subscriptBuffer);
     builder.createDeallocStack(ai->getLoc(), subscriptBuffer);
   }
@@ -6613,7 +6569,8 @@
       auto *dti = dyn_cast<DestructureTupleInst>(use->getUser());
       if (!dti) continue;
       // The first tuple field of the return value is the `Array`.
-      arrayAdjBuf = getAdjointBuffer(ai->getParent(), dti->getResult(0));
+      arrayAdjBuf = materializeAdjoint(
+          getAdjointBuffer(ai->getParent(), dti->getResult(0)), ai->getLoc());
       assert(arrayAdjBuf && "Array does not have adjoint buffer");
       auto astType = arrayAdjBuf->getType().getASTType();
       auto typeDecl = astType->getStructOrBoundGenericStruct();
@@ -6725,12 +6682,7 @@
 
     // Get the seed (i.e. adjoint buffer of the original result).
     auto *bb = ai->getParent();
-    auto seed = getAdjointBuffer(bb, origResult);
-<<<<<<< HEAD
-    if (!seed)
-      return;
-=======
->>>>>>> ea6f87a8
+    auto seed = materializeAdjoint(getAdjointBuffer(bb, origResult), loc);
 
     // Create allocations for pullback indirect results.
     SmallVector<AllocStackInst *, 4> pullbackIndirectResults;
@@ -6756,7 +6708,7 @@
           remapSubstitutionMap(thunk->getForwardingSubstitutionMap()),
           {pullback}, pullbackType->getCalleeConvention());
     }
-    args.push_back(*seed);
+    args.push_back(seed);
 
     // Call the callee pullback.
     auto *pullbackCall = builder.createApply(
@@ -6905,42 +6857,6 @@
     }
   }
 
-<<<<<<< HEAD
-  /// Handle `tuple_extract` instruction.
-  ///   Original: y = tuple_extract x, <n>
-  ///    Adjoint: adj[x] += tuple (0, 0, ..., adj[y], ..., 0, 0)
-  ///                                         ^~~~~~
-  ///                            n'-th element, where n' is tuple tangent space
-  ///                            index corresponding to n
-  void visitTupleExtractInst(TupleExtractInst *tei) {
-    auto *bb = tei->getParent();
-    auto loc = tei->getLoc();
-    auto adjBuf = getAdjointBuffer(bb, tei);
-
-    auto tupleTy = tei->getTupleType();
-    auto tupleTanTy = getRemappedTangentType(tei->getOperand()->getType());
-    auto tupleTanTupleTy = tupleTanTy.getAs<TupleType>();
-    if (!tupleTanTupleTy) {
-      addToAdjointBuffer(bb, tei->getOperand(), adjBuf, loc);
-      return;
-    }
-
-    unsigned adjIdx = 0;
-    for (unsigned i : range(tupleTy->getNumElements())) {
-      if (!getTangentSpace(
-              tupleTy->getElement(i).getType()->getCanonicalType()))
-        continue;
-      if (tei->getFieldNo() == i)
-        break;
-      ++adjIdx;
-    }
-    // Accumulate adjoint for the `tuple_extract` operand.
-    auto adjTuple = getAdjointBuffer(bb, tei->getOperand());
-    auto adjElt = getAdjointBuffer(bb, tei);
-    auto adjEltDest = builder.createTupleElementAddr(loc, adjTuple, adjIdx);
-    accumulateIndirect(adjEltDest, adjElt, loc);
-  }
-
   /// Handle `tuple_element_addr` instruction.
   ///   Original: y = tuple_element_addr x, <n>
   ///    Adjoint: adj[x] += tuple (0, 0, ..., adj[y], ..., 0, 0)
@@ -6951,11 +6867,9 @@
     auto *bb = teai->getParent();
     auto loc = teai->getLoc();
     auto adjBuf = getAdjointBuffer(bb, teai);
-
-  }
-
-=======
->>>>>>> ea6f87a8
+#error "TODO"
+  }
+
   /// Handle `destructure_tuple` instruction.
   ///   Original: (y0, ..., yn) = destructure_tuple x
   ///    Adjoint: adj[x].0 += adj[y0]
