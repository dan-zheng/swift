--- conflicted
+++ resolved
@@ -5118,6 +5118,12 @@
 #undef CLONE_AND_EMIT_TANGENT
 
 private:
+
+  /// Set up the differential function. This includes:
+  /// - Creating all differential blocks.
+  /// - Creating differential entry block arguments based on the function type.
+  /// - Creating tangent value mapping for original/differential parameters.
+  /// - Checking for unvaried result and emitting related warnings.
   void prepareForDifferentialGeneration() {
     // Create differential blocks and arguments.
     auto *diffGenEnv = getDifferential().getGenericEnvironment();
@@ -5315,94 +5321,6 @@
     return differential;
   }
 
-<<<<<<< HEAD
-=======
-  /// Set up the differential function. This includes:
-  /// - Creating all the differential blocks.
-  /// - Create arguments for the entry block according to the function type.
-  /// - Adding the tangent values of the parameters to the tangent value map.
-  /// - Checking for unvaried result and emitting related warnings.
-  void prepareForDifferentialGeneration() {
-    auto &diffBuilder = getDifferentialBuilder();
-
-    // Create differential blocks and arguments.
-    // TODO: Consider visiting original blocks in pre-order (dominance) order.
-    auto &differential = getDifferential();
-    auto *origEntry = original->getEntryBlock();
-    for (auto &origBB : *original) {
-      auto *diffBB = differential.createBasicBlock();
-      diffBBMap.insert({&origBB, diffBB});
-      auto diffStructLoweredType =
-          remapType(differentialInfo.getLinearMapStructLoweredType(&origBB));
-      // If the BB is the original entry, then the differential block that we
-      // just created must be the differential function's entry. Create
-      // differential entry arguments and continue.
-      if (&origBB == origEntry) {
-        assert(diffBB->isEntry());
-        createEntryArguments(&differential);
-        auto *mainDifferentialStruct = diffBB->getArguments().back();
-        assert(mainDifferentialStruct->getType() == diffStructLoweredType);
-        differentialStructArguments[&origBB] = mainDifferentialStruct;
-      }
-
-      LLVM_DEBUG({
-        auto &s = getADDebugStream()
-                  << "Original bb" + std::to_string(origBB.getDebugID())
-                  << ": To differentiate or not to differentiate?\n";
-        for (auto &inst : origBB) {
-          s << (differentialInfo.shouldDifferentiateInstruction(&inst)
-                    ? "[∂] " : "[ ] ")
-            << inst;
-        }
-      });
-    }
-
-    assert(diffBBMap.size() == 1 &&
-           "Can only currently handle single basic block functions");
-
-    // The differential function has type:
-    // (arg0', ..., argn', entry_df_struct) -> result'.
-    auto diffParamArgs =
-        differential.getArgumentsWithoutIndirectResults().drop_back();
-    assert(diffParamArgs.size() ==
-               attr->getIndices().parameters->getNumIndices());
-    auto origParamArgs = original->getArgumentsWithoutIndirectResults();
-
-    // TODO(TF-788): Re-enable non-varied result warning.
-    /*
-    // Emit a warning and fixit if original result is not varied, because it
-    // will always have a zero derivative.
-    SmallVector<SILValue, 8> origFormalResults;
-    collectAllFormalResultsInTypeOrder(*original, origFormalResults);
-    auto origResult = origFormalResults[getIndices().source];
-    if (!activityInfo.isVaried(origResult, getIndices().parameters)) {
-      // Emit fixit if original result has a valid source location.
-      auto startLoc = origResult.getLoc().getStartSourceLoc();
-      auto endLoc = origResult.getLoc().getEndSourceLoc();
-      if (startLoc.isValid() && endLoc.isValid()) {
-        context.diagnose(startLoc, diag::autodiff_nonvaried_result_fixit)
-            .fixItInsert(startLoc, "withoutDerivative(at:")
-            .fixItInsertAfter(endLoc, ")");
-      }
-    }
-    */
-
-    auto *diffEntry = getDifferential().getEntryBlock();
-    diffBuilder.setInsertionPoint(
-        diffEntry, getNextDifferentialLocalAllocationInsertionPoint());
-
-    for (auto index : *getIndices().parameters) {
-      auto diffParam = diffParamArgs[index];
-      auto origParam = origParamArgs[index];
-      setTangentValue(origEntry, origParam,
-                      makeConcreteTangentValue(diffParam));
-      LLVM_DEBUG(getADDebugStream()
-                 << "Assigned parameter " << *diffParam
-                 << " as the tangent of original result " << origParam);
-    }
-  }
-
->>>>>>> 3c2d5d1d
   /// Run JVP generation. Returns true on error.
   bool run() {
     LLVM_DEBUG(getADDebugStream()
