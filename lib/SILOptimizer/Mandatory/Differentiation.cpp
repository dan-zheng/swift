//===--- Differentiation.cpp - SIL Automatic Differentiation --*- C++ -*---===//
//
// This source file is part of the Swift.org open source project
//
// Copyright (c) 2014 - 2017 Apple Inc. and the Swift project authors
// Licensed under Apache License v2.0 with Runtime Library Exception
//
// See https://swift.org/LICENSE.txt for license information
// See https://swift.org/CONTRIBUTORS.txt for the list of Swift project authors
//
//===----------------------------------------------------------------------===//
//
// SWIFT_ENABLE_TENSORFLOW
//
// This file implements reverse-mode automatic differentiation.
//
// NOTE: Although the AD feature is developed as part of the Swift for
// TensorFlow project, it is completely independent from TensorFlow support.
//
//===----------------------------------------------------------------------===//

#define DEBUG_TYPE "differentiation"

#include "Differentiation.h"
#include "swift/AST/ASTMangler.h"
#include "swift/AST/ASTPrinter.h"
#include "swift/AST/AnyFunctionRef.h"
#include "swift/AST/AutoDiff.h"
#include "swift/AST/Builtins.h"
#include "swift/AST/DeclContext.h"
#include "swift/AST/DiagnosticsSIL.h"
#include "swift/AST/Expr.h"
#include "swift/AST/GenericEnvironment.h"
#include "swift/AST/GenericSignatureBuilder.h"
#include "swift/AST/Module.h"
#include "swift/AST/ParameterList.h"
#include "swift/AST/SubstitutionMap.h"
#include "swift/SIL/FormalLinkage.h"
#include "swift/SIL/LoopInfo.h"
#include "swift/SIL/Projection.h"
#include "swift/SIL/SILBuilder.h"
#include "swift/SIL/TypeSubstCloner.h"
#include "swift/SILOptimizer/Analysis/DominanceAnalysis.h"
#include "swift/SILOptimizer/Analysis/LoopAnalysis.h"
#include "swift/SILOptimizer/PassManager/Passes.h"
#include "swift/SILOptimizer/PassManager/Transforms.h"
#include "swift/SILOptimizer/Utils/Local.h"
#include "swift/SILOptimizer/Utils/LoopUtils.h"
#include "swift/SILOptimizer/Utils/SILOptFunctionBuilder.h"
#include "llvm/ADT/APSInt.h"
#include "llvm/ADT/BreadthFirstIterator.h"
#include "llvm/ADT/DenseSet.h"

using namespace swift;
using llvm::DenseMap;
using llvm::SmallDenseMap;
using llvm::SmallDenseSet;
using llvm::SmallMapVector;
using llvm::SmallSet;

/// This flag is used to disable `autodiff_function_extract` instruction folding
/// for SIL testing purposes.
static llvm::cl::opt<bool> SkipFoldingAutoDiffFunctionExtraction(
    "differentiation-skip-folding-autodiff-function-extraction",
    llvm::cl::init(false));

/// This flag is used to disable `autodiff_function_extract` instruction folding
/// for SIL testing purposes.
static llvm::cl::opt<bool> RunJVPGeneration(
    "run-jvp-generation",
    llvm::cl::init(false));

//===----------------------------------------------------------------------===//
// Helpers
//===----------------------------------------------------------------------===//

/// Prints an "[AD] " prefix to `llvm::dbgs()` and returns the debug stream.
/// This is being used to print short debug messages within the AD pass.
static raw_ostream &getADDebugStream() { return llvm::dbgs() << "[AD] "; }

/// Given a dumpable value, dumps it to `llvm::dbgs()`.
template <typename T> static inline void debugDump(T &v) {
  LLVM_DEBUG(llvm::dbgs() << "\n==== BEGIN DEBUG DUMP ====\n"
                          << v << "\n==== END DEBUG DUMP ====\n");
}

/// Creates arguments in the entry block based on the function type.
static void createEntryArguments(SILFunction *f) {
  auto *entry = f->getEntryBlock();
  auto conv = f->getConventions();
  auto &ctx = f->getASTContext();
  auto moduleDecl = f->getModule().getSwiftModule();
  assert((entry->getNumArguments() == 0 || conv.getNumSILArguments() == 0) &&
         "Entry already has arguments?!");
  auto createFunctionArgument = [&](SILType type) {
    // Create a dummy parameter declaration.
    // Necessary to prevent crash during argument explosion optimization.
    auto loc = f->getLocation().getSourceLoc();
    auto *decl = new (ctx)
        ParamDecl(VarDecl::Specifier::Default, loc, loc, Identifier(), loc,
                  Identifier(), moduleDecl);
    decl->setType(type.getASTType());
    entry->createFunctionArgument(type, decl);
  };
  for (auto indResTy : conv.getIndirectSILResultTypes())
    createFunctionArgument(f->mapTypeIntoContext(indResTy).getAddressType());
  for (auto paramTy : conv.getParameterSILTypes())
    createFunctionArgument(f->mapTypeIntoContext(paramTy));
}

static bool isWithoutDerivative(SILValue v) {
  if (auto *fnRef = dyn_cast<FunctionRefInst>(v))
    return fnRef->getReferencedFunctionOrNull()->hasSemanticsAttr(
        "autodiff.nonvarying");
  return false;
}

static ApplyInst *getAllocateUninitializedArrayIntrinsic(SILValue v) {
  if (auto *applyInst = dyn_cast<ApplyInst>(v))
    if (applyInst->hasSemantics("array.uninitialized_intrinsic"))
      return applyInst;
  return nullptr;
}

/// Given a function, gather all of its formal results (both direct and
/// indirect) in an order defined by its result type. Note that "formal results"
/// refer to result values in the body of the function, not at call sites.
static void
collectAllFormalResultsInTypeOrder(SILFunction &function,
                                   SmallVectorImpl<SILValue> &results) {
  SILFunctionConventions convs(function.getLoweredFunctionType(),
                               function.getModule());
  auto indResults = function.getIndirectResults();
  auto *retInst = cast<ReturnInst>(function.findReturnBB()->getTerminator());
  auto retVal = retInst->getOperand();
  SmallVector<SILValue, 8> dirResults;
  if (auto *tupleInst =
          dyn_cast_or_null<TupleInst>(retVal->getDefiningInstruction()))
    dirResults.append(tupleInst->getElements().begin(),
                      tupleInst->getElements().end());
  else
    dirResults.push_back(retVal);
  unsigned indResIdx = 0, dirResIdx = 0;
  for (auto &resInfo : convs.getResults())
    results.push_back(resInfo.isFormalDirect() ? dirResults[dirResIdx++]
                                               : indResults[indResIdx++]);
}

/// Given a function call site, gather all of its actual results (both direct
/// and indirect) in an order defined by its result type.
template <typename IndResRange>
static void collectAllActualResultsInTypeOrder(
    ApplyInst *ai, ArrayRef<SILValue> extractedDirectResults,
    IndResRange &&indirectResults, SmallVectorImpl<SILValue> &results) {
  auto callee = ai->getCallee();
  SILFunctionConventions calleeConvs(
      callee->getType().castTo<SILFunctionType>(), ai->getModule());
  unsigned indResIdx = 0, dirResIdx = 0;
  for (auto &resInfo : calleeConvs.getResults()) {
    results.push_back(resInfo.isFormalDirect()
                          ? extractedDirectResults[dirResIdx++]
                          : indirectResults[indResIdx++]);
  }
}

/// Given a range of types, joins these into a single type. If there's exactly
/// one element type, returns that element type. Otherwise, creates a tuple type
/// of all element types.
template <typename TypeRange>
static CanType joinElementTypes(TypeRange &&range, const ASTContext &ctx) {
  if (range.size() == 1)
    return range.front();
  auto typeElts =
      map<SmallVector<TupleTypeElt, 8>>(range, [&](Type type) { return type; });
  return TupleType::get(typeElts, ctx);
}

/// Given a range of SIL values, retrieves the canonical types of these values,
/// and joins these types into a single type.
template <typename SILValueRange>
static CanType joinElementTypesFromValues(SILValueRange &&range,
                                          const ASTContext &ctx) {
  if (range.size() == 1)
    return range.front()->getType().getASTType();
  SmallVector<TupleTypeElt, 8> elts;
  transform(range, elts.begin(),
            [&](SILValue val) { return val->getType().getASTType(); });
  return TupleType::get(elts, ctx)->getCanonicalType();
}

/// Given an operator name, such as '+', and a protocol, returns the '+'
/// operator. If the operator does not exist in the protocol, returns null.
static FuncDecl *findOperatorDeclInProtocol(DeclName operatorName,
                                            ProtocolDecl *protocol) {
  assert(operatorName.isOperator());
  // Find the operator requirement in the `VectorProtocol` protocol
  // declaration and cache it.
  auto opLookup = protocol->lookupDirect(operatorName);
  // Find the `+` with type siguature `(Self, Self) -> Self`.
  for (auto *decl : opLookup) {
    auto *fd = dyn_cast<FuncDecl>(decl);
    if (!fd || !fd->isStatic() || !fd->isOperator())
      continue;
    return fd;
  }
  // Not found.
  return nullptr;
}

/// Assuming the buffer is for indirect passing, returns the store ownership
/// qualifier for creating a `store` instruction into the buffer.
static StoreOwnershipQualifier getBufferSOQ(Type type, SILFunction &fn) {
  if (fn.hasOwnership())
    return fn.getModule().Types.getTypeLowering(
        type, ResilienceExpansion::Minimal).isTrivial()
            ? StoreOwnershipQualifier::Trivial
            : StoreOwnershipQualifier::Init;
  return StoreOwnershipQualifier::Unqualified;
}

/// Assuming the buffer is for indirect passing, returns the load ownership
/// qualified for creating a `load` instruction from the buffer.
static LoadOwnershipQualifier getBufferLOQ(Type type, SILFunction &fn) {
  if (fn.hasOwnership())
    return fn.getModule().Types.getTypeLowering(
        type, ResilienceExpansion::Minimal).isTrivial()
            ? LoadOwnershipQualifier::Trivial
            : LoadOwnershipQualifier::Take;
  return LoadOwnershipQualifier::Unqualified;
}

// Return the expected generic signature for autodiff associated functions given
// a SILDifferentiableAttr. The expected generic signature is built from the
// original generic signature and the attribute's requirements.
static CanGenericSignature
getAssociatedFunctionGenericSignature(SILDifferentiableAttr *attr,
                                      SILFunction *original) {
  auto originalGenSig =
      original->getLoweredFunctionType()->getGenericSignature();
  if (!originalGenSig)
    return nullptr;
  GenericSignatureBuilder builder(original->getASTContext());
  // Add original generic signature.
  builder.addGenericSignature(originalGenSig);
  // Add where clause requirements.
  auto source =
      GenericSignatureBuilder::FloatingRequirementSource::forAbstract();
  for (auto &req : attr->getRequirements())
    builder.addRequirement(req, source, original->getModule().getSwiftModule());
  return std::move(builder)
      .computeGenericSignature(SourceLoc(), /*allowConcreteGenericParams=*/true)
      ->getCanonicalSignature();
}

// Clone the generic parameters of the given generic signature and return a new
// `GenericParamList`.
static GenericParamList *cloneGenericParameters(ASTContext &ctx,
                                                DeclContext *dc,
                                                CanGenericSignature sig) {
  SmallVector<GenericTypeParamDecl *, 2> clonedParams;
  for (auto paramType : sig->getGenericParams()) {
    auto clonedParam = new (ctx) GenericTypeParamDecl(
        dc, paramType->getName(), SourceLoc(), paramType->getDepth(),
        paramType->getIndex());
    clonedParam->setDeclContext(dc);
    clonedParam->setImplicit(true);
    clonedParams.push_back(clonedParam);
  }
  return GenericParamList::create(ctx, SourceLoc(), clonedParams, SourceLoc());
}

/// Given an `autodiff_function` instruction, find the corresponding
/// differential operator used in the AST. If no differential operator is found,
/// return nullptr.
static AutoDiffFunctionExpr *
findDifferentialOperator(AutoDiffFunctionInst *inst) {
  return inst->getLoc().getAsASTNode<AutoDiffFunctionExpr>();
}

/// Returns the underlying instruction for the given SILValue, if it exists,
/// peering through function conversion instructions.
template<class Inst>
static Inst *peerThroughFunctionConversions(SILValue value) {
  if (auto *inst = dyn_cast<Inst>(value))
    return inst;
  if (auto *thinToThick = dyn_cast<ThinToThickFunctionInst>(value))
    return peerThroughFunctionConversions<Inst>(thinToThick->getOperand());
  if (auto *convertFn = dyn_cast<ConvertFunctionInst>(value))
    return peerThroughFunctionConversions<Inst>(convertFn->getOperand());
  if (auto *convertFn = dyn_cast<ConvertEscapeToNoEscapeInst>(value))
    return peerThroughFunctionConversions<Inst>(convertFn->getOperand());
  if (auto *partialApply = dyn_cast<PartialApplyInst>(value))
    return peerThroughFunctionConversions<Inst>(partialApply->getCallee());
  return nullptr;
}

//===----------------------------------------------------------------------===//
// Auxiliary data structures
//===----------------------------------------------------------------------===//

namespace {
class ADContext;

/// The invoker of a differentiation task. It can be some user syntax, e.g.
/// an `autodiff_function` instruction lowered from an `AutoDiffFunctionExpr`
/// expression, the differentiation pass, or nothing at all. This will be used
/// to emit informative diagnostics.
struct DifferentiationInvoker {
public:
  /// The kind of the invoker of a differentiation task.
  enum class Kind {
    // Invoked by an `autodiff_function` instruction, which may or may not be
    // linked to a Swift AST node (e.g. an `AutoDiffFunctionExpr` expression).
    AutoDiffFunctionInst,

    // Invoked by the indirect application of differentiation. This case has an
    // associated original `apply` instruction and `[differentiable]` attribute.
    IndirectDifferentiation,

    // Invoker by a `[differentiable]` attribute in SIL **without** being linked
    // to a Swift AST attribute. This case has an associated `[differentiable]`
    // attribute.
    SILDifferentiableAttribute
  };

private:
  Kind kind;
  union Value {
    /// The instruction associated with the `AutoDiffFunctionInst` case.
    AutoDiffFunctionInst *adFuncInst;
    Value(AutoDiffFunctionInst *inst) : adFuncInst(inst) {}

    /// The parent `apply` instruction and `[differentiable]` attribute
    /// associated with the `IndirectDifferentiation` case.
    std::pair<ApplyInst *, SILDifferentiableAttr *>
        indirectDifferentiation;
    Value(ApplyInst *applyInst, SILDifferentiableAttr *attr)
        : indirectDifferentiation({applyInst, attr}) {}

    /// The `[differentiable]` attribute associated with the
    /// `SILDifferentiableAttribute` case.
    SILDifferentiableAttr *silDifferentiableAttribute;
    Value(SILDifferentiableAttr *attr) : silDifferentiableAttribute(attr) {}
  } value;

  /*implicit*/
  DifferentiationInvoker(Kind kind, Value value) : kind(kind), value(value) {}

public:
  DifferentiationInvoker(AutoDiffFunctionInst *inst)
      : kind(Kind::AutoDiffFunctionInst), value(inst) {}
  DifferentiationInvoker(ApplyInst *applyInst, SILDifferentiableAttr *attr)
      : kind(Kind::IndirectDifferentiation),
        value({applyInst, attr}) {}
  DifferentiationInvoker(SILDifferentiableAttr *attr)
      : kind(Kind::SILDifferentiableAttribute), value(attr) {}

  Kind getKind() const { return kind; }

  AutoDiffFunctionInst *getAutoDiffFunctionInst() const {
    assert(kind == Kind::AutoDiffFunctionInst);
    return value.adFuncInst;
  }

  std::pair<ApplyInst *, SILDifferentiableAttr *>
  getIndirectDifferentiation() const {
    assert(kind == Kind::IndirectDifferentiation);
    return value.indirectDifferentiation;
  }


  SILDifferentiableAttr *getSILDifferentiableAttribute() const {
    assert(kind == Kind::SILDifferentiableAttribute);
    return value.silDifferentiableAttribute;
  }

  SourceLoc getLocation() const {
    switch (kind) {
    case Kind::AutoDiffFunctionInst:
      return getAutoDiffFunctionInst()->getLoc().getSourceLoc();
    case Kind::IndirectDifferentiation:
      return getIndirectDifferentiation().first->getLoc().getSourceLoc();
    case Kind::SILDifferentiableAttribute:
      return getSILDifferentiableAttribute()->getOriginal()
          ->getLocation().getSourceLoc();
    }
  }

  void print(llvm::raw_ostream &os) const;
};

/// Information about the VJP/JVP function produced during VJP/JVP generation,
/// e.g. mappings from original values to corresponding values in the linear map
/// struct.
///
/// A linear map struct is an aggregate value containing linear maps checkpointed
/// during the VJP/JVP computation. Linear map structs are generated for every
/// original function during VJP/JVP generation. Linear map struct values are
/// constructed by VJP/JVP functions and consumed by pullback/differential
/// functions.
class LinearMapInfo {
private:
  /// The linear map kind.
  AutoDiffAssociatedFunctionKind kind;

  /// The original function.
  SILFunction *const original;

  /// Mapping from original basic blocks to linear map structs.
  DenseMap<SILBasicBlock *, StructDecl *> linearMapStructs;

  /// Mapping from original basic blocks to linear map enums. If 'kind' is 'VJP',
  /// then it's the predecessor enums. If 'kind' is 'JVP', then it's the
  /// successor enums.
  DenseMap<SILBasicBlock *, EnumDecl *> linearMapEnums;

  /// Mapping from `apply` and `struct_extract` instructions in the original
  /// function to the corresponding linear map declaration in the linear map
  /// struct.
  DenseMap<SILInstruction *, VarDecl *> linearMapValueMap;

  /// Mapping from predecessor+succcessor basic block pairs in original function
  /// to the corresponding enum case.
  DenseMap<std::pair<SILBasicBlock *, SILBasicBlock *>, EnumElementDecl *>
      enumCases;

  /// Mapping from linear map structs to their predecessor enum fields.
  DenseMap<StructDecl *, VarDecl *> linearMapStructEnumFields;

  /// A type converter, used to compute struct/enum SIL types.
  Lowering::TypeConverter &typeConverter;

private:
  VarDecl *addVarDecl(NominalTypeDecl *nominal, StringRef name, Type type) {
    auto &astCtx = nominal->getASTContext();
    auto id = astCtx.getIdentifier(name);
    auto *varDecl = new (astCtx) VarDecl(
        /*IsStatic*/ false, VarDecl::Specifier::Var,
        /*IsCaptureList*/ false, SourceLoc(), id, nominal);
    varDecl->setAccess(nominal->getEffectiveAccess());
    if (type->hasArchetype())
      varDecl->setInterfaceType(type->mapTypeOutOfContext());
    else
      varDecl->setInterfaceType(type);
    nominal->addMember(varDecl);
    return varDecl;
  }

  /// Retrieves the file unit that contains implicit declarations in the
  /// current Swift module. If it does not exist, create one.
  ///
  // FIXME: Currently it defaults to the file containing `origFn`, if it can be
  // determined. Otherwise, it defaults to any file unit in the module. To
  // handle this more properly, we should make a DerivedFileUnit class to
  // contain all synthesized implicit type declarations.
  SourceFile &getDeclarationFileUnit() {
    if (original->hasLocation())
      if (auto *declContext = original->getLocation().getAsDeclContext())
        if (auto *parentSourceFile = declContext->getParentSourceFile())
          return *parentSourceFile;
    for (auto *file : original->getModule().getSwiftModule()->getFiles())
      if (auto *src = dyn_cast<SourceFile>(file))
        return *src;
    llvm_unreachable("No files?");
  }

  /// Compute and set the access level for the given linear map data structure,
  /// given the original function linkage.
  void computeAccessLevel(
      NominalTypeDecl *nominal, SILLinkage originalLinkage) {
    auto &astCtx = nominal->getASTContext();
    switch (originalLinkage) {
    case swift::SILLinkage::Public:
    case swift::SILLinkage::PublicNonABI:
      nominal->setAccess(AccessLevel::Internal);
      nominal->getAttrs().add(
          new (astCtx) UsableFromInlineAttr(/*Implicit*/ true));
      break;
    case swift::SILLinkage::Hidden:
    case swift::SILLinkage::Shared:
      nominal->setAccess(AccessLevel::Internal);
      break;
    case swift::SILLinkage::Private:
      nominal->setAccess(AccessLevel::FilePrivate);
      break;
    default:
      // When the original function has external linkage, we create an internal
      // struct for use by our own module. This is necessary for cross-cell
      // differentiation in Jupyter.
      // TODO: Add a test in the compiler that exercises a similar situation as
      // cross-cell differentiation in Jupyter.
      nominal->setAccess(AccessLevel::Internal);
    }
  }

  /// Creates an enum declaration with the given VJP/JVP generic signature, whose
  /// cases represent the predecessors of the given original block.
  EnumDecl *
  createBasicBlockEnum(SILBasicBlock *originalBB,
                       SILAutoDiffIndices indices,
                       CanGenericSignature genericSig) {
    assert(originalBB->getParent() == original);
    auto *moduleDecl = original->getModule().getSwiftModule();
    auto &astCtx = original->getASTContext();
    auto &file = getDeclarationFileUnit();
    // Create a predecessor/successor enum.
    std::string enumName;
    switch (kind) {
      case swift::AutoDiffAssociatedFunctionKind::JVP:
        enumName =
            "_AD__" + original->getName().str() +
            "_bb" + std::to_string(originalBB->getDebugID()) +
            "__Succ__" + indices.mangle();
        break;
      case swift::AutoDiffAssociatedFunctionKind::VJP:
        enumName =
            "_AD__" + original->getName().str() +
            "_bb" + std::to_string(originalBB->getDebugID()) +
            "__Pred__" + indices.mangle();
        break;
    }
    auto enumId = astCtx.getIdentifier(enumName);
    auto loc = original->getLocation().getSourceLoc();
    auto *linearMapEnum = new (astCtx) EnumDecl(
        /*EnumLoc*/ loc, /*Name*/ enumId, /*NameLoc*/ loc, /*Inherited*/ {},
        /*GenericParams*/ /*set later*/ nullptr, /*DC*/ &file);
    if (genericSig) {
      auto *genericParams =
          cloneGenericParameters(astCtx, linearMapEnum, genericSig);
      linearMapEnum->setGenericParams(genericParams);
      linearMapEnum->setGenericEnvironment(
          genericSig->createGenericEnvironment());
    }
    linearMapEnum->setBraces(loc);
    computeAccessLevel(linearMapEnum, original->getEffectiveSymbolLinkage());
    linearMapEnum->computeType();
    assert(linearMapEnum->hasInterfaceType());
    file.addVisibleDecl(linearMapEnum);
    // Add predecessor block enum cases.
    for (auto *predBB : originalBB->getPredecessorBlocks()) {
      auto bbId = "bb" + std::to_string(predBB->getDebugID());
      auto *predLinearMapStruct = getLinearMapStruct(predBB);
      assert(predLinearMapStruct);
      auto predLinearMapStructTy =
          predLinearMapStruct->getDeclaredInterfaceType()->getCanonicalType();
      // Create dummy declaration representing enum case parameter.
      auto *decl = new (astCtx)
          ParamDecl(VarDecl::Specifier::Default, loc, loc, Identifier(), loc,
                    Identifier(), moduleDecl);
      if (predLinearMapStructTy->hasArchetype())
        decl->setInterfaceType(predLinearMapStructTy->mapTypeOutOfContext());
      else
        decl->setInterfaceType(predLinearMapStructTy);

      // Create enum element and enum case declarations.
      auto *paramList = ParameterList::create(astCtx, {decl});
      auto *enumEltDecl = new (astCtx) EnumElementDecl(
          /*IdentifierLoc*/ loc, DeclName(astCtx.getIdentifier(bbId)),
          paramList, loc, /*RawValueExpr*/ nullptr, linearMapEnum);
      enumEltDecl->setImplicit();
      enumEltDecl->computeType();
      auto *enumCaseDecl = EnumCaseDecl::create(
          /*CaseLoc*/ loc, {enumEltDecl}, linearMapEnum);
      enumCaseDecl->setImplicit();
      linearMapEnum->addMember(enumEltDecl);
      linearMapEnum->addMember(enumCaseDecl);
      // Cache predecessor/successor enum element declarations.
      enumCases.insert({{predBB, originalBB}, enumEltDecl});
    }
    LLVM_DEBUG({
      auto &s = getADDebugStream();
      std::string enumName;
      switch (kind) {
      case AutoDiffAssociatedFunctionKind::JVP:
        enumName = "Predecessor";
        break;
      case AutoDiffAssociatedFunctionKind::VJP:
        enumName = "Successor";
        break;
      }
      s << enumName << " enum created for function @"
        << original->getName() << " bb" << originalBB->getDebugID() << '\n';
      linearMapEnum->print(s);
      s << '\n';
    });
    return linearMapEnum;
  }

  /// Creates a struct declaration with the given VJP/JVP generic signature, for
  /// storing the linear map values and predecessor/successor of the given
  /// original block.
  StructDecl *
  createLinearMapStruct(SILBasicBlock *originalBB, SILAutoDiffIndices indices,
                       CanGenericSignature genericSig) {
    auto *original = originalBB->getParent();
    auto &astCtx = original->getASTContext();
    auto &file = getDeclarationFileUnit();
    // Create a differential/pullback struct.
    std::string structName;
    switch (kind) {
    case swift::AutoDiffAssociatedFunctionKind::JVP:
      structName =
          "_AD__" + original->getName().str() +
          "_bb" + std::to_string(originalBB->getDebugID()) +
          "__DF__" + indices.mangle();
      break;
    case swift::AutoDiffAssociatedFunctionKind::VJP:
      structName =
          "_AD__" + original->getName().str() +
          "_bb" + std::to_string(originalBB->getDebugID()) +
          "__PB__" + indices.mangle();
      break;
    }
    auto structId = astCtx.getIdentifier(structName);
    SourceLoc loc = original->getLocation().getSourceLoc();
    auto *linearMapStruct = new (astCtx) StructDecl(
        /*StructLoc*/ loc, /*Name*/ structId, /*NameLoc*/ loc, /*Inherited*/ {},
        /*GenericParams*/ /*set later*/ nullptr, /*DC*/ &file);
    if (genericSig) {
      auto *genericParams =
          cloneGenericParameters(astCtx, linearMapStruct, genericSig);
      linearMapStruct->setGenericParams(genericParams);
      linearMapStruct->setGenericEnvironment(
          genericSig->createGenericEnvironment());
    }
    linearMapStruct->setBraces(loc);
    computeAccessLevel(
        linearMapStruct, original->getEffectiveSymbolLinkage());
    linearMapStruct->computeType();
    assert(linearMapStruct->hasInterfaceType());
    file.addVisibleDecl(linearMapStruct);
    LLVM_DEBUG({
      auto &s = getADDebugStream();
      std::string structName;
      switch (kind) {
      case AutoDiffAssociatedFunctionKind::JVP:
        structName = "Differential";
        break;
      case AutoDiffAssociatedFunctionKind::VJP:
        structName = "Pullback";
        break;
      }
      s << structName << " struct created for function @" << original->getName()
        << " bb" << originalBB->getDebugID() << '\n';
      linearMapStruct->print(s);
      s << '\n';
    });
    return linearMapStruct;
  }

public:
  LinearMapInfo(const LinearMapInfo &) = delete;
  LinearMapInfo &operator=(const LinearMapInfo &) = delete;

  explicit LinearMapInfo(
      ADContext &context, AutoDiffAssociatedFunctionKind kind,
      SILFunction *original, SILFunction *assocFn,
      const SILAutoDiffIndices &indices);

  /// Returns the linear map struct associated with the given original block.
  StructDecl *getLinearMapStruct(SILBasicBlock *origBB) const {
    return linearMapStructs.lookup(origBB);
  }

  /// Returns the lowered SIL type of the linear map struct associated with the
  /// given original block.
  SILType getLinearMapStructLoweredType(SILBasicBlock *origBB) const {
    auto *linMapStruct = getLinearMapStruct(origBB);
    auto linMapStructType =
        linMapStruct->getDeclaredInterfaceType()->getCanonicalType();
    return typeConverter.getLoweredType(linMapStructType,
                                        ResilienceExpansion::Minimal);
  }

  /// Returns the linear map enum associated with the given original block.
  EnumDecl *getLinearMapEnum(SILBasicBlock *origBB) const {
    return linearMapEnums.lookup(origBB);
  }

  /// Returns the lowered SIL type of the linear map enum associated with the
  /// given original block.
  SILType getLinearMapEnumLoweredType(SILBasicBlock *origBB) const {
    auto *linMapEnum = getLinearMapEnum(origBB);
    auto linMapEnumType =
        linMapEnum->getDeclaredInterfaceType()->getCanonicalType();
    return typeConverter.getLoweredType(linMapEnumType,
                                        ResilienceExpansion::Minimal);
  }

  /// Returns the enum element in the given successor block's linear map enum
  /// corresponding to the given linear map block.
  EnumElementDecl *lookUpLinearMapEnumElement(SILBasicBlock *origPredBB,
                                              SILBasicBlock *origSuccBB) const {
    assert(origPredBB->getParent() == original);
    return enumCases.lookup({origPredBB, origSuccBB});
  }

  /// Returns the mapping from linear map structs to their linear map enum
  /// fields.
  DenseMap<StructDecl *, VarDecl *> &getLinearMapStructEnumFields() {
    return linearMapStructEnumFields;
  }

  /// Returns the linear map enum field for the linear map struct of the given
  /// original block.
  VarDecl *lookUpLinearMapStructEnumField(SILBasicBlock *origBB) {
    auto *linearMapStruct = getLinearMapStruct(origBB);
    return linearMapStructEnumFields.lookup(linearMapStruct);
  }

  /// Add a linear map to the linear map struct.
  VarDecl *addLinearMapDecl(SILInstruction *inst, SILType linearMapType) {
    // IRGen requires decls to have AST types (not `SILFunctionType`), so we
    // convert the `SILFunctionType` of the linear map to a `FunctionType` with
    // the same parameters and results.
    auto silFnTy = linearMapType.castTo<SILFunctionType>();
    SmallVector<AnyFunctionType::Param, 8> params;
    for (auto &param : silFnTy->getParameters())
      params.push_back(AnyFunctionType::Param(param.getType()));
    AnyFunctionType *astFnTy;
    if (auto genSig = silFnTy->getGenericSignature())
      astFnTy = GenericFunctionType::get(
          genSig, params, silFnTy->getAllResultsType().getASTType());
    else
      astFnTy = FunctionType::get(
          params, silFnTy->getAllResultsType().getASTType());

    auto *origBB = inst->getParent();
    auto *linMapStruct = getLinearMapStruct(origBB);
    std::string linearMapName;
    switch (kind) {
    case swift::AutoDiffAssociatedFunctionKind::JVP:
      linearMapName = "differential_" + llvm::itostr(linearMapValueMap.size());
      break;
    case swift::AutoDiffAssociatedFunctionKind::VJP:
      linearMapName = "pullback_" + llvm::itostr(linearMapValueMap.size());
      break;
    }
    auto *linearMapDecl = addVarDecl(linMapStruct, linearMapName, astFnTy);
    linearMapValueMap.insert({inst, linearMapDecl});
    return linearMapDecl;
  }

  /// Finds the linear map declaration in the pullback struct for an `apply` or
  /// `struct_extract` in the original function.
  VarDecl *lookUpLinearMapDecl(SILInstruction *inst) {
    auto lookup = linearMapValueMap.find(inst);
    return lookup == linearMapValueMap.end() ? nullptr
                                             : lookup->getSecond();
  }
};

/// Stores `apply` instruction information calculated by VJP generation.
struct NestedApplyInfo {
  /// The differentiation indices that are used to differentiate this `apply`
  /// instruction.
  SILAutoDiffIndices indices;
  /// The original pullback type before reabstraction. `None` if the pullback
  /// type is not reabstracted.
  Optional<CanSILFunctionType> originalPullbackType;
};

static inline llvm::raw_ostream &operator<<(llvm::raw_ostream &os,
                                            DifferentiationInvoker invoker) {
  invoker.print(os);
  return os;
}

void DifferentiationInvoker::print(llvm::raw_ostream &os) const {
  os << "(differentiation_invoker ";
  switch (kind) {
  case Kind::AutoDiffFunctionInst:
    os << "autodiff_function_inst=(" << *getAutoDiffFunctionInst() << ")";
    break;
  case Kind::IndirectDifferentiation: {
    auto indDiff = getIndirectDifferentiation();
    os << "indirect_differentiation=(" << *std::get<0>(indDiff) << ')';
    // TODO: Enable printing parent invokers.
    // May require storing a `DifferentiableInvoker *` in the
    // `IndirectDifferentiation` case.
    /*
    SILInstruction *inst;
    SILDifferentiableAttr *attr;
    std::tie(inst, attr) = getIndirectDifferentiation();
    auto invokerLookup = invokers.find(attr); // No access to ADContext?
    assert(invokerLookup != invokers.end() && "Expected parent invoker");
    */
    break;
  }
  case Kind::SILDifferentiableAttribute: {
    auto diffAttr = getSILDifferentiableAttribute();
    os << "sil_differentiable_attribute=(attr=(";
    diffAttr->print(os);
    os << ") function=" << diffAttr->getOriginal()->getName();
    break;
  }
  }
  os << ')';
}

// Check whether the given requirements are satisfied, with the given
// substitution map and in the given module.
static bool checkRequirementsSatisfied(
    ArrayRef<Requirement> requirements, SubstitutionMap substMap,
    SILFunction *original, ModuleDecl *swiftModule) {
  if (requirements.empty())
    return true;
  // Iterate through all requirements and check whether they are satisfied.
  SmallVector<Requirement, 2> unsatisfiedRequirements;
  for (auto req : requirements) {
    auto firstType = req.getFirstType();
    auto secondType = req.getSecondType();
    // Substitute first and second types using the given substitution map,
    // looking up conformances in the current module, if possible.
    if (auto substFirstType =
            firstType.subst(QuerySubstitutionMap{substMap},
                            LookUpConformanceInModule(swiftModule))) {
      firstType = substFirstType;
    }
    if (auto substSecondType =
            secondType.subst(QuerySubstitutionMap{substMap},
                             LookUpConformanceInModule(swiftModule))) {
      secondType = substSecondType;
    }
    switch (req.getKind()) {
    // Check same type requirements.
    case RequirementKind::SameType:
      // If the first type does not equal the second type, then record the
      // unsatisfied requirement.
      if (!firstType->isEqual(secondType))
        unsatisfiedRequirements.push_back(req);
      continue;
    // Check conformance requirements.
    case RequirementKind::Conformance: {
      auto protocolType = req.getSecondType()->castTo<ProtocolType>();
      auto protocol = protocolType->getDecl();
      assert(protocol && "Expected protocol in generic signature requirement");
      // If the first type does not conform to the second type in the current
      // module, then record the unsatisfied requirement.
      if (!swiftModule->lookupConformance(firstType, protocol))
        unsatisfiedRequirements.push_back(req);
      continue;
    }
    // Ignore other requirements (superclass and layout).
    // Layout requirements are rejected during type-checking.
    default:
      continue;
    }
  }
  // Diagnose unsatisfied requirements.
  for (auto req : unsatisfiedRequirements) {
    LLVM_DEBUG(auto &s = getADDebugStream() << "Unsatisfied requirement:\n";
               req.print(s, PrintOptions());
               s << '\n');
  }
  return unsatisfiedRequirements.empty();
}

//===----------------------------------------------------------------------===//
// ADContext - Per-module contextual information for the Differentiation pass.
//===----------------------------------------------------------------------===//

class ADContext {
private:
  /// Reference to the main transform.
  SILModuleTransform &transform;

  /// The module where Differentiation is performed on.
  SILModule &module;

  /// AST context.
  ASTContext &astCtx = module.getASTContext();

  /// Shared pass manager.
  SILPassManager &passManager;

  /// The worklist (stack) of `autodiff_function` instructions to be processed.
  SmallVector<AutoDiffFunctionInst *, 32> autoDiffFunctionInsts;

  /// The set of `autodiff_function` instructions that have been processed.
  /// Used to avoid reprocessing invalidated instructions.
  SmallPtrSet<AutoDiffFunctionInst *, 32> processedAutoDiffFunctionInsts;

  /// Mapping from `[differentiable]` attributes to invokers.
  /// `SmallMapVector` is used for deterministic insertion order iteration.
  SmallMapVector<SILDifferentiableAttr *, DifferentiationInvoker, 32>
      invokers;

  /// Mapping from `autodiff_function` instructions to result indices.
  DenseMap<AutoDiffFunctionInst *, unsigned> resultIndices;

  /// Mapping from original `apply` instructions to their corresponding
  /// `NestedApplyInfo`s.
  DenseMap<ApplyInst *, NestedApplyInfo> nestedApplyInfo;

  /// List of generated functions (JVPs, VJPs, pullbacks, and thunks).
  /// Saved for deletion during cleanup.
  SmallVector<SILFunction *, 32> generatedFunctions;

  /// List of associated function references, generated via
  /// `emitAssociatedFunctionReference`.
  /// Saved for deletion during cleanup.
  SmallVector<SILValue, 32> generatedAssociatedFunctionReferences;

  /// The AdditiveArithmetic protocol in the standard library.
  ProtocolDecl *additiveArithmeticProtocol =
      astCtx.getProtocol(KnownProtocolKind::AdditiveArithmetic);
  /// The VectorProtocol protocol in the standard library.
  ProtocolDecl *vectorProtocolProtocol =
      astCtx.getProtocol(KnownProtocolKind::VectorProtocol);

  /// `AdditiveArithmetic.+` declaration.
  mutable FuncDecl *cachedPlusFn = nullptr;
  /// `AdditiveArithmetic.+=` declaration.
  mutable FuncDecl *cachedPlusEqualFn = nullptr;

public:
  /// Construct an ADContext for the given module.
  explicit ADContext(SILModuleTransform &transform);

  //--------------------------------------------------------------------------//
  // General utilities
  //--------------------------------------------------------------------------//

  SILModuleTransform &getTransform() const { return transform; }
  SILModule &getModule() const { return module; }
  ASTContext &getASTContext() const { return module.getASTContext(); }
  SILPassManager &getPassManager() const { return passManager; }
  Lowering::TypeConverter &getTypeConverter() { return module.Types; }

  SmallVectorImpl<AutoDiffFunctionInst *> &getAutoDiffFunctionInsts() {
    return autoDiffFunctionInsts;
  }

  SmallPtrSetImpl<AutoDiffFunctionInst *> &getProcessedAutoDiffFunctionInsts() {
    return processedAutoDiffFunctionInsts;
  }

  llvm::SmallMapVector<SILDifferentiableAttr *, DifferentiationInvoker, 32> &
  getInvokers() {
    return invokers;
  }

  DenseMap<AutoDiffFunctionInst *, unsigned> &getResultIndices() {
    return resultIndices;
  }

  DenseMap<ApplyInst *, NestedApplyInfo> &getNestedApplyInfo() {
    return nestedApplyInfo;
  }

  SmallVector<SILFunction *, 32> &getGeneratedFunctions() {
    return generatedFunctions;
  }

  SmallVector<SILValue, 32> &getGeneratedAssociatedFunctionReferences() {
    return generatedAssociatedFunctionReferences;
  }

  ProtocolDecl *getAdditiveArithmeticProtocol() const {
    return additiveArithmeticProtocol;
  }

  ProtocolDecl *getVectorProtocolProtocol() const {
    return vectorProtocolProtocol;
  }

  FuncDecl *getPlusDecl() const {
    if (!cachedPlusFn) {
      cachedPlusFn = findOperatorDeclInProtocol(
          astCtx.getIdentifier("+"), additiveArithmeticProtocol);
      assert(cachedPlusFn && "AdditiveArithmetic.+ not found");
    }
    return cachedPlusFn;
  }

  FuncDecl *getPlusEqualDecl() const {
    if (!cachedPlusEqualFn) {
      cachedPlusEqualFn = findOperatorDeclInProtocol(
          astCtx.getIdentifier("+="), additiveArithmeticProtocol);
      assert(cachedPlusEqualFn && "AdditiveArithmetic.+= not found");
    }
    return cachedPlusEqualFn;
  }

  void cleanUp() {
    for (auto invokerPair : invokers) {
      auto *attr = std::get<0>(invokerPair);
      auto *original = attr->getOriginal();
      LLVM_DEBUG(getADDebugStream()
                 << "Removing [differentiable] attribute for "
                 << original->getName() << '\n');
      original->removeDifferentiableAttr(attr);
    }
    // Delete all references to generated functions.
    for (auto assocFn : generatedAssociatedFunctionReferences) {
      if (auto *fnRef =
              peerThroughFunctionConversions<FunctionRefInst>(assocFn)) {
        LLVM_DEBUG(getADDebugStream()
                   << "Deleting generated associated function reference:\n"
                   << *fnRef);
        fnRef->replaceAllUsesWithUndef();
        fnRef->eraseFromParent();
      }
    }
    // Delete all generated functions.
    for (auto *generatedFunction : generatedFunctions) {
      LLVM_DEBUG(getADDebugStream()
                 << "Deleting generated function "
                 << generatedFunction->getName() << '\n');
      generatedFunction->dropAllReferences();
      transform.notifyWillDeleteFunction(generatedFunction);
      module.eraseFunction(generatedFunction);
    }
  }

  //--------------------------------------------------------------------------//
  // `[differentiable]` attribute lookup and registration
  //--------------------------------------------------------------------------//

  /// Finds the `[differentiable]` attribute on the specified original function
  /// corresponding to the specified parameter indices. Returns nullptr if it
  /// does not exist.
  SILDifferentiableAttr *lookUpDifferentiableAttr(
      SILFunction *original, const SILAutoDiffIndices &indices) const {
    for (auto *attr : original->getDifferentiableAttrs())
      if (attr->getIndices() == indices)
        return attr;
    return nullptr;
  }

  /// Finds the `[differentiable]` attribute on the specified original function
  /// corresponding to the specified parameter indices. Returns nullptr if it
  /// does not exist.
  SILDifferentiableAttr *lookUpMinimalDifferentiableAttr(
      SILFunction *original, const SILAutoDiffIndices &indices) const {
    auto *superset = AutoDiffIndexSubset::getDefault(
        getASTContext(),
        original->getLoweredFunctionType()->getNumParameters(), false);
    auto *indexSet = indices.parameters;
    if (auto *exactAttr = lookUpDifferentiableAttr(original, indices))
      return exactAttr;
    SILDifferentiableAttr *minimalAttr = nullptr;
    for (auto *rda : original->getDifferentiableAttrs()) {
      if (rda->getIndices().source != indices.source)
        continue;
      auto *rdaIndexSet = rda->getIndices().parameters;
      // If all indices in `indexSet` are in `rdaIndexSet`, and it has fewer
      // indices than our current candidate and a primitive VJP, then `rda` is
      // our new candidate.
      //
      // NOTE: `rda` may come from a un-partial-applied function and have larger
      // capacity than the desired indices. We expect this logic to go away when
      // we support `@differentiable` partial apply.
      if (rdaIndexSet->isSupersetOf(
              indexSet->extendingCapacity(getASTContext(),
                                          rdaIndexSet->getCapacity())) &&
          // fewer parameters than before
          (superset->isEmpty() ||
           rdaIndexSet->getNumIndices() < superset->getNumIndices())) {
        superset = rda->getIndices().parameters;
        minimalAttr = rda;
      }
    }
    return minimalAttr;
  }

  /// Creates a `[differentiable]` attribute on the specified original function
  /// with the specified parameter indices.
  SILDifferentiableAttr *createDifferentiableAttr(
      SILFunction *original, const SILAutoDiffIndices &indices,
      ArrayRef<Requirement> contextualRequirements) const {
    assert(!lookUpDifferentiableAttr(original, indices));
    auto *attr = SILDifferentiableAttr::create(getModule(), indices,
                                               contextualRequirements);
    original->addDifferentiableAttr(attr);
    return attr;
  }

  /// Finds or creates a `[differentiable]` attribute on the specified
  /// original function corresponding to the specified parameter indices.
  SILDifferentiableAttr *getOrCreateDifferentiableAttr(
      SILFunction *original, const SILAutoDiffIndices &indices,
      ArrayRef<Requirement> contextualRequirements) {
    if (auto *attr = lookUpDifferentiableAttr(original, indices))
      return attr;
    assert(original->isDefinition());
    return createDifferentiableAttr(original, indices, contextualRequirements);
  }

  /// Creates an `autodiff_function` instruction using the given builder and
  /// arguments. Erase the newly created instruction from the processed set, if
  /// it exists - it may exist in the processed set if it has the same pointer
  /// value as a previously processed and deleted instruction.
  AutoDiffFunctionInst *createAutoDiffFunction(
      SILBuilder &builder, SILLocation loc,
      AutoDiffIndexSubset *parameterIndices, unsigned differentiationOrder,
      SILValue original, ArrayRef<SILValue> associatedFunctions = {}) {
    auto *adfi = builder.createAutoDiffFunction(
        loc, parameterIndices, differentiationOrder, original,
        associatedFunctions);
    processedAutoDiffFunctionInsts.erase(adfi);
    return adfi;
  }

private:
  /// Promotes the given `autodiff_function` instruction to a valid
  /// `@differentiable` function-typed value.
  SILValue promoteToDifferentiableFunction(
      AutoDiffFunctionInst *inst, SILBuilder &builder, SILLocation loc,
      DifferentiationInvoker invoker);

public:
  /// Process the given `[differentiable]` attribute, filling in JVP/VJPs if
  /// missing.
  bool processDifferentiableAttribute(
      SILFunction *original, SILDifferentiableAttr *attr,
      DifferentiationInvoker invoker);

  /// Process the given `autodiff_function` instruction, filling in missing
  /// associated functions if necessary.
  bool processAutoDiffFunctionInst(AutoDiffFunctionInst *adfi);

  /// Fold `autodiff_function_extract` users of the given `autodiff_function`
  /// instruction, directly replacing them with `autodiff_function` instruction
  /// operands. If the `autodiff_function` instruction has no remaining uses,
  /// delete the instruction itself after folding.
  ///
  /// Folding can be disabled by the `SkipFoldingAutoDiffFunctionExtraction`
  /// flag for SIL testing purposes.
  void foldAutoDiffFunctionExtraction(AutoDiffFunctionInst *source);

  /// Get or create an associated function index subset thunk from
  /// `actualIndices` to `desiredIndices` for the given associated function
  /// value and original function operand.
  /// Calls `getOrCreateSubsetParametersThunkForLinearMap` to thunk the linear
  /// map returned by the associated function.
  std::pair<SILFunction *, SubstitutionMap>
  getOrCreateSubsetParametersThunkForAssociatedFunction(
      SILValue origFnOperand, SILValue assocFn,
      AutoDiffAssociatedFunctionKind kind, SILAutoDiffIndices desiredIndices,
      SILAutoDiffIndices actualIndices);

  /// Get or create an associated function index subset thunk from
  /// `actualIndices` to `desiredIndices` for the given associated function
  /// value and original function operand.
  SILFunction *getOrCreateSubsetParametersThunkForLinearMap(
      SILFunction *assocFn, CanSILFunctionType linearMapType,
      CanSILFunctionType targetType, AutoDiffAssociatedFunctionKind kind,
      SILAutoDiffIndices desiredIndices, SILAutoDiffIndices actualIndices);

public:
  /// Declare an external reference to an associated function of `original`,
  /// given a `[differentiable]` attribute of `original` and the associated
  /// function kind.
  SILFunction *
  declareExternalAssociatedFunction(SILFunction *original,
                                    SILDifferentiableAttr *attr, StringRef name,
                                    AutoDiffAssociatedFunctionKind kind);

  template <typename ...T, typename ...U>
  InFlightDiagnostic diagnose(SourceLoc loc, Diag<T...> diag,
                              U &&...args) const {
    return getASTContext().Diags.diagnose(loc, diag, std::forward<U>(args)...);
  }

  /// Given an instruction and a differentiation task associated with the
  /// parent function, emits a "not differentiable" error based on the task. If
  /// the task is indirect, emits notes all the way up to the outermost task,
  /// and emits an error at the outer task. Otherwise, emits an error directly.
  template<typename ...T, typename ...U>
  InFlightDiagnostic emitNondifferentiabilityError(
      SILInstruction *inst, DifferentiationInvoker invoker,
      Diag<T...> diag, U &&...args);

  /// Given a value and a differentiation task associated with the parent
  /// function, emits a "not differentiable" error based on the task. If the
  /// task is indirect, emits notes all the way up to the outermost task, and
  /// emits an error at the outer task. Otherwise, emits an error directly.
  template<typename ...T, typename ...U>
  InFlightDiagnostic emitNondifferentiabilityError(
      SILValue value, DifferentiationInvoker invoker,
      Diag<T...> diag, U &&...args);

  /// Emit a "not differentiable" error based on the given differentiation task
  /// and diagnostic.
  template<typename ...T, typename ...U>
  InFlightDiagnostic emitNondifferentiabilityError(
      SourceLoc loc, DifferentiationInvoker invoker,
      Diag<T...> diag, U &&...args);
};
} // end anonymous namespace

ADContext::ADContext(SILModuleTransform &transform)
    : transform(transform), module(*transform.getModule()),
      passManager(*transform.getPassManager()) {}

template<typename ...T, typename ...U>
InFlightDiagnostic
ADContext::emitNondifferentiabilityError(SILValue value,
                                         DifferentiationInvoker invoker,
                                         Diag<T...> diag, U &&...args) {
  LLVM_DEBUG({
    getADDebugStream() << "Diagnosing non-differentiability.\n";
    getADDebugStream() << "For value:\n" << value;
    getADDebugStream() << "With invoker:\n" << invoker << '\n';
  });
  auto valueLoc = value.getLoc().getSourceLoc();
  return emitNondifferentiabilityError(valueLoc, invoker, diag,
                                       std::forward<U>(args)...);
}

template<typename ...T, typename ...U>
InFlightDiagnostic
ADContext::emitNondifferentiabilityError(SILInstruction *inst,
                                         DifferentiationInvoker invoker,
                                         Diag<T...> diag, U &&...args) {
  LLVM_DEBUG({
    getADDebugStream() << "Diagnosing non-differentiability.\n";
    getADDebugStream() << "For instruction:\n" << *inst;
    getADDebugStream() << "With invoker:\n" << invoker << '\n';
  });
  auto instLoc = inst->getLoc().getSourceLoc();
  return emitNondifferentiabilityError(instLoc, invoker, diag,
                                       std::forward<U>(args)...);
}

template<typename ...T, typename ...U>
InFlightDiagnostic
ADContext::emitNondifferentiabilityError(SourceLoc loc,
                                         DifferentiationInvoker invoker,
                                         Diag<T...> diag, U &&...args) {
  switch (invoker.getKind()) {
  // For `autodiff_function` instructions: if the `autodiff_function`
  // instruction comes from a differential operator, emit an error on the
  // expression and a note on the non-differentiable operation. Otherwise, emit
  // both an error and note on the non-differentiation operation.
  case DifferentiationInvoker::Kind::AutoDiffFunctionInst: {
    auto *inst = invoker.getAutoDiffFunctionInst();
    if (auto *expr = findDifferentialOperator(inst)) {
      diagnose(expr->getLoc(), diag::autodiff_function_not_differentiable_error)
          .highlight(expr->getSubExpr()->getSourceRange());
      return diagnose(loc, diag, std::forward<U>(args)...);
    }
    diagnose(loc, diag::autodiff_expression_not_differentiable_error);
    return diagnose(loc, diag, std::forward<U>(args)...);
  }

  // For `[differentiable]` attributes, try to find an AST function declaration
  // and `@differentiable` attribute. If they are found, emit an error on the
  // `@differentiable` attribute; otherwise, emit an error on the SIL function.
  // Emit a note at the non-differentiable operation.
  case DifferentiationInvoker::Kind::SILDifferentiableAttribute: {
    auto *attr = invoker.getSILDifferentiableAttribute();
    auto *original = attr->getOriginal();
    bool foundAttr = false;
    if (auto *declContext = original->getDeclContext()) {
      if (auto *fnDecl = declContext->getInnermostDeclarationDeclContext()) {
        if (auto *diffAttr =
                fnDecl->getAttrs().getAttribute<DifferentiableAttr>()) {
          diagnose(diffAttr->getLocation(),
                   diag::autodiff_function_not_differentiable_error)
              .highlight(diffAttr->getRangeWithAt());
          diagnose(original->getLocation().getSourceLoc(),
                   diag::autodiff_when_differentiating_function_definition);
          foundAttr = true;
        }
      }
    }
    // Fallback if we cannot find the expected attribute.
    if (!foundAttr)
      diagnose(original->getLocation().getSourceLoc(),
               diag::autodiff_function_not_differentiable_error);
    return diagnose(loc, diag, std::forward<U>(args)...);
  }

  // For indirect differentiation, emit a "not differentiable" note on the
  // expression first. Then emit an error at the source invoker of
  // differentiation, and a "when differentiating this" note at each indirect
  // invoker.
  case DifferentiationInvoker::Kind::IndirectDifferentiation: {
    SILInstruction *inst;
    SILDifferentiableAttr *attr;
    std::tie(inst, attr) = invoker.getIndirectDifferentiation();
    auto invokerLookup = invokers.find(attr);
    assert(invokerLookup != invokers.end() && "Expected parent invoker");
    emitNondifferentiabilityError(inst, invokerLookup->second,
        diag::autodiff_expression_not_differentiable_note);
    return diagnose(loc, diag::autodiff_when_differentiating_function_call);
  }
  }
}

LinearMapInfo::LinearMapInfo(ADContext &context,
                            AutoDiffAssociatedFunctionKind kind,
                            SILFunction *original, SILFunction *assocFn,
                            const SILAutoDiffIndices &indices)
    : kind(kind), original(original), typeConverter(context.getTypeConverter())
{
  auto &astCtx = original->getASTContext();
  auto *loopAnalysis = context.getPassManager().getAnalysis<SILLoopAnalysis>();
  auto *loopInfo = loopAnalysis->get(original);
  // Get associated function generic signature.
  CanGenericSignature assocFnGenSig = nullptr;
  if (auto *assocFnGenEnv = assocFn->getGenericEnvironment())
    assocFnGenSig = assocFnGenEnv->getGenericSignature()->getCanonicalSignature();
  // Create predecessor enum and pullback struct for each original block.
  for (auto &origBB : *original) {
    auto *linearMapStruct = createLinearMapStruct(&origBB, indices, assocFnGenSig);
    linearMapStructs.insert({&origBB, linearMapStruct});
  }
  for (auto &origBB : *original) {
    auto *linearMapStruct = getLinearMapStruct(&origBB);
    auto *linearMapEnum =
        createBasicBlockEnum(&origBB, indices, assocFnGenSig);
    // If original block is in a loop, mark predecessor enum as indirect.
    if (loopInfo->getLoopFor(&origBB))
      linearMapEnum->getAttrs().add(new (astCtx) IndirectAttr(/*Implicit*/ true));
    linearMapEnums.insert({&origBB, linearMapEnum});
    if (origBB.isEntry())
      continue;
    auto *linearMapEnumField =
        addVarDecl(linearMapStruct, astCtx.getIdentifier("predecessor").str(),
                   linearMapEnum->getDeclaredInterfaceType());
    linearMapStructEnumFields.insert({linearMapStruct, linearMapEnumField});
  }
}

//===----------------------------------------------------------------------===//
// Activity Analysis
//===----------------------------------------------------------------------===//

namespace {
class DifferentiableActivityCollection;

/// In many real situations, the end-users of AD need only the derivatives of
/// some selected outputs of `P` with respect to some selected inputs of `P`.
/// Whatever the differentiation mode (tangent, reverse,...), these restrictions
/// allow the AD tool to produce a much more efficient differentiated program.
/// Essentially, fixing some inputs and neglecting some outputs allows AD to
/// just forget about several intermediate differentiated variables.
///
/// Activity analysis is the specific analysis that detects these situations,
/// therefore allowing for a better differentiated code. Activity analysis is
/// present in all transformation-based AD tools.
///
/// To begin with, the end-user specifies that only some output variables (the
/// “dependent”) must be differentiated with respect to only some input
/// variables (the “independent”). We say that variable `y` depends on `x` when
/// the derivative of `y` with respect to `x` is not trivially null. We say that
/// a variable is “varied” if it depends on at least one independent. Conversely
/// we say that a variable is “useful” if at least one dependent depends on it.
/// Finally, we say that a variable is “active” if it is at the same time varied
/// and useful. In the special case of the tangent mode, it is easy to check
/// that when variable `v` is not varied at some place in the program, then its
/// derivative `v̇` at this place is certainly null. Conversely when variable `v`
/// is not useful, then whatever the value of `v̇`, this value does not matter
/// for the final result. Symmetric reasoning applies for the reverse mode of
/// AD: observing that differentiated variables go upstream, we see that a
/// useless variable has a null derivative, in other words the partial
/// derivative of the output with respect to this variable is null. Conversely
/// when variable `v` is not varied, then whatever the value of `v`, this value
/// does not matter for the final result.
///
/// Reference:
/// Laurent Hascoët. Automatic Differentiation by Program Transformation. 2007.
class DifferentiableActivityAnalysis
    : public FunctionAnalysisBase<DifferentiableActivityCollection> {
private:
  DominanceAnalysis *dominanceAnalysis = nullptr;
  PostDominanceAnalysis *postDominanceAnalysis = nullptr;

public:
  explicit DifferentiableActivityAnalysis()
      : FunctionAnalysisBase(SILAnalysisKind::DifferentiableActivity) {}

  static bool classof(const SILAnalysis *s) {
    return s->getKind() == SILAnalysisKind::DifferentiableActivity;
  }

  virtual bool shouldInvalidate(SILAnalysis::InvalidationKind k) override {
    return k & InvalidationKind::Everything;
  }

  virtual std::unique_ptr<DifferentiableActivityCollection>
  newFunctionAnalysis(SILFunction *f) override;

  virtual void initialize(SILPassManager *pm) override;
};
} // end anonymous namespace

namespace {
/// Represents the differentiation activity associated with a SIL value.
enum class ActivityFlags : unsigned {
  /// The value depends on a function parameter.
  Varied = 1 << 1,
  /// The value contributes to a result.
  Useful = 1 << 2,
  /// The value is both varied and useful.
  Active = Varied | Useful,
};

using Activity = OptionSet<ActivityFlags>;

/// Result of activity analysis on a function. Accepts queries for whether a
/// value is "varied", "useful" or "active" against certain differentiation
/// indices.
class DifferentiableActivityInfo {
private:
  DifferentiableActivityCollection &parent;
  GenericSignature *assocGenSig = nullptr;

  /// Input values, i.e. parameters (both direct and indirect).
  SmallVector<SILValue, 4> inputValues;
  /// Output values, i.e. individual values (not the final tuple) being returned
  /// by the `return` instruction.
  SmallVector<SILValue, 4> outputValues;

  /// The set of useful variables, indexed by the corresponding dependent value
  /// (output) index.
  SmallVector<SmallDenseSet<SILValue>, 4> usefulValueSets;
  /// The set of useful variables, indexed by the corresponding independent
  /// value (input) index.
  SmallVector<SmallDenseSet<SILValue>, 4> variedValueSets;

  /// The original function.
  SILFunction &getFunction();

  /// Perform analysis and populate sets.
  void analyze(DominanceInfo *di, PostDominanceInfo *pdi);

  void setVaried(SILValue value, unsigned independentVariableIndex);
  void setVariedAcrossArrayInitialization(SILValue value,
                                          unsigned independentVariableIndex);
  void setUseful(SILValue value, unsigned dependentVariableIndex);
  void setUsefulAcrossArrayInitialization(SILValue value,
                                          unsigned dependentVariableIndex);
  void recursivelySetVaried(SILValue value, unsigned independentVariableIndex);
  void propagateUsefulThroughBuffer(SILValue value,
                                    unsigned dependentVariableIndex);

public:
  explicit DifferentiableActivityInfo(
      DifferentiableActivityCollection &parent, GenericSignature *assocGenSig);

  bool isVaried(SILValue value, unsigned independentVariableIndex) const;
  bool isUseful(SILValue value, unsigned dependentVariableIndex) const;
  bool isVaried(SILValue value, AutoDiffIndexSubset *parameterIndices) const;
  bool isActive(SILValue value, const SILAutoDiffIndices &indices) const;

  Activity getActivity(SILValue value,
                       const SILAutoDiffIndices &indices) const;
  Activity getActivity(SILInstruction *inst,
                       const SILAutoDiffIndices &indices) const;
};

class DifferentiableActivityCollection {
public:
  SmallDenseMap<GenericSignature *, DifferentiableActivityInfo> activityInfoMap;
  SILFunction &function;
  DominanceInfo *domInfo;
  PostDominanceInfo *postDomInfo;

  DifferentiableActivityInfo &getActivityInfo(GenericSignature *assocGenSig) {
    auto activityInfoLookup = activityInfoMap.find(assocGenSig);
    if (activityInfoLookup != activityInfoMap.end())
      return activityInfoLookup->getSecond();
    auto insertion = activityInfoMap.insert(
        {assocGenSig, DifferentiableActivityInfo(*this, assocGenSig)});
    return insertion.first->getSecond();
  }

  explicit DifferentiableActivityCollection(SILFunction &f,
                                            DominanceInfo *di,
                                            PostDominanceInfo *pdi);
};

} // end anonymous namespace

std::unique_ptr<DifferentiableActivityCollection>
DifferentiableActivityAnalysis::newFunctionAnalysis(SILFunction *f) {
  assert(dominanceAnalysis && "Expect a valid dominance anaysis");
  assert(postDominanceAnalysis && "Expect a valid post-dominance anaysis");
  return llvm::make_unique<DifferentiableActivityCollection>(
      *f, dominanceAnalysis->get(f), postDominanceAnalysis->get(f));
}

void DifferentiableActivityAnalysis::initialize(SILPassManager *pm) {
  dominanceAnalysis = pm->getAnalysis<DominanceAnalysis>();
  postDominanceAnalysis = pm->getAnalysis<PostDominanceAnalysis>();
}

SILAnalysis *swift::createDifferentiableActivityAnalysis(SILModule *m) {
  return new DifferentiableActivityAnalysis();
}

DifferentiableActivityCollection::DifferentiableActivityCollection(
    SILFunction &f, DominanceInfo *di, PostDominanceInfo *pdi)
    : function(f), domInfo(di), postDomInfo(pdi) {}

DifferentiableActivityInfo::DifferentiableActivityInfo(
    DifferentiableActivityCollection &parent, GenericSignature *assocGenSig)
    : parent(parent), assocGenSig(assocGenSig) {
  analyze(parent.domInfo, parent.postDomInfo);
}

void DifferentiableActivityInfo::analyze(DominanceInfo *di,
                                         PostDominanceInfo *pdi) {
  auto &function = parent.function;
  LLVM_DEBUG(getADDebugStream()
             << "Running activity analysis on @" << function.getName() << '\n');
  // Inputs are just function's arguments, count `n`.
  auto paramArgs = function.getArgumentsWithoutIndirectResults();
  for (auto value : paramArgs)
    inputValues.push_back(value);
  LLVM_DEBUG({
    auto &s = getADDebugStream();
    s << "Inputs in @" << function.getName() << ":\n";
    for (auto val : inputValues)
      s << val << '\n';
  });
  // Outputs are indirect result buffers and return values, count `m`.
  collectAllFormalResultsInTypeOrder(function, outputValues);
  LLVM_DEBUG({
    auto &s = getADDebugStream();
    s << "Outputs in @" << function.getName() << ":\n";
    for (auto val : outputValues)
      s << val << '\n';
  });

  // Mark inputs as varied.
  assert(variedValueSets.empty());
  for (auto input : inputValues)
    variedValueSets.push_back({input});
  // Propagate varied-ness through the function in dominance order.
  DominanceOrder domOrder(function.getEntryBlock(), di);
  while (auto *bb = domOrder.getNext()) {
    for (auto &inst : *bb) {
      for (auto i : indices(inputValues)) {
        // Handle `apply`.
        if (auto *ai = dyn_cast<ApplyInst>(&inst)) {
          if (isWithoutDerivative(ai->getCallee()))
            continue;
          for (auto arg : ai->getArgumentsWithoutIndirectResults()) {
            if (isVaried(arg, i)) {
              for (auto indRes : ai->getIndirectSILResults())
                setVaried(indRes, i);
              for (auto dirRes : ai->getResults())
                setVaried(dirRes, i);
            }
          }
        }
        // Handle `store`.
        else if (auto *si = dyn_cast<StoreInst>(&inst)) {
          if (isVaried(si->getSrc(), i))
            recursivelySetVaried(si->getDest(), i);
        }
        // Handle `copy_addr`.
        else if (auto *cai = dyn_cast<CopyAddrInst>(&inst)) {
          if (isVaried(cai->getSrc(), i))
            recursivelySetVaried(cai->getDest(), i);
        }
        // Handle `tuple_element_addr`.
        else if (auto *teai = dyn_cast<TupleElementAddrInst>(&inst)) {
          if (isVaried(teai->getOperand(), i)) {
            auto projType = teai->getType().getASTType();
            if (assocGenSig && projType->hasArchetype())
              projType = assocGenSig->getCanonicalTypeInContext(
                  projType->mapTypeOutOfContext());
            if (projType->getAutoDiffAssociatedTangentSpace(
                LookUpConformanceInSignature(*assocGenSig)))
              setVaried(teai, i);
          }
        }

// Handle `struct_extract` and `struct_element_addr` instructions.
// - If the field is marked `@noDerivative`, do not set the result as varied
//   because it is not in the set of differentiable variables.
// - Otherwise, propagate variedness from operand to result as usual.
#define PROPAGATE_VARIED_FOR_STRUCT_EXTRACTION(INST) \
  else if (auto *sei = dyn_cast<INST##Inst>(&inst)) { \
    if (isVaried(sei->getOperand(), i)) { \
      auto hasNoDeriv = sei->getField()->getAttrs() \
          .hasAttribute<NoDerivativeAttr>(); \
      if (!hasNoDeriv) \
        setVaried(sei, i); \
    } \
  }
  PROPAGATE_VARIED_FOR_STRUCT_EXTRACTION(StructExtract)
  PROPAGATE_VARIED_FOR_STRUCT_EXTRACTION(StructElementAddr)
#undef VISIT_STRUCT_ELEMENT_INNS

        // Handle `br`.
        else if (auto *bi = dyn_cast<BranchInst>(&inst)) {
          for (auto &op : bi->getAllOperands())
            if (isVaried(op.get(), i))
              setVaried(bi->getArgForOperand(&op), i);
        }
        // Handle `cond_br`.
        else if (auto *cbi = dyn_cast<CondBranchInst>(&inst)) {
          for (unsigned opIdx : indices(cbi->getTrueOperands())) {
            auto &op = cbi->getTrueOperands()[opIdx];
            if (isVaried(op.get(), i))
              setVaried(cbi->getTrueBB()->getArgument(opIdx), i);
          }
          for (unsigned opIdx : indices(cbi->getFalseOperands())) {
            auto &op = cbi->getFalseOperands()[opIdx];
            if (isVaried(op.get(), i))
              setVaried(cbi->getFalseBB()->getArgument(opIdx), i);
          }
        }
        // Handle `switch_enum`.
        else if (auto *sei = dyn_cast<SwitchEnumInst>(&inst)) {
          if (isVaried(sei->getOperand(), i)) {
            for (auto *succBB : sei->getSuccessorBlocks())
              for (auto *arg : succBB->getArguments())
                setVaried(arg, i);
            // Default block cannot have arguments.
          }
        }
        // Handle everything else.
        else {
          for (auto &op : inst.getAllOperands())
            if (isVaried(op.get(), i))
              for (auto result : inst.getResults())
                setVaried(result, i);
        }
      }
    }
    domOrder.pushChildren(bb);
  }

  // Mark differentiable outputs as useful.
  assert(usefulValueSets.empty());
  for (auto output : outputValues) {
    usefulValueSets.push_back({});
    // If the output has an address type, propagate usefulness recursively.
    if (output->getType().isAddress())
      propagateUsefulThroughBuffer(output, usefulValueSets.size() - 1);
    // Otherwise, just mark the output as useful.
    else
      setUseful(output, usefulValueSets.size() - 1);
  }
  // Propagate usefulness through the function in post-dominance order.
  PostDominanceOrder postDomOrder(&*function.findReturnBB(), pdi);
  while (auto *bb = postDomOrder.getNext()) {
    for (auto &inst : reversed(*bb)) {
      for (auto i : indices(outputValues)) {
        // Handle indirect results in `apply`.
        if (auto *ai = dyn_cast<ApplyInst>(&inst)) {
          if (isWithoutDerivative(ai->getCallee()))
            continue;
          auto checkAndSetUseful = [&](SILValue res) {
            if (isUseful(res, i))
              for (auto arg : ai->getArgumentsWithoutIndirectResults())
                setUseful(arg, i);
          };
          for (auto dirRes : ai->getResults())
            checkAndSetUseful(dirRes);
          for (auto indRes : ai->getIndirectSILResults())
            checkAndSetUseful(indRes);
          auto paramInfos = ai->getSubstCalleeConv().getParameters();
          for (auto i : indices(paramInfos))
            if (paramInfos[i].isIndirectInOut())
              checkAndSetUseful(ai->getArgumentsWithoutIndirectResults()[i]);
        }
        // Handle `store`.
        else if (auto *si = dyn_cast<StoreInst>(&inst)) {
          if (isUseful(si->getDest(), i))
            setUseful(si->getSrc(), i);
        }
        // Handle `copy_addr`.
        else if (auto *cai = dyn_cast<CopyAddrInst>(&inst)) {
          if (isUseful(cai->getDest(), i))
            propagateUsefulThroughBuffer(cai->getSrc(), i);
        }
        // Handle reads.
        else if (inst.mayReadFromMemory()) {
          if (llvm::any_of(inst.getResults(),
                           [&](SILValue res) { return isUseful(res, i); }))
            for (auto &op : inst.getAllOperands())
              if (op.get()->getType().isAddress())
                propagateUsefulThroughBuffer(op.get(), i);
        }
        // Handle everything else.
        else {
          for (auto result : inst.getResults())
            if (isUseful(result, i))
              for (auto &op : inst.getAllOperands())
                setUseful(op.get(), i);
        }
      }
    }
    // Propagate usefulness from basic block arguments to incoming phi values.
    for (auto i : indices(outputValues)) {
      for (auto *arg : bb->getArguments()) {
        if (isUseful(arg, i)) {
          SmallVector<SILValue, 4> incomingValues;
          arg->getSingleTerminatorOperands(incomingValues);
          for (auto incomingValue : incomingValues)
            setUseful(incomingValue, i);
        }
      }
    }
    postDomOrder.pushChildren(bb);
  }
}

void DifferentiableActivityInfo::setVariedAcrossArrayInitialization(
    SILValue value, unsigned independentVariableIndex) {
  auto uai = getAllocateUninitializedArrayIntrinsic(value);
  if (!uai) return;
  for (auto use : value->getUses())
    if (auto tei = dyn_cast<TupleExtractInst>(use->getUser()->getResult(0)))
      // The first tuple field of the intrinsic's return value is the array.
      if (tei->getFieldNo() == 0)
        setVaried(tei->getResult(0), independentVariableIndex);
}

void DifferentiableActivityInfo::setUsefulAcrossArrayInitialization(
    SILValue value, unsigned dependentVariableIndex) {
  // Array initializer syntax is lowered to an intrinsic and one or more
  // stores to a `RawPointer` returned by the intrinsic.
  auto uai = getAllocateUninitializedArrayIntrinsic(value);
  if (!uai) return;
  for (auto use : value->getUses()) {
    auto tei = dyn_cast<TupleExtractInst>(use->getUser()->getResult(0));
    if (!tei || tei->getFieldNo() != 1) continue;
    // The second tuple field of the return value is the `RawPointer`.
    for (auto use : tei->getUses()) {
      // The `RawPointer` passes through a `pointer_to_address`. That
      // instruction's first use is a `store` whose src is useful; its
      // subsequent uses are `index_addr`s whose only use is a useful `store`.
      for (auto use : use->getUser()->getResult(0)->getUses()) {
        auto inst = use->getUser();
        if (auto si = dyn_cast<StoreInst>(inst)) {
          setUseful(si->getSrc(), dependentVariableIndex);
        } else if (auto iai = dyn_cast<IndexAddrInst>(inst)) {
          for (auto use : iai->getUses())
            if (auto si = dyn_cast<StoreInst>(use->getUser()))
              setUseful(si->getSrc(), dependentVariableIndex);
        }
      }
    }
  }
}

void DifferentiableActivityInfo::setVaried(SILValue value,
                                           unsigned independentVariableIndex) {
  variedValueSets[independentVariableIndex].insert(value);
  setVariedAcrossArrayInitialization(value, independentVariableIndex);
}

void DifferentiableActivityInfo::setUseful(SILValue value,
                                           unsigned dependentVariableIndex) {
  usefulValueSets[dependentVariableIndex].insert(value);
  setUsefulAcrossArrayInitialization(value, dependentVariableIndex);
}

void DifferentiableActivityInfo::recursivelySetVaried(
    SILValue value, unsigned independentVariableIndex) {
  setVaried(value, independentVariableIndex);
  if (auto *inst = value->getDefiningInstruction()) {
    if (auto *ai = dyn_cast<ApplyInst>(inst))
      return;
    for (auto &op : inst->getAllOperands())
      recursivelySetVaried(op.get(), independentVariableIndex);
  }
}

void DifferentiableActivityInfo::propagateUsefulThroughBuffer(
    SILValue value, unsigned dependentVariableIndex) {
  assert(value->getType().isAddress());
  // Check whether value is already useful to prevent infinite recursion.
  if (isUseful(value, dependentVariableIndex))
    return;
  setUseful(value, dependentVariableIndex);
  if (auto *inst = value->getDefiningInstruction())
    for (auto &operand : inst->getAllOperands())
      if (operand.get()->getType().isAddress())
        propagateUsefulThroughBuffer(operand.get(), dependentVariableIndex);
  // Recursively propagate usefulness through users that are projections or
  // `begin_access` instructions.
  for (auto use : value->getUses())
    for (auto res : use->getUser()->getResults())
      if (Projection::isAddressProjection(res) || isa<BeginAccessInst>(res))
        propagateUsefulThroughBuffer(res, dependentVariableIndex);
}

bool DifferentiableActivityInfo::isVaried(
    SILValue value, unsigned independentVariableIndex) const {
  auto &set = variedValueSets[independentVariableIndex];
  return set.count(value);
}

bool DifferentiableActivityInfo::isVaried(
    SILValue value, AutoDiffIndexSubset *parameterIndices) const {
  for (auto paramIdx : parameterIndices->getIndices())
    if (isVaried(value, paramIdx))
      return true;
  return false;
}

bool DifferentiableActivityInfo::isUseful(
    SILValue value, unsigned dependentVariableIndex) const {
  auto &set = usefulValueSets[dependentVariableIndex];
  return set.count(value);
}

bool DifferentiableActivityInfo::isActive(
    SILValue value, const SILAutoDiffIndices &indices) const {
  return isVaried(value, indices.parameters) && isUseful(value, indices.source);
}

Activity DifferentiableActivityInfo::getActivity(
    SILValue value, const SILAutoDiffIndices &indices) const {
  Activity activity;
  if (isVaried(value, indices.parameters))
    activity |= ActivityFlags::Varied;
  if (isUseful(value, indices.source))
    activity |= ActivityFlags::Useful;
  return activity;
}

Activity DifferentiableActivityInfo::getActivity(
    SILInstruction *inst, const SILAutoDiffIndices &indices) const {
  Activity activity;
  for (auto result : inst->getResults())
    activity |= getActivity(result, indices);
  return activity;
}

static void dumpActivityInfo(SILValue value,
                             const SILAutoDiffIndices &indices,
                             const DifferentiableActivityInfo &activityInfo,
                             llvm::raw_ostream &s = llvm::dbgs()) {
  s << '[';
  auto activity = activityInfo.getActivity(value, indices);
  switch (activity.toRaw()) {
  case 0: s << "NONE"; break;
  case (unsigned)ActivityFlags::Varied: s << "VARIED"; break;
  case (unsigned)ActivityFlags::Useful: s << "USEFUL"; break;
  case (unsigned)ActivityFlags::Active: s << "ACTIVE"; break;
  }
  s << "] " << value;
}

static void dumpActivityInfo(SILFunction &fn,
                             const SILAutoDiffIndices &indices,
                             DifferentiableActivityInfo &activityInfo,
                             llvm::raw_ostream &s = llvm::dbgs()) {
  s << "Activity info for " << fn.getName() << " at " << indices << '\n';
  for (auto &bb : fn) {
    s << "bb" << bb.getDebugID() << ":\n";
    for (auto *arg : bb.getArguments())
      dumpActivityInfo(arg, indices, activityInfo, s);
    for (auto &inst : bb)
      for (auto res : inst.getResults())
        dumpActivityInfo(res, indices, activityInfo, s);
    s << '\n';
  }
}

/// If the original function doesn't have a return, it cannot be differentiated.
/// Returns true if error is emitted.
static bool diagnoseNoReturn(ADContext &context, SILFunction *original,
                             DifferentiationInvoker invoker) {
  if (original->findReturnBB() != original->end())
    return false;
  context.emitNondifferentiabilityError(
      original->getLocation().getEndSourceLoc(), invoker,
      diag::autodiff_missing_return);
  return true;
}

/// If the original function contains unsupported control flow, emit a "control
/// flow unsupported" error at appropriate source locations. Returns true if
/// error is emitted.
///
/// Update as control flow support is added. Currently, branching terminators
/// other than `br`, `cond_br`, `switch_enum` are not supported.
static bool diagnoseUnsupportedControlFlow(ADContext &context,
                                           SILFunction *original,
                                           DifferentiationInvoker invoker) {
  if (original->getBlocks().size() <= 1)
    return false;
  // Diagnose unsupported branching terminators.
  for (auto &bb : *original) {
    auto *term = bb.getTerminator();
    // Supported terminators are: `br`, `cond_br`, `switch_enum`.
    if (isa<BranchInst>(term) || isa<CondBranchInst>(term) ||
        isa<SwitchEnumInst>(term))
      continue;
    // If terminator is an unsupported branching terminator, emit an error.
    if (term->isBranch()) {
      context.emitNondifferentiabilityError(
          term, invoker, diag::autodiff_control_flow_not_supported);
      return true;
    }
  }
  return false;
}

//===----------------------------------------------------------------------===//
// Code emission utilities
//===----------------------------------------------------------------------===//

/// Given a value, collect all `tuple_extract` users in `result` if value is a
/// tuple. Otherwise, add the value directly to `result`.
static void collectAllExtractedElements(SILValue val,
                                        SmallVectorImpl<SILValue> &result) {
  if (auto tupleType = val->getType().getAs<TupleType>()) {
    result.resize(tupleType->getNumElements(), SILValue());
    for (auto *use : val->getUses())
      if (auto *tupleExtract = dyn_cast<TupleExtractInst>(use->getUser()))
        result[tupleExtract->getFieldNo()] = tupleExtract;
  }
  else
    result.push_back(val);
}

/// Given a value, extracts all elements to `result` from this value if it's a
/// tuple. Otherwise, add this value directly to `result`.
static void extractAllElements(SILValue val, SILBuilder &builder,
                               SmallVectorImpl<SILValue> &result) {
  if (auto tupleType = val->getType().getAs<TupleType>())
    for (auto i : range(tupleType->getNumElements()))
      result.push_back(builder.createTupleExtract(val.getLoc(), val, i));
  else
    result.push_back(val);
}

/// Given a range of elements, joins these into a single value. If there's
/// exactly one element, returns that element. Otherwise, creates a tuple using
/// a `tuple` instruction.
static SILValue joinElements(ArrayRef<SILValue> elements, SILBuilder &builder,
                             SILLocation loc) {
  if (elements.size() == 1)
    return elements.front();
  return builder.createTuple(loc, elements);
}

// Emits a release based on the value's type category (address or object).
static void emitCleanup(SILBuilder &builder, SILLocation loc, SILValue v) {
  if (v->getType().isAddress())
    builder.createDestroyAddr(loc, v);
  else
    builder.createReleaseValue(loc, v, builder.getDefaultAtomicity());
}

/// When a function value is used in an instruction (usually `apply`), there's
/// some conversion instruction in between, e.g. `thin_to_thick_function`. Given
/// a new function value and an old function value, this helper function
/// recursively converts the new function just like how the old function is
/// converted. If the new function's generic signature is specified, it is used
/// to create substitution maps for reapplied `partial_apply` instructions.
static SILValue
reapplyFunctionConversion(SILValue newFunc, SILValue oldFunc,
                          SILValue oldConvertedFunc, SILBuilder &builder,
                          SILLocation loc,
                          GenericSignature *newFuncGenSig = nullptr) {
  // If the old func is the new func, then there's no conversion.
  if (oldFunc == oldConvertedFunc)
    return newFunc;
  // Handle a few instruction cases.
  // thin_to_thick_function
  if (auto *tttfi = dyn_cast<ThinToThickFunctionInst>(oldConvertedFunc)) {
    auto innerNewFunc = reapplyFunctionConversion(
        newFunc, oldFunc, tttfi->getOperand(), builder, loc, newFuncGenSig);
    auto operandFnTy = innerNewFunc->getType().castTo<SILFunctionType>();
    auto thickTy = operandFnTy->getWithRepresentation(
        SILFunctionTypeRepresentation::Thick);
    auto silTy = SILType::getPrimitiveObjectType(thickTy);

    return builder.createThinToThickFunction(loc, innerNewFunc, silTy);
  }
  // partial_apply
  if (auto *pai = dyn_cast<PartialApplyInst>(oldConvertedFunc)) {
    SmallVector<SILValue, 8> newArgs;
    newArgs.reserve(pai->getNumArguments());
    for (auto arg : pai->getArguments()) {
      // Retain the argument since it's to be owned by the newly created
      // closure.
      if (arg->getType().isObject())
        builder.createRetainValue(loc, arg, builder.getDefaultAtomicity());
      else if (arg->getType().isLoadable(builder.getFunction()))
        builder.createRetainValueAddr(loc, arg, builder.getDefaultAtomicity());
      newArgs.push_back(arg);
    }
    auto innerNewFunc = reapplyFunctionConversion(
        newFunc, oldFunc, pai->getCallee(), builder, loc, newFuncGenSig);
    // If new function's generic signature is specified, use it to create
    // substitution map for reapplied `partial_apply` instruction.
    auto substMap = !newFuncGenSig
        ? pai->getSubstitutionMap()
        : SubstitutionMap::get(
              newFuncGenSig, QuerySubstitutionMap{pai->getSubstitutionMap()},
              LookUpConformanceInModule(builder.getModule().getSwiftModule()));
    return builder.createPartialApply(loc, innerNewFunc, substMap, newArgs,
                                      ParameterConvention::Direct_Guaranteed);
  }
  // convert_escape_to_noescape
  if (auto *cetn = dyn_cast<ConvertEscapeToNoEscapeInst>(oldConvertedFunc)) {
    auto innerNewFunc = reapplyFunctionConversion(newFunc, oldFunc,
                                                  cetn->getOperand(), builder,
                                                  loc, newFuncGenSig);
    auto operandFnTy = innerNewFunc->getType().castTo<SILFunctionType>();
    auto noEscapeType = operandFnTy->getWithExtInfo(
        operandFnTy->getExtInfo().withNoEscape());
    auto silTy = SILType::getPrimitiveObjectType(noEscapeType);
    return builder.createConvertEscapeToNoEscape(
        loc, innerNewFunc, silTy,
        cetn->isLifetimeGuaranteed());
  }
  // convert_function
  if (auto *cfi = dyn_cast<ConvertFunctionInst>(oldConvertedFunc)) {
    // `convert_function` does not have a fixed typing rule because it can
    // convert between function types as long as they are ABI-compatible. Here
    // we match specific patterns.
    auto origTargetFnTy = cfi->getType().castTo<SILFunctionType>();
    auto origSourceFnTy =
        cfi->getOperand()->getType().castTo<SILFunctionType>();
    auto innerNewFunc = reapplyFunctionConversion(newFunc, oldFunc,
                                                  cfi->getOperand(), builder,
                                                  loc, newFuncGenSig);
    // Match a conversion from escaping to `@noescape`
    CanSILFunctionType targetType;
    if (!origSourceFnTy->isNoEscape() && origTargetFnTy->isNoEscape() &&
        origSourceFnTy == origTargetFnTy->getWithExtInfo(
            origTargetFnTy->getExtInfo().withNoEscape(false))) {
      auto operandFnTy = innerNewFunc->getType().castTo<SILFunctionType>();
      targetType = operandFnTy->getWithExtInfo(
          operandFnTy->getExtInfo().withNoEscape(true));
    }
    assert(targetType && "Unhandled convert_function pattern");
    auto silTy = SILType::getPrimitiveObjectType(targetType);
    return builder.createConvertFunction(loc, innerNewFunc, silTy,
                                         cfi->withoutActuallyEscaping());
  }
  llvm_unreachable("Unhandled function convertion instruction");
}

static SubstitutionMap getSubstitutionMap(
    SILValue value, SubstitutionMap substMap = SubstitutionMap()) {
  if (auto *thinToThick = dyn_cast<ThinToThickFunctionInst>(value))
    return getSubstitutionMap(thinToThick->getOperand(), substMap);
  if (auto *convertFn = dyn_cast<ConvertFunctionInst>(value))
    return getSubstitutionMap(convertFn->getOperand(), substMap);
  if (auto *convertFn = dyn_cast<ConvertEscapeToNoEscapeInst>(value))
    return getSubstitutionMap(convertFn->getOperand(), substMap);
  if (auto *partialApply = dyn_cast<PartialApplyInst>(value)) {
    auto appliedSubstMap = partialApply->getSubstitutionMap();
    // TODO: Combine argument `substMap` with `appliedSubstMap`.
    return getSubstitutionMap(partialApply->getCallee(), appliedSubstMap);
  }
  if (auto *apply = dyn_cast<ApplyInst>(value)) {
    auto appliedSubstMap = apply->getSubstitutionMap();
    // TODO: Combine argument `substMap` with `appliedSubstMap`.
    return getSubstitutionMap(apply->getCallee(), appliedSubstMap);
  }
  return substMap;
}

/// Emits a reference to an associated function of `original`, differentiated
/// with respect to a superset of `desiredIndices`. Returns the `SILValue` for
/// the associated function and the actual indices that the associated function
/// is with respect to.
///
/// Returns `None` on failure, signifying that a diagnostic has been emitted.
///
/// Creates new differentiation tasks, if necessary, using `invoker` as the
/// invoker. Calls `taskCallback` for all newly-created tasks (but may also call
/// `taskCallback` for already-existing tasks), so that the caller can make sure
/// that the task actually gets executed.
///
/// FIXME: This is too complicated and needs to be rewritten.
static Optional<std::pair<SILValue, SILAutoDiffIndices>>
emitAssociatedFunctionReference(
    ADContext &context, SILBuilder &builder, SILAutoDiffIndices desiredIndices,
    AutoDiffAssociatedFunctionKind kind, SILValue original,
    DifferentiationInvoker invoker) {

  SILValue functionSource = original;

  // If `original` is itself an `AutoDiffFunctionExtractInst` whose kind matches
  // the given kind and desired differentiation parameter indices, simply
  // extract the associated function of its function operand, retain the
  // associated function, and return it.
  if (auto *inst = original->getDefiningInstruction())
    if (auto *adfei = dyn_cast<AutoDiffFunctionExtractInst>(inst))
      if (adfei->getExtractee() == AutoDiffFunctionExtractee::Original)
        functionSource = adfei->getFunctionOperand();

  // If `functionSource` is a `@differentiable` function, just extract the
  // associated function.
  if (auto diffableFnType = original->getType().castTo<SILFunctionType>()) {
    if (diffableFnType->isDifferentiable()) {
      auto paramIndices = diffableFnType->getDifferentiationParameterIndices();
      for (auto i : desiredIndices.parameters->getIndices()) {
        if (!paramIndices->contains(i)) {
          context.emitNondifferentiabilityError(original, invoker,
              diag::autodiff_function_nondiff_parameter_not_differentiable);
          return None;
        }
      }
      SILValue assocFn = builder.createAutoDiffFunctionExtract(
          original.getLoc(), kind, /*differentiationOrder*/ 1, functionSource);
      SILAutoDiffIndices indices(0, desiredIndices.parameters);
      return std::make_pair(assocFn, indices);
    }
  }

  // Find local function reference.
  if (auto *originalFRI =
          peerThroughFunctionConversions<FunctionRefInst>(original)) {
    auto loc = originalFRI->getLoc();
    auto *originalFn = originalFRI->getReferencedFunctionOrNull();
    auto substMap = getSubstitutionMap(original);
    // Attempt to look up a `[differentiable]` attribute that minimally
    // satisfies the specified indices.
    // TODO(TF-482): Change `lookupMinimalDifferentiableAttr` to additionally
    // check whether `[differentiable]` attribute generic requirements are
    // satisfied.
    auto *minimalAttr =
        context.lookUpMinimalDifferentiableAttr(originalFn, desiredIndices);
    if (!minimalAttr) {
      // If the function is intentionally marked as being opaque to
      // differentiation, then we should not create a task for it.
      if (originalFn->hasSemanticsAttr("autodiff.opaque")) {
        context.emitNondifferentiabilityError(original, invoker,
            diag::autodiff_opaque_function_not_differentiable);
        return None;
      }
      // Check and diagnose non-differentiable arguments.
      auto originalFnTy = originalFn->getLoweredFunctionType();
      for (unsigned paramIndex : range(originalFnTy->getNumParameters())) {
        if (desiredIndices.isWrtParameter(paramIndex) &&
            !originalFnTy->getParameters()[paramIndex]
                 .getSILStorageType()
                 .isDifferentiable(context.getModule())) {
          auto diag = context.emitNondifferentiabilityError(
              original, invoker, diag::autodiff_nondifferentiable_argument);
          return None;
        }
      }
      // Check and diagnose non-differentiable results.
      if (!originalFnTy->getResults()[desiredIndices.source]
               .getSILStorageType()
               .isDifferentiable(context.getModule())) {
        context.emitNondifferentiabilityError(
            original, invoker, diag::autodiff_nondifferentiable_result);
        return None;
      }
      // Check and diagnose external declarations.
      if (originalFn->isExternalDeclaration()) {
        context.emitNondifferentiabilityError(
            original, invoker,
            diag::autodiff_external_nondifferentiable_function);
        return None;
      }
      // Sanity check passed. Create a new `[differentiable]` attribute and
      // process it it.
      ArrayRef<Requirement> contextualRequirements;
      if (invoker.getKind() ==
          DifferentiationInvoker::Kind::IndirectDifferentiation)
        contextualRequirements =
            invoker.getIndirectDifferentiation().second->getRequirements();
      auto *newAttr = context.getOrCreateDifferentiableAttr(
          originalFn, desiredIndices, contextualRequirements);
      if (context.processDifferentiableAttribute(originalFn, newAttr, invoker))
        return None;
      minimalAttr = newAttr;
    }
    assert(minimalAttr);
    // TODO(TF-482): Move generic requirement checking logic to
    // `lookupMinimalDifferentiableAttr`.
    if (!checkRequirementsSatisfied(
            minimalAttr->getRequirements(),
            substMap, originalFn, context.getModule().getSwiftModule())) {
      context.emitNondifferentiabilityError(original, invoker,
          diag::autodiff_function_assoc_func_requirements_unmet);
      return None;
    }
    if (context.processDifferentiableAttribute(
            originalFn, minimalAttr, invoker))
      return None;
    SILFunction *assocFn = nullptr;
    switch (kind) {
    case AutoDiffAssociatedFunctionKind::JVP:
      assert(!minimalAttr->getJVPName().empty() && "Expected JVP name");
      assocFn = context.getModule().lookUpFunction(minimalAttr->getJVPName());
      break;
    case AutoDiffAssociatedFunctionKind::VJP:
      assert(!minimalAttr->getVJPName().empty() && "Expected VJP name");
      assocFn = context.getModule().lookUpFunction(minimalAttr->getVJPName());
      break;
    }
    auto *assocFnRef = builder.createFunctionRef(loc, assocFn);
    // FIXME(TF-201): Handle direct differentiation of reabstraction thunks.
    // Tentative solution: clone a new reabstraction thunk where function
    // argument has a `@differentiable` function type.
    if (originalFn->isThunk() == IsReabstractionThunk) {
      // Handle here.
    }
    auto convertedRef = reapplyFunctionConversion(
        assocFnRef, originalFRI, original, builder, loc,
        assocFn->getLoweredFunctionType()->getGenericSignature());
    return std::make_pair(convertedRef, minimalAttr->getIndices());
  }

  // Find witness method retrieval.
  if (auto *witnessMethod =
          peerThroughFunctionConversions<WitnessMethodInst>(original)) {
    auto loc = witnessMethod->getLoc();
    auto requirement = witnessMethod->getMember();
    auto *requirementDecl = requirement.getDecl();
    auto *diffAttr =
        requirementDecl->getAttrs().getAttribute<DifferentiableAttr>();
    if (!diffAttr) {
      context.emitNondifferentiabilityError(original, invoker,
          diag::autodiff_protocol_member_not_differentiable);
      return None;
    }

    // Check that the requirement indices are the same as the desired indices.
    auto *requirementParameterIndices = diffAttr->getParameterIndices();
    auto loweredRequirementIndices = requirementParameterIndices->getLowered(
        context.getASTContext(),
        requirementDecl->getInterfaceType()->castTo<AnyFunctionType>());
    SILAutoDiffIndices requirementIndices(/*source*/ 0,
                                          loweredRequirementIndices);

    // NOTE: We need to extend the capacity of desired parameter indices to
    // requirement parameter indices, because there's a argument count mismatch.
    // When `@differentiable` partial apply is supported, this problem will go
    // away.
    if (desiredIndices.source != requirementIndices.source ||
        !desiredIndices.parameters->extendingCapacity(
            context.getASTContext(),
            requirementIndices.parameters->getCapacity())
                ->isSubsetOf(requirementIndices.parameters)) {
      context.emitNondifferentiabilityError(original, invoker,
          diag::autodiff_protocol_member_subset_indices_not_differentiable);
      return None;
    }

    auto originalType = witnessMethod->getType().castTo<SILFunctionType>();
    auto assocType = originalType->getAutoDiffAssociatedFunctionType(
        requirementIndices.parameters, requirementIndices.source,
        /*differentiationOrder*/ 1, kind, builder.getModule(),
        LookUpConformanceInModule(builder.getModule().getSwiftModule()));

    // Emit a witness_method instruction pointing at the associated function.
    auto *autoDiffFuncId = AutoDiffAssociatedFunctionIdentifier::get(
        kind, /*differentiationOrder*/ 1, requirementParameterIndices,
        context.getASTContext());
    auto *ref = builder.createWitnessMethod(
        loc, witnessMethod->getLookupType(), witnessMethod->getConformance(),
        requirement.asAutoDiffAssociatedFunction(autoDiffFuncId),
        SILType::getPrimitiveObjectType(assocType));
    auto convertedRef =
        reapplyFunctionConversion(ref, witnessMethod, original, builder, loc);
    return std::make_pair(convertedRef, requirementIndices);
  }

  // Reject class methods.
  if (auto *classMethod =
          peerThroughFunctionConversions<ClassMethodInst>(original)) {
    context.emitNondifferentiabilityError(original, invoker,
        diag::autodiff_class_member_not_supported);
    return None;
  }

  // Emit the general opaque function error.
  context.emitNondifferentiabilityError(original, invoker,
      diag::autodiff_opaque_function_not_differentiable);
  return None;
}

/// Emit a zero value into the given buffer access by calling
/// `AdditiveArithmetic.zero`. The given type must conform to
/// `AdditiveArithmetic`.
static void emitZeroIntoBuffer(
    SILBuilder &builder, CanType type, SILValue bufferAccess,
    SILLocation loc) {
  auto &astCtx = builder.getASTContext();
  auto *swiftMod = builder.getModule().getSwiftModule();
  auto &typeConverter = builder.getModule().Types;
  // Look up conformance to `AdditiveArithmetic`.
  auto *additiveArithmeticProto =
      astCtx.getProtocol(KnownProtocolKind::AdditiveArithmetic);
  auto confRef = swiftMod->lookupConformance(type, additiveArithmeticProto);
  assert(confRef.hasValue() && "Missing conformance to `AdditiveArithmetic`");
  // Look up `AdditiveArithmetic.zero.getter`.
  auto zeroDeclLookup = additiveArithmeticProto->lookupDirect(astCtx.Id_zero);
  auto *zeroDecl = cast<VarDecl>(zeroDeclLookup.front());
  assert(zeroDecl->isProtocolRequirement());
  auto *accessorDecl = zeroDecl->getAccessor(AccessorKind::Get);
  SILDeclRef accessorDeclRef(accessorDecl, SILDeclRef::Kind::Func);
  auto silFnType = typeConverter.getConstantType(accessorDeclRef);
  // %wm = witness_method ...
  auto *getter = builder.createWitnessMethod(
      loc, type, *confRef, accessorDeclRef, silFnType);
  // %metatype = metatype $T
  auto metatypeType = CanMetatypeType::get(
      type, MetatypeRepresentation::Thick);
  auto metatype = builder.createMetatype(
      loc, SILType::getPrimitiveObjectType(metatypeType));
  auto subMap = SubstitutionMap::getProtocolSubstitutions(
      additiveArithmeticProto, type, *confRef);
  builder.createApply(loc, getter, subMap, {bufferAccess, metatype},
                      /*isNonThrowing*/ false);
}

//===----------------------------------------------------------------------===//
// Thunk helpers
//===----------------------------------------------------------------------===//
// These helpers are copied/adapted from SILGen. They should be refactored and
// moved to a shared location.
//===----------------------------------------------------------------------===//

static CanGenericSignature
buildThunkSignature(SILFunction *fn,
                    bool inheritGenericSig,
                    OpenedArchetypeType *openedExistential,
                    GenericEnvironment *&genericEnv,
                    SubstitutionMap &contextSubs,
                    SubstitutionMap &interfaceSubs,
                    ArchetypeType *&newArchetype) {
  // If there's no opened existential, we just inherit the generic environment
  // from the parent function.
  if (openedExistential == nullptr) {
    auto genericSig = fn->getLoweredFunctionType()->getGenericSignature();
    genericEnv = fn->getGenericEnvironment();
    interfaceSubs = fn->getForwardingSubstitutionMap();
    contextSubs = interfaceSubs;
    return genericSig;
  }

  auto &ctx = fn->getASTContext();
  GenericSignatureBuilder builder(ctx);

  // Add the existing generic signature.
  int depth = 0;
  if (inheritGenericSig) {
    if (auto genericSig =
            fn->getLoweredFunctionType()->getGenericSignature()) {
      builder.addGenericSignature(genericSig);
      depth = genericSig->getGenericParams().back()->getDepth() + 1;
    }
  }

  // Add a new generic parameter to replace the opened existential.
  auto *newGenericParam = GenericTypeParamType::get(depth, 0, ctx);

  builder.addGenericParameter(newGenericParam);
  Requirement newRequirement(RequirementKind::Conformance, newGenericParam,
                             openedExistential->getOpenedExistentialType());
  auto source =
      GenericSignatureBuilder::FloatingRequirementSource::forAbstract();
  builder.addRequirement(newRequirement, source, nullptr);

  auto *genericSig = std::move(builder).computeGenericSignature(
      SourceLoc(), /*allowConcreteGenericParams=*/true);
  genericEnv = genericSig->createGenericEnvironment();

  newArchetype = genericEnv->mapTypeIntoContext(newGenericParam)
      ->castTo<ArchetypeType>();

  // Calculate substitutions to map the caller's archetypes to the thunk's
  // archetypes.
  if (auto calleeGenericSig =
          fn->getLoweredFunctionType()->getGenericSignature()) {
    contextSubs = SubstitutionMap::get(
        calleeGenericSig,
        [&](SubstitutableType *type) -> Type {
          return genericEnv->mapTypeIntoContext(type);
        },
        MakeAbstractConformanceForGenericType());
  }

  // Calculate substitutions to map interface types to the caller's archetypes.
  interfaceSubs = SubstitutionMap::get(
      genericSig,
      [&](SubstitutableType *type) -> Type {
        if (type->isEqual(newGenericParam))
          return openedExistential;
        return fn->mapTypeIntoContext(type);
      },
      MakeAbstractConformanceForGenericType());

  return genericSig->getCanonicalSignature();

}

/// The thunk kinds used in the differentiation transform.
enum class DifferentiationThunkKind {
  /// A reabstraction thunk.
  ///
  /// Reabstraction thunks transform a function-typed value to another one with
  /// different parameter/result abstraction patterns. This is identical to the
  /// thunks generated by SILGen.
  Reabstraction,

  /// An index subset thunk.
  ///
  /// An index subset thunk is used transform JVP/VJPs into a version that is
  /// "wrt" fewer differentiation parameters.
  /// - Differentials of thunked JVPs use zero for non-requested differentiation
  //    parameters.
  /// - Pullbacks of thunked VJPs discard results for non-requested
  ///   differentiation parameters.
  IndexSubset
};

/// Build the type of a function transformation thunk.
static CanSILFunctionType buildThunkType(SILFunction *fn,
                                         CanSILFunctionType &sourceType,
                                         CanSILFunctionType &expectedType,
                                         GenericEnvironment *&genericEnv,
                                         SubstitutionMap &interfaceSubs,
                                         bool withoutActuallyEscaping,
                                         DifferentiationThunkKind thunkKind) {
  assert(!expectedType->isPolymorphic());
  assert(!sourceType->isPolymorphic());

  auto &module = fn->getModule();
  auto origType = sourceType;

  // Cannot build a reabstraction thunk without context. Ownership semantics
  // on the result type are required.
  if (thunkKind == DifferentiationThunkKind::Reabstraction)
    assert(expectedType->getExtInfo().hasContext());

  // This may inherit @noescape from the expected type. The `@noescape`
  // attribute is only stripped when using this type to materialize a new decl.
  // Use `@convention(thin)` if:
  // - Building a reabstraction thunk type.
  // - Building an index subset thunk type, where the expected type has context
  //   (i.e. is `@convention(thick)`).
  auto extInfo = expectedType->getExtInfo();
  if (thunkKind == DifferentiationThunkKind::Reabstraction ||
      extInfo.hasContext()) {
    extInfo = extInfo.withRepresentation(
        SILFunctionType::Representation::Thin);
  }
  if (withoutActuallyEscaping)
    extInfo = extInfo.withNoEscape(false);

  // Does the thunk type involve archetypes other than opened existentials?
  bool hasArchetypes = false;
  // Does the thunk type involve an open existential type?
  CanOpenedArchetypeType openedExistential;
  auto archetypeVisitor = [&](CanType t) {
    if (auto archetypeTy = dyn_cast<OpenedArchetypeType>(t)) {
      if (auto opened = dyn_cast<OpenedArchetypeType>(archetypeTy)) {
        assert((openedExistential == CanArchetypeType() ||
                openedExistential == opened) &&
               "one too many open existentials");
        openedExistential = opened;
      } else {
        hasArchetypes = true;
      }
    }
  };

  // Use the generic signature from the context if the thunk involves
  // generic parameters.
  CanGenericSignature genericSig;
  SubstitutionMap contextSubs;
  ArchetypeType *newArchetype = nullptr;

  if (expectedType->hasArchetype() || sourceType->hasArchetype()) {
    expectedType.visit(archetypeVisitor);
    sourceType.visit(archetypeVisitor);
    genericSig = buildThunkSignature(
        fn, hasArchetypes, openedExistential, genericEnv, contextSubs,
        interfaceSubs, newArchetype);
  }

  // Utility function to apply contextSubs, and also replace the
  // opened existential with the new archetype.
  auto substIntoThunkContext = [&](CanType t) -> CanType {
    return t.subst(
        [&](SubstitutableType *type) -> Type {
          if (CanType(type) == openedExistential)
            return newArchetype;
          return Type(type).subst(contextSubs);
        },
        LookUpConformanceInSubstitutionMap(contextSubs),
        SubstFlags::AllowLoweredTypes)->getCanonicalType();
  };

  sourceType = cast<SILFunctionType>(substIntoThunkContext(sourceType));
  expectedType = cast<SILFunctionType>(substIntoThunkContext(expectedType));

  // If our parent function was pseudogeneric, this thunk must also be
  // pseudogeneric, since we have no way to pass generic parameters.
  if (genericSig)
    if (origType->isPseudogeneric())
      extInfo = extInfo.withIsPseudogeneric();

  // Add the function type as the parameter.
  auto contextConvention =
      SILType::getPrimitiveObjectType(sourceType).isTrivial(*fn)
          ? ParameterConvention::Direct_Unowned
          : ParameterConvention::Direct_Guaranteed;
  SmallVector<SILParameterInfo, 4> params;
  params.append(expectedType->getParameters().begin(),
                expectedType->getParameters().end());
  // Add reabstraction function parameter only if building a reabstraction thunk
  // type.
  if (thunkKind == DifferentiationThunkKind::Reabstraction)
    params.push_back({sourceType, sourceType->getExtInfo().hasContext()
                                      ? contextConvention
                                      : ParameterConvention::Direct_Unowned});

  // Map the parameter and expected types out of context to get the interface
  // type of the thunk.
  SmallVector<SILParameterInfo, 4> interfaceParams;
  interfaceParams.reserve(params.size());
  for (auto &param : params) {
    auto paramIfaceTy = param.getType()->mapTypeOutOfContext();
    interfaceParams.push_back(SILParameterInfo(
        paramIfaceTy->getCanonicalType(genericSig), param.getConvention()));
  }

  SmallVector<SILYieldInfo, 4> interfaceYields;
  for (auto &yield : expectedType->getYields()) {
    auto yieldIfaceTy = yield.getType()->mapTypeOutOfContext();
    auto interfaceYield =
        yield.getWithType(yieldIfaceTy->getCanonicalType(genericSig));
    interfaceYields.push_back(interfaceYield);
  }

  SmallVector<SILResultInfo, 4> interfaceResults;
  for (auto &result : expectedType->getResults()) {
    auto resultIfaceTy = result.getType()->mapTypeOutOfContext();
    auto interfaceResult =
        result.getWithType(resultIfaceTy->getCanonicalType(genericSig));
    interfaceResults.push_back(interfaceResult);
  }

  Optional<SILResultInfo> interfaceErrorResult;
  if (expectedType->hasErrorResult()) {
    auto errorResult = expectedType->getErrorResult();
    auto errorIfaceTy = errorResult.getType()->mapTypeOutOfContext();
    interfaceErrorResult =
        SILResultInfo(errorIfaceTy->getCanonicalType(genericSig),
                      expectedType->getErrorResult().getConvention());
  }

  // The type of the thunk function.
  return SILFunctionType::get(
      genericSig, extInfo, expectedType->getCoroutineKind(),
      ParameterConvention::Direct_Unowned, interfaceParams, interfaceYields,
      interfaceResults, interfaceErrorResult, module.getASTContext());
}

/// Get or create a reabstraction thunk from `fromType` to `toType`, to be
/// called in `caller`.
static SILFunction *getOrCreateReabstractionThunk(SILOptFunctionBuilder &fb,
                                                  SILModule &module,
                                                  SILLocation loc,
                                                  SILFunction *caller,
                                                  CanSILFunctionType fromType,
                                                  CanSILFunctionType toType) {
  SubstitutionMap interfaceSubs;
  GenericEnvironment *genericEnv = nullptr;
  auto thunkType = buildThunkType(
      caller, fromType, toType, genericEnv, interfaceSubs,
      /*withoutActuallyEscaping*/ false,
      DifferentiationThunkKind::Reabstraction);
  auto thunkDeclType =
      thunkType->getWithExtInfo(thunkType->getExtInfo().withNoEscape(false));

  auto fromInterfaceType = fromType->mapTypeOutOfContext()->getCanonicalType();
  auto toInterfaceType = toType->mapTypeOutOfContext()->getCanonicalType();

  Mangle::ASTMangler mangler;
  std::string name = mangler.mangleReabstractionThunkHelper(
      thunkType, fromInterfaceType, toInterfaceType,
      Type(), module.getSwiftModule());

  auto *thunk = fb.getOrCreateSharedFunction(
      loc, name, thunkDeclType, IsBare, IsTransparent, IsSerialized,
      ProfileCounter(), IsReabstractionThunk, IsNotDynamic);
  if (!thunk->empty())
    return thunk;

  thunk->setGenericEnvironment(genericEnv);
  thunk->setOwnershipEliminated();
  auto *entry = thunk->createBasicBlock();
  SILBuilder builder(entry);
  createEntryArguments(thunk);

  SILFunctionConventions fromConv(fromType, module);
  SILFunctionConventions toConv(toType, module);
  assert(toConv.useLoweredAddresses());

  auto *fnArg = thunk->getArgumentsWithoutIndirectResults().back();

  SmallVector<SILValue, 4> arguments;
  auto toArgIter = thunk->getArguments().begin();
  auto useNextArgument = [&]() {
    arguments.push_back(*toArgIter++);
  };

  SmallVector<AllocStackInst *, 4> localAllocations;
  auto createAllocStack = [&](SILType type) {
    auto *alloc = builder.createAllocStack(loc, type);
    localAllocations.push_back(alloc);
    return alloc;
  };

  // Handle indirect results.
  assert(fromType->getNumResults() == toType->getNumResults());
  for (unsigned resIdx : range(toType->getNumResults())) {
    auto fromRes = fromConv.getResults()[resIdx];
    auto toRes = toConv.getResults()[resIdx];
    // No abstraction mismatch.
    if (fromRes.isFormalIndirect() == toRes.isFormalIndirect()) {
      // If result types are indirect, directly pass as next argument.
      if (toRes.isFormalIndirect())
        useNextArgument();
      continue;
    }
    // Convert indirect result to direct result.
    if (fromRes.isFormalIndirect()) {
      SILType resultTy = fromConv.getSILType(fromRes);
      assert(resultTy.isAddress());
      auto *indRes = createAllocStack(resultTy);
      arguments.push_back(indRes);
      continue;
    }
    // Convert direct result to indirect result.
    // Increment thunk argument iterator; reabstraction handled later.
    toArgIter++;
  }

  // Reabstract parameters.
  assert(toType->getNumParameters() == fromType->getNumParameters());
  for (unsigned paramIdx : range(toType->getNumParameters())) {
    auto fromParam = fromConv.getParameters()[paramIdx];
    auto toParam = toConv.getParameters()[paramIdx];
    // No abstraction mismatch. Directly use next argument.
    if (fromParam.isFormalIndirect() == toParam.isFormalIndirect()) {
      useNextArgument();
      continue;
    }
    // Convert indirect parameter to direct parameter.
    if (fromParam.isFormalIndirect()) {
      auto paramTy = fromConv.getSILType(fromType->getParameters()[paramIdx]);
      if (!paramTy.hasArchetype())
        paramTy = thunk->mapTypeIntoContext(paramTy);
      assert(paramTy.isAddress());
      auto *toArg = *toArgIter++;
      auto *buf = createAllocStack(toArg->getType());
      builder.createStore(loc, toArg, buf,
          getBufferSOQ(toArg->getType().getASTType(), *thunk));
      arguments.push_back(buf);
      continue;
    }
    // Convert direct parameter to indirect parameter.
    assert(toParam.isFormalIndirect());
    auto *toArg = *toArgIter++;
    auto *load = builder.createLoad(loc, toArg,
        getBufferLOQ(toArg->getType().getASTType(), *thunk));
    arguments.push_back(load);
  }

  auto *apply = builder.createApply(
      loc, fnArg, SubstitutionMap(), arguments, /*isNonThrowing*/ false);

  // Get return elements.
  SmallVector<SILValue, 4> results;
  // Extract all direct results.
  SmallVector<SILValue, 4> directResults;
  extractAllElements(apply, builder, directResults);

  auto fromDirResultsIter = directResults.begin();
  auto fromIndResultsIter = apply->getIndirectSILResults().begin();
  auto toIndResultsIter = thunk->getIndirectResults().begin();
  // Reabstract results.
  for (unsigned resIdx : range(toType->getNumResults())) {
    auto fromRes = fromConv.getResults()[resIdx];
    auto toRes = toConv.getResults()[resIdx];
    // No abstraction mismatch.
    if (fromRes.isFormalIndirect() == toRes.isFormalIndirect()) {
      // If result types are direct, add call result as direct thunk result.
      if (toRes.isFormalDirect())
        results.push_back(*fromDirResultsIter++);
      // If result types are indirect, increment indirect result iterators.
      else {
        ++fromIndResultsIter;
        ++toIndResultsIter;
      }
      continue;
    }
    // Load direct results from indirect results.
    if (fromRes.isFormalIndirect()) {
      auto indRes = *fromIndResultsIter++;
      auto *load = builder.createLoad(loc, indRes,
          getBufferLOQ(indRes->getType().getASTType(), *thunk));
      results.push_back(load);
      continue;
    }
    // Store direct results to indirect results.
    assert(toRes.isFormalIndirect());
    SILType resultTy = toConv.getSILType(toRes);
    assert(resultTy.isAddress());
    auto indRes = *toIndResultsIter++;
    builder.createStore(loc, *fromDirResultsIter++, indRes,
                        getBufferSOQ(indRes->getType().getASTType(), *thunk));
  }
  auto retVal = joinElements(results, builder, loc);

  // Deallocate local allocations.
  for (auto *alloc : reversed(localAllocations))
    builder.createDeallocStack(loc, alloc);

  // Create return.
  builder.createReturn(loc, retVal);

  LLVM_DEBUG(auto &s = getADDebugStream() << "Created reabstraction thunk.\n";
             s << "  From type: " << fromType << '\n';
             s << "  To type: " << toType << '\n';
             s << '\n' << *thunk);

  return thunk;
}

/// Given an parameter argument (not indirect result) and some differentiation
/// indices, figure out whether the parent function is being differentiated with
/// respect to this parameter, according to the indices.
static bool isDifferentiationParameter(SILArgument *argument,
                                       AutoDiffIndexSubset *indices) {
  if (!argument) return false;
  auto *function = argument->getFunction();
  auto paramArgs = function->getArgumentsWithoutIndirectResults();
  for (unsigned i : indices->getIndices())
    if (paramArgs[i] == argument)
      return true;
  return false;
}

/// For a nested function call that has results active on the differentiation
/// path, compute the set of minimal indices for differentiating this function
/// as required by the data flow.
static void collectMinimalIndicesForFunctionCall(
    ApplyInst *ai, SmallVectorImpl<SILValue> &results,
    const SILAutoDiffIndices &parentIndices,
    const DifferentiableActivityInfo &activityInfo,
    SmallVectorImpl<unsigned> &paramIndices,
    SmallVectorImpl<unsigned> &resultIndices) {
  // Make sure the function call has active results.
  assert(llvm::any_of(results, [&](SILValue result) {
    return activityInfo.isActive(result, parentIndices);
  }));
  auto fnTy = ai->getCallee()->getType().castTo<SILFunctionType>();
  SILFunctionConventions convs(fnTy, ai->getModule());
  auto arguments = ai->getArgumentOperands();
  // Parameter indices are indices (in the type signature) of parameter
  // arguments that are varied or are arguments.
  unsigned currentParamIdx = 0;
  for (auto applyArg : ai->getArgumentsWithoutIndirectResults()) {
    if (activityInfo.isVaried(applyArg, parentIndices.parameters) ||
        isDifferentiationParameter(dyn_cast<SILArgument>(applyArg),
                                   parentIndices.parameters))
      paramIndices.push_back(currentParamIdx);
    ++currentParamIdx;
  }
  // Result indices are indices (in the type signature) of results that are
  // useful.
  //
  // If the function returns only one result, then we just see if that is
  // useful.
  if (fnTy->getNumDirectFormalResults() == 1) {
    if (activityInfo.isUseful(ai, parentIndices.source))
      resultIndices.push_back(0);
    return;
  }
  // If the function returns more than 1 results, the return type is a tuple. We
  // need to find all `tuple_extract`s on that tuple, and determine if each
  // found extracted element is useful.
  // Collect direct results being retrieved using `tuple_extract`.
  SmallVector<SILValue, 8> usedDirectResults(convs.getNumDirectSILResults());
  for (auto *use : ai->getUses())
    if (auto *tei = dyn_cast<TupleExtractInst>(use->getUser()))
      usedDirectResults[tei->getFieldNo()] = tei;
  // Add differentiation indices based on activity analysis.
  unsigned dirResIdx = 0;
  unsigned indResIdx = convs.getSILArgIndexOfFirstIndirectResult();
  for (auto &resAndIdx : enumerate(convs.getResults())) {
    auto &res = resAndIdx.value();
    unsigned idx = resAndIdx.index();
    if (res.isFormalDirect()) {
      if (auto dirRes = usedDirectResults[dirResIdx])
        if (dirRes && activityInfo.isUseful(dirRes, parentIndices.source))
          resultIndices.push_back(idx);
      ++dirResIdx;
    } else {
      if (activityInfo.isUseful(arguments[indResIdx].get(),
                                parentIndices.source))
        resultIndices.push_back(idx);
      ++indResIdx;
    }
  }
}

namespace {
class VJPEmitter final
    : public TypeSubstCloner<VJPEmitter, SILOptFunctionBuilder> {
  friend class PullbackEmitter;

private:
  /// The global context.
  ADContext &context;

  /// The original function.
  SILFunction *const original;

  /// The `[differentiable]` attribute.
  SILDifferentiableAttr *const attr;

  /// The VJP function.
  SILFunction *const vjp;

  /// The pullback function.
  SILFunction *pullback;

  /// The linear map info.
  LinearMapInfo linearMapInfo;

  /// The differentiation invoker.
  DifferentiationInvoker invoker;

  /// Info from activity analysis on the original function.
  const DifferentiableActivityInfo &activityInfo;

  /// Caches basic blocks whose phi arguments have been remapped (adding a
  /// predecessor enum argument).
  SmallPtrSet<SILBasicBlock *, 4> remappedBasicBlocks;

  bool errorOccurred = false;

  /// Mapping from original blocks to pullback values. Used to build pullback
  /// struct instances.
  DenseMap<SILBasicBlock *, SmallVector<SILValue, 8>> pullbackValues;

  ASTContext &getASTContext() const { return vjp->getASTContext(); }
  SILModule &getModule() const { return vjp->getModule(); }
  const SILAutoDiffIndices &getIndices() const { return attr->getIndices(); }

  static SubstitutionMap getSubstitutionMap(SILFunction *original,
                                            SILFunction *vjp) {
    auto substMap = original->getForwardingSubstitutionMap();
    if (auto *vjpGenEnv = vjp->getGenericEnvironment()) {
      auto vjpSubstMap = vjpGenEnv->getForwardingSubstitutionMap();
      substMap = SubstitutionMap::get(
          vjpGenEnv->getGenericSignature(), QuerySubstitutionMap{vjpSubstMap},
          LookUpConformanceInSubstitutionMap(vjpSubstMap));
    }
    return substMap;
  }

  static const DifferentiableActivityInfo &getActivityInfo(
      ADContext &context, SILFunction *original,
      const SILAutoDiffIndices &indices, SILFunction *vjp) {
    // Get activity info of the original function.
    auto &passManager = context.getPassManager();
    auto *activityAnalysis =
        passManager.getAnalysis<DifferentiableActivityAnalysis>();
    auto &activityCollection = *activityAnalysis->get(original);
    auto &activityInfo = activityCollection.getActivityInfo(
        vjp->getLoweredFunctionType()->getGenericSignature());
    LLVM_DEBUG(dumpActivityInfo(*original, indices, activityInfo,
                                getADDebugStream()));
    return activityInfo;
  }

public:
  explicit VJPEmitter(ADContext &context, SILFunction *original,
                      SILDifferentiableAttr *attr, SILFunction *vjp,
                      DifferentiationInvoker invoker)
      : TypeSubstCloner(*vjp, *original, getSubstitutionMap(original, vjp)),
        context(context), original(original), attr(attr), vjp(vjp),
        linearMapInfo(context, AutoDiffAssociatedFunctionKind::VJP, original,
                      vjp, attr->getIndices()),
        invoker(invoker), activityInfo(getActivityInfo(
                              context, original, attr->getIndices(), vjp)) {
    // Create empty pullback function.
    pullback = createEmptyPullback();
    context.getGeneratedFunctions().push_back(pullback);
  }

  SILFunction *createEmptyPullback() {
    auto &module = context.getModule();
    auto origTy = original->getLoweredFunctionType();
    auto lookupConformance = LookUpConformanceInModule(module.getSwiftModule());

    // RAII that pushes the original function's generic signature to
    // `module.Types` so that the calls `module.Types.getTypeLowering()` below
    // will know the original function's generic parameter types.
    Lowering::GenericContextScope genericContextScope(
        module.Types, origTy->getGenericSignature());

    // Given a type, returns its formal SIL parameter info.
    auto getTangentParameterInfoForOriginalResult = [&](
        CanType tanType, ResultConvention origResConv) -> SILParameterInfo {
      auto &tl = context.getTypeConverter().getTypeLowering(
          tanType, ResilienceExpansion::Minimal);
      ParameterConvention conv;
      switch (origResConv) {
      case ResultConvention::Owned:
      case ResultConvention::Autoreleased:
        conv = tl.isTrivial()
            ? ParameterConvention::Direct_Unowned
            : ParameterConvention::Direct_Guaranteed;
        break;
      case ResultConvention::Unowned:
      case ResultConvention::UnownedInnerPointer:
        conv = ParameterConvention::Direct_Unowned;
        break;
      case ResultConvention::Indirect:
        conv = ParameterConvention::Indirect_In_Guaranteed;
        break;
      }
      return {tanType, conv};
    };

    // Given a type, returns its formal SIL result info.
    auto getTangentResultInfoForOriginalParameter = [&](
        CanType tanType, ParameterConvention origParamConv) -> SILResultInfo {
      auto &tl = context.getTypeConverter().getTypeLowering(
          tanType, ResilienceExpansion::Minimal);
      ResultConvention conv;
      switch (origParamConv) {
      case ParameterConvention::Direct_Owned:
      case ParameterConvention::Direct_Guaranteed:
      case ParameterConvention::Direct_Unowned:
        conv = tl.isTrivial()
            ? ResultConvention::Unowned
            : ResultConvention::Owned;
        break;
      case ParameterConvention::Indirect_In:
      case ParameterConvention::Indirect_Inout:
      case ParameterConvention::Indirect_In_Constant:
      case ParameterConvention::Indirect_In_Guaranteed:
      case ParameterConvention::Indirect_InoutAliasable:
        conv = ResultConvention::Indirect;
        break;
      }
      return {tanType, conv};
    };

    // Parameters of the pullback are:
    // - the tangent vectors of the original results, and
    // - a pullback struct.
    // Results of the pullback are in the tangent space of the original
    // parameters.
    SmallVector<SILParameterInfo, 8> pbParams;
    SmallVector<SILResultInfo, 8> adjResults;
    auto origParams = origTy->getParameters();
    auto indices = attr->getIndices();

    // Add pullback parameter for the seed.
    auto origResInfo = origTy->getResults()[indices.source];
    pbParams.push_back(getTangentParameterInfoForOriginalResult(
        origResInfo.getType()
            ->getAutoDiffAssociatedTangentSpace(lookupConformance)
            ->getCanonicalType(), origResInfo.getConvention()));

    // Accept a pullback struct in the pullback parameter list. This is the
    // returned pullback's closure context.
    auto *origExit = &*original->findReturnBB();
    auto *pbStruct = linearMapInfo.getLinearMapStruct(origExit);
    auto pbStructType = pbStruct->getDeclaredInterfaceType()
        ->getCanonicalType();
    pbParams.push_back({pbStructType, ParameterConvention::Direct_Guaranteed});

    // Add pullback results for the requested wrt parameters.
    for (auto i : indices.parameters->getIndices()) {
      auto origParam = origParams[i];
      adjResults.push_back(getTangentResultInfoForOriginalParameter(
          origParam.getType()
              ->getAutoDiffAssociatedTangentSpace(lookupConformance)
              ->getCanonicalType(), origParam.getConvention()));
    }

    auto pbName = original->getASTContext()
                       .getIdentifier("AD__" + original->getName().str() +
                                      "__pullback_" + indices.mangle())
                       .str();
    auto pbGenericSig = getAssociatedFunctionGenericSignature(attr, original);
    auto *pbGenericEnv = pbGenericSig
        ? pbGenericSig->createGenericEnvironment()
        : nullptr;
    auto pbType = SILFunctionType::get(
        pbGenericSig, origTy->getExtInfo(), origTy->getCoroutineKind(),
        origTy->getCalleeConvention(), pbParams, {}, adjResults, None,
        original->getASTContext());

    SILOptFunctionBuilder fb(context.getTransform());
    // The generated pullback linkage is set to Hidden because generated
    // pullbacks are never called cross-module.
    auto linkage = SILLinkage::Hidden;
    auto *pullback = fb.createFunction(
        linkage, pbName, pbType, pbGenericEnv, original->getLocation(),
        original->isBare(), IsNotTransparent, original->isSerialized(),
        original->isDynamicallyReplaceable());
    pullback->setOwnershipEliminated();
    pullback->setDebugScope(new (module)
                                SILDebugScope(original->getLocation(),
                                              pullback));
    return pullback;
  }

  /// Run VJP generation. Returns true on error.
  bool run();

  void postProcess(SILInstruction *orig, SILInstruction *cloned) {
    if (errorOccurred)
      return;
    SILClonerWithScopes::postProcess(orig, cloned);
  }

  /// Remap original basic blocks, adding predecessor enum arguments.
  SILBasicBlock *remapBasicBlock(SILBasicBlock *bb) {
    auto *vjpBB = BBMap[bb];
    // If error has occurred, or if block has already been remapped, return
    // remapped, return remapped block.
    if (errorOccurred || remappedBasicBlocks.count(bb))
      return vjpBB;
    // Add predecessor enum argument to the remapped block.
    auto *predEnum = linearMapInfo.getLinearMapEnum(bb);
    auto enumTy = getOpASTType(predEnum->getDeclaredInterfaceType()
                                 ->getCanonicalType());
    auto enumLoweredTy = context.getTypeConverter().getLoweredType(
        enumTy, ResilienceExpansion::Minimal);
    vjpBB->createPhiArgument(enumLoweredTy, ValueOwnershipKind::Guaranteed);
    remappedBasicBlocks.insert(bb);
    return vjpBB;
  }

  /// General visitor for all instructions. If any error is emitted by previous
  /// visits, bail out.
  void visit(SILInstruction *inst) {
    if (errorOccurred)
      return;
    TypeSubstCloner::visit(inst);
  }

  void visitSILInstruction(SILInstruction *inst) {
    context.emitNondifferentiabilityError(inst, invoker,
        diag::autodiff_expression_not_differentiable_note);
    errorOccurred = true;
  }

private:
  /// Get the lowered SIL type of the given nominal type declaration.
  SILType getNominalDeclLoweredType(NominalTypeDecl *nominal) {
    auto nomType = getOpASTType(
        nominal->getDeclaredInterfaceType()->getCanonicalType());
    auto nomSILType = context.getTypeConverter().getLoweredType(
        nomType, ResilienceExpansion::Minimal);
    return nomSILType;
  }

  /// Build a pullback struct value for the original block corresponding to the
  /// given terminator.
  StructInst *buildPullbackValueStructValue(TermInst *termInst) {
    assert(termInst->getFunction() == original);
    auto loc = termInst->getFunction()->getLocation();
    auto *origBB = termInst->getParent();
    auto *vjpBB = BBMap[origBB];
    auto *pbStruct = linearMapInfo.getLinearMapStruct(origBB);
    auto structLoweredTy = getNominalDeclLoweredType(pbStruct);
    auto bbPullbackValues = pullbackValues[origBB];
    if (!origBB->isEntry()) {
      auto *predEnumArg = vjpBB->getArguments().back();
      bbPullbackValues.insert(bbPullbackValues.begin(), predEnumArg);
    }
    return getBuilder().createStruct(loc, structLoweredTy, bbPullbackValues);
  }

  /// Build a predecessor enum instance using the given builder for the given
  /// original predecessor/successor blocks and pullback struct value.
  EnumInst *buildPredecessorEnumValue(SILBuilder &builder,
                                      SILBasicBlock *predBB,
                                      SILBasicBlock *succBB,
                                      StructInst *pbStructVal) {
    auto loc = pbStructVal->getLoc();
    auto *succEnum = linearMapInfo.getLinearMapEnum(succBB);
    auto enumLoweredTy = getNominalDeclLoweredType(succEnum);
    auto *enumEltDecl =
        linearMapInfo.lookUpLinearMapEnumElement(predBB, succBB);
    auto enumEltType = getOpType(
        enumLoweredTy.getEnumElementType(enumEltDecl, getModule()));
    // If the enum element type does not have a box type (i.e. the enum case is
    // not indirect), then directly create an enum.
    auto boxType = dyn_cast<SILBoxType>(enumEltType.getASTType());
    if (!boxType)
      return builder.createEnum(loc, pbStructVal, enumEltDecl, enumLoweredTy);
    // Otherwise, box the pullback struct value and create an enum.
    auto *allocBox = builder.createAllocBox(loc, boxType);
    auto *projectBox = builder.createProjectBox(loc, allocBox, /*index*/ 0);
    builder.createStore(loc, pbStructVal, projectBox,
                        getBufferSOQ(projectBox->getType().getASTType(), *vjp));
    // NOTE(TF-585): `fix_lifetime` is generated to avoid AllocBoxToStack crash
    // for nested loop AD.
    builder.createFixLifetime(loc, allocBox);
    return builder.createEnum(loc, allocBox, enumEltDecl, enumLoweredTy);
  }

public:
  void visitReturnInst(ReturnInst *ri) {
    auto loc = ri->getOperand().getLoc();
    auto *origExit = ri->getParent();
    auto &builder = getBuilder();
    auto *pbStructVal = buildPullbackValueStructValue(ri);

    // Get the VJP value corresponding to the original functions's return value.
    auto *origRetInst = cast<ReturnInst>(origExit->getTerminator());
    auto origResult = getOpValue(origRetInst->getOperand());
    SmallVector<SILValue, 8> origResults;
    extractAllElements(origResult, builder, origResults);

    // Get and partially apply the pullback.
    auto vjpGenericEnv = vjp->getGenericEnvironment();
    auto vjpSubstMap = vjpGenericEnv
        ? vjpGenericEnv->getForwardingSubstitutionMap()
        : vjp->getForwardingSubstitutionMap();
    auto *pullbackRef = builder.createFunctionRef(loc, pullback);
    auto *pullbackPartialApply = builder.createPartialApply(
        loc, pullbackRef, vjpSubstMap, {pbStructVal},
        ParameterConvention::Direct_Guaranteed);

    // Return a tuple of the original result and pullback.
    SmallVector<SILValue, 8> directResults;
    directResults.append(origResults.begin(), origResults.end());
    directResults.push_back(pullbackPartialApply);
    builder.createReturn(
        ri->getLoc(), joinElements(directResults, builder, loc));
  }

  void visitBranchInst(BranchInst *bi) {
    // Build pullback struct value for original block.
    // Build predecessor enum value for destination block.
    auto *origBB = bi->getParent();
    auto *pbStructVal = buildPullbackValueStructValue(bi);
    auto *enumVal = buildPredecessorEnumValue(
        getBuilder(), origBB, bi->getDestBB(), pbStructVal);

    // Remap arguments, appending the new enum values.
    SmallVector<SILValue, 8> args;
    for (auto origArg : bi->getArgs())
      args.push_back(getOpValue(origArg));
    args.push_back(enumVal);

    // Create a new `br` instruction.
    getBuilder().createBranch(
        bi->getLoc(), getOpBasicBlock(bi->getDestBB()), args);
  }

  void visitCondBranchInst(CondBranchInst *cbi) {
    // Build pullback struct value for original block.
    // Build predecessor enum values for true/false blocks.
    auto *origBB = cbi->getParent();
    auto *pbStructVal = buildPullbackValueStructValue(cbi);
    auto *trueEnumVal = buildPredecessorEnumValue(
        getBuilder(), origBB, cbi->getTrueBB(), pbStructVal);
    auto *falseEnumVal = buildPredecessorEnumValue(
        getBuilder(), origBB, cbi->getFalseBB(), pbStructVal);

    // Remap arguments, appending the new enum values.
    SmallVector<SILValue, 8> trueArgs;
    for (auto &origTrueOp : cbi->getTrueOperands())
      trueArgs.push_back(getOpValue(origTrueOp.get()));
    trueArgs.push_back(trueEnumVal);

    SmallVector<SILValue, 8> falseArgs;
    for (auto &origFalseOp : cbi->getFalseOperands())
      falseArgs.push_back(getOpValue(origFalseOp.get()));
    falseArgs.push_back(falseEnumVal);

    // Create a new `cond_br` instruction.
    getBuilder().createCondBranch(
        cbi->getLoc(), getOpValue(cbi->getCondition()),
        getOpBasicBlock(cbi->getTrueBB()), trueArgs,
        getOpBasicBlock(cbi->getFalseBB()), falseArgs);
  }

  void visitSwitchEnumInst(SwitchEnumInst *sei) {
    // Build pullback struct value for original block.
    auto *origBB = sei->getParent();
    auto *pbStructVal = buildPullbackValueStructValue(sei);

    // Creates a trampoline block for given original successor block. The
    // trampoline block has the same arguments as the VJP successor block but
    // drops the last predecessor enum argument. The generated `switch_enum`
    // instruction branches to the trampoline block, and the trampoline block
    // constructs a predecessor enum value and branches to the VJP successor
    // block.
    auto createTrampolineBasicBlock =
        [&](SILBasicBlock *origSuccBB) -> SILBasicBlock * {
      auto *vjpSuccBB = getOpBasicBlock(origSuccBB);
      // Create the trampoline block.
      auto *trampolineBB = vjp->createBasicBlockBefore(vjpSuccBB);
      for (auto *arg : vjpSuccBB->getArguments().drop_back())
        trampolineBB->createPhiArgument(arg->getType(),
                                        arg->getOwnershipKind());
      // Build predecessor enum value for successor block and branch to it.
      SILBuilder trampolineBuilder(trampolineBB);
      auto *succEnumVal = buildPredecessorEnumValue(trampolineBuilder, origBB,
                                                    origSuccBB, pbStructVal);
      SmallVector<SILValue, 4> forwardedArguments(
          trampolineBB->getArguments().begin(),
          trampolineBB->getArguments().end());
      forwardedArguments.push_back(succEnumVal);
      trampolineBuilder.createBranch(sei->getLoc(), vjpSuccBB,
                                     forwardedArguments);
      return trampolineBB;
    };

    // Create trampoline successor basic blocks.
    SmallVector<std::pair<EnumElementDecl *, SILBasicBlock *>, 4> caseBBs;
    for (unsigned i : range(sei->getNumCases())) {
      auto caseBB = sei->getCase(i);
      auto *trampolineBB = createTrampolineBasicBlock(caseBB.second);
      caseBBs.push_back({caseBB.first, trampolineBB});
    }
    // Create trampoline default basic block.
    SILBasicBlock *newDefaultBB = nullptr;
    if (auto *defaultBB = sei->getDefaultBBOrNull().getPtrOrNull())
      newDefaultBB = createTrampolineBasicBlock(defaultBB);

    // Create a new `switch_enum` instruction.
    getBuilder().createSwitchEnum(
        sei->getLoc(), getOpValue(sei->getOperand()),
        newDefaultBB, caseBBs);
  }

  // If an `apply` has active results or active inout parameters, replace it
  // with an `apply` of its VJP.
  void visitApplyInst(ApplyInst *ai) {
    // Special handling logic only applies when `apply` has active results or
    // active arguments at an active 'inout' parameter position. If not, just do
    // standard cloning.
    SmallVector<SILValue, 4> allResults;
    allResults.push_back(ai);
    allResults.append(ai->getIndirectSILResults().begin(),
                      ai->getIndirectSILResults().end());
    auto hasActiveResults = llvm::any_of(
        allResults, [this](SILValue res) {
      return activityInfo.isActive(res, getIndices());
    });
    auto hasActiveArguments = llvm::any_of(
        ai->getArgumentsWithoutIndirectResults(), [this](SILValue arg) {
      return activityInfo.isActive(arg, getIndices());
    });
    // Check for active 'inout' arguments.
    auto paramInfos = ai->getSubstCalleeConv().getParameters();
    bool hasActiveInoutParams = false;
    for (unsigned i : swift::indices(paramInfos))
      if (paramInfos[i].isIndirectInOut() &&
          activityInfo.isActive(ai->getArgumentsWithoutIndirectResults()[i],
                                getIndices()))
        hasActiveInoutParams = true;
    // Reject functions with active inout arguments. It's not yet supported.
    if (hasActiveInoutParams) {
      context.emitNondifferentiabilityError(ai, invoker,
          diag::autodiff_cannot_differentiate_through_inout_arguments);
      errorOccurred = true;
      return;
    }
    // If there's no active results, this function should not be differentiated.
    // Do standard cloning.
    if (!hasActiveResults || !hasActiveArguments) {
      LLVM_DEBUG(getADDebugStream() << "No active results:\n" << *ai << '\n');
      TypeSubstCloner::visitApplyInst(ai);
      return;
    }

    // Get the parameter indices required for differentiating this function.
    LLVM_DEBUG(getADDebugStream() << "VJP-transforming:\n" << *ai << '\n');
    SmallVector<unsigned, 8> activeParamIndices;
    SmallVector<unsigned, 8> activeResultIndices;
    collectMinimalIndicesForFunctionCall(ai, allResults, getIndices(),
                                         activityInfo, activeParamIndices,
                                         activeResultIndices);
    assert(!activeParamIndices.empty() && "Parameter indices cannot be empty");
    assert(!activeResultIndices.empty() && "Result indices cannot be empty");
    LLVM_DEBUG(auto &s = getADDebugStream() << "Active indices: params={";
               interleave(activeParamIndices.begin(), activeParamIndices.end(),
                          [&s](unsigned i) { s << i; }, [&s] { s << ", "; });
               s << "}, results={"; interleave(
                   activeResultIndices.begin(), activeResultIndices.end(),
                   [&s](unsigned i) { s << i; }, [&s] { s << ", "; });
               s << "}\n";);
    // FIXME: We don't support multiple active results yet.
    if (activeResultIndices.size() > 1) {
      context.emitNondifferentiabilityError(
          ai, invoker, diag::autodiff_expression_not_differentiable_note);
      errorOccurred = true;
      return;
    }
    // Form expected indices by assuming there's only one result.
    SILAutoDiffIndices indices(activeResultIndices.front(),
        AutoDiffIndexSubset::get(
            getASTContext(),
            ai->getArgumentsWithoutIndirectResults().size(),
            activeParamIndices));

    // Emit the VJP.
    auto loc = ai->getLoc();
    auto &builder = getBuilder();
    auto original = getOpValue(ai->getCallee());
    auto functionSource = original;
    SILValue vjpValue;
    // If functionSource is a @differentiable function, just extract it.
    auto originalFnTy = original->getType().castTo<SILFunctionType>();
    if (originalFnTy->isDifferentiable()) {
      auto paramIndices = originalFnTy->getDifferentiationParameterIndices();
      for (auto i : indices.parameters->getIndices()) {
        if (!paramIndices->contains(i)) {
          context.emitNondifferentiabilityError(original, invoker,
              diag::autodiff_function_nondiff_parameter_not_differentiable);
          errorOccurred = true;
          return;
        }
      }
      vjpValue = builder.createAutoDiffFunctionExtract(
          loc, AutoDiffFunctionExtractInst::Extractee::VJP,
          /*differentiationOrder*/ 1, functionSource);
    }

    // Check and diagnose non-differentiable arguments.
    for (unsigned paramIndex : range(originalFnTy->getNumParameters())) {
      if (indices.isWrtParameter(paramIndex) &&
              !originalFnTy->getParameters()[paramIndex]
              .getSILStorageType()
              .isDifferentiable(getModule())) {
        context.emitNondifferentiabilityError(
            original, invoker, diag::autodiff_nondifferentiable_argument);
        errorOccurred = true;
        return;
      }
    }
    // Check and diagnose non-differentiable results.
    if (!originalFnTy->getResults()[indices.source]
            .getSILStorageType()
            .isDifferentiable(getModule())) {
      context.emitNondifferentiabilityError(
          original, invoker, diag::autodiff_nondifferentiable_result);
      errorOccurred = true;
      return;
    }
    // If VJP has not yet been found, emit an `autodiff_function` instruction
    // on the remapped original function operand and `autodiff_function_extract`
    // the VJP. The actual JVP/VJP functions will be populated in the
    // `autodiff_function` during the transform main loop.
    SILValue differentiableFunc;
    if (!vjpValue) {
      // FIXME: Handle indirect differentiation invokers. This may require some
      // redesign: currently, each original function + attribute pair is mapped
      // only to one invoker.
      /*
      DifferentiationInvoker indirect(ai, attr);
      auto insertion =
          context.getInvokers().try_emplace({this->original, attr}, indirect);
      auto &invoker = insertion.first->getSecond();
      invoker = indirect;
      */

      // If the original `apply` instruction has a substitution map, then the
      // applied function is specialized.
      // In the VJP, specialization is also necessary for parity. The original
      // function operand is specialized with a remapped version of same
      // substitution map using an argument-less `partial_apply`.
      if (ai->getSubstitutionMap().empty()) {
        builder.createRetainValue(loc, original, builder.getDefaultAtomicity());
      } else {
        auto substMap = getOpSubstitutionMap(ai->getSubstitutionMap());
        auto vjpPartialApply = getBuilder().createPartialApply(
            ai->getLoc(), original, substMap, {},
            ParameterConvention::Direct_Guaranteed);
        original = vjpPartialApply;
      }

      auto *autoDiffFuncInst = context.createAutoDiffFunction(
          getBuilder(), loc, indices.parameters, /*differentiationOrder*/ 1,
          original);
      differentiableFunc = autoDiffFuncInst;

      // Record the `autodiff_function` instruction.
      context.getAutoDiffFunctionInsts().push_back(autoDiffFuncInst);
      context.getResultIndices()[autoDiffFuncInst] =
          activeResultIndices.front();

      vjpValue = getBuilder().createAutoDiffFunctionExtract(
          loc, AutoDiffFunctionExtractInst::Extractee::VJP,
          /*differentiationOrder*/ 1, autoDiffFuncInst);
    }

    // Record desired/actual VJP indices.
    // Temporarily set original pullback type to `None`.
    NestedApplyInfo info{indices, /*originalPullbackType*/ None};
    auto insertion = context.getNestedApplyInfo().try_emplace(ai, info);
    auto &nestedApplyInfo = insertion.first->getSecond();
    nestedApplyInfo = info;

    // Call the VJP using the original parameters.
    SmallVector<SILValue, 8> vjpArgs;
    auto vjpFnTy = getOpType(vjpValue->getType()).castTo<SILFunctionType>();
    auto numVJPArgs =
        vjpFnTy->getNumParameters() + vjpFnTy->getNumIndirectFormalResults();
    vjpArgs.reserve(numVJPArgs);
    // Collect substituted arguments.
    for (auto origArg : ai->getArguments())
      vjpArgs.push_back(getOpValue(origArg));
    assert(vjpArgs.size() == numVJPArgs);
    // Apply the VJP.
    // The VJP should be specialized, so no substitution map is necessary.
    auto *vjpCall = getBuilder().createApply(loc, vjpValue, SubstitutionMap(),
                                             vjpArgs, ai->isNonThrowing());
    LLVM_DEBUG(getADDebugStream() << "Applied vjp function\n" << *vjpCall);

    // Release the differentiable function.
    if (differentiableFunc)
      builder.createReleaseValue(loc, differentiableFunc,
                                 builder.getDefaultAtomicity());

    // Get the VJP results (original results and pullback).
    SmallVector<SILValue, 8> vjpDirectResults;
    extractAllElements(vjpCall, getBuilder(), vjpDirectResults);
    ArrayRef<SILValue> originalDirectResults =
        ArrayRef<SILValue>(vjpDirectResults).drop_back(1);
    SILValue originalDirectResult = joinElements(originalDirectResults,
                                                 getBuilder(),
                                                 vjpCall->getLoc());
    SILValue pullback = vjpDirectResults.back();

    // Store the original result to the value map.
    mapValue(ai, originalDirectResult);

    // Checkpoint the pullback.
    auto *pullbackDecl =
        linearMapInfo.addLinearMapDecl(ai, getOpType(pullback->getType()));

    // If actual pullback type does not match lowered pullback type, reabstract
    // the pullback using a thunk.
    auto actualPullbackType =
        getOpType(pullback->getType()).getAs<SILFunctionType>();
    auto vjpGenSig = SubsMap.getGenericSignature()
        ? SubsMap.getGenericSignature()->getCanonicalSignature()
        : nullptr;
    Lowering::GenericContextScope genericContextScope(
        context.getTypeConverter(), vjpGenSig);
    auto loweredPullbackType =
        getOpType(context.getTypeConverter().getLoweredType(
                      pullbackDecl->getInterfaceType()->getCanonicalType(),
                      ResilienceExpansion::Minimal))
            .castTo<SILFunctionType>();
    if (!loweredPullbackType->isEqual(actualPullbackType)) {
      // Set non-reabstracted original pullback type in nested apply info.
      nestedApplyInfo.originalPullbackType = actualPullbackType;
      SILOptFunctionBuilder fb(context.getTransform());
      auto *thunk = getOrCreateReabstractionThunk(
          fb, getModule(), loc, /*caller*/ vjp, actualPullbackType,
          loweredPullbackType);
      auto *thunkRef = getBuilder().createFunctionRef(loc, thunk);
      pullback = getBuilder().createPartialApply(
          ai->getLoc(), thunkRef,
          getOpSubstitutionMap(thunk->getForwardingSubstitutionMap()),
          {pullback}, actualPullbackType->getCalleeConvention());
    }
    pullbackValues[ai->getParent()].push_back(pullback);

    // Some instructions that produce the callee may have been cloned.
    // If the original callee did not have any users beyond this `apply`,
    // recursively kill the cloned callee.
    if (auto *origCallee = cast_or_null<SingleValueInstruction>(
            ai->getCallee()->getDefiningInstruction()))
      if (origCallee->hasOneUse())
        recursivelyDeleteTriviallyDeadInstructions(
            getOpValue(origCallee)->getDefiningInstruction());
  }

  void visitAutoDiffFunctionInst(AutoDiffFunctionInst *adfi) {
    // Clone `autodiff_function` from original to VJP, then add the cloned
    // instruction to the `autodiff_function` worklist.
    SILClonerWithScopes::visitAutoDiffFunctionInst(adfi);
    auto *newADFI = cast<AutoDiffFunctionInst>(getOpValue(adfi));
    context.getAutoDiffFunctionInsts().push_back(newADFI);
  }
};
} // end anonymous namespace

//===----------------------------------------------------------------------===//
// AdjointValue - a symbolic representation for adjoint values that allows
// for efficient differentiation of aggregates.
//===----------------------------------------------------------------------===//

namespace {
class PullbackEmitter;
class AdjointValue;

class Cleanup {
public:
  using Func = void(*)(SILBuilder &, SILLocation, SILValue);

private:
  SILValue value;
  Func func;
  unsigned numChildren;

  Cleanup **getChildrenData() {
    return reinterpret_cast<Cleanup **>(this + 1);
  }

  Cleanup(SILValue value, Func func, ArrayRef<Cleanup *> children)
      : value(value), func(func), numChildren(children.size()) {
    assert(((func && value) || !func) &&
           "Value must be non-null when the function is non-null");
    assert(llvm::all_of(children, [](Cleanup *c) { return (bool)c; }));
    LLVM_DEBUG(getADDebugStream() << "Creating a cleanup with " << numChildren
               << " children.\n");
    std::uninitialized_copy(children.begin(), children.end(),
                            getChildrenData());
    assert(llvm::all_of(llvm::zip(children, getChildren()),
                        [](std::tuple<Cleanup *, Cleanup *> pair) {
      return std::get<0>(pair) == std::get<1>(pair);
    }));
  }

public:
  Cleanup() = delete;
  Cleanup(Cleanup &) = delete;
  Cleanup &operator=(const Cleanup &) = delete;

  static Cleanup *create(llvm::BumpPtrAllocator &allocator, SILValue value,
                         Func func, ArrayRef<Cleanup *> children) {
    auto *buf = allocator.Allocate(
        sizeof(Cleanup) + sizeof(Cleanup *) * children.size(),
        alignof(Cleanup));
    return new (buf) Cleanup(value, func, children);
  }

  unsigned getNumChildren() const {
    return numChildren;
  }

  ArrayRef<Cleanup *> getChildren() const {
    return {const_cast<Cleanup *>(this)->getChildrenData(), numChildren};
  }

  /// Disable this cleanup and makes its application a no-op.
  void disable() {
    func = nullptr;
  }

  /// Apply and invaliate the cleanup.
  void apply(SILBuilder &builder, SILLocation loc) {
    if (!func) return;
    assert(value);
    LLVM_DEBUG(getADDebugStream() << "Running `Cleanup::apply` for " << value);
    func(builder, loc, value);
    func = nullptr;
  }

  /// Apply the cleanup and its children recursively and invalidate them.
  void applyRecursively(SILBuilder &builder, SILLocation loc) {
    apply(builder, loc);
    for (auto *child : getChildren()) {
      assert(child);
      child->applyRecursively(builder, loc);
    }
  }
};

class ValueWithCleanup {
private:
  SILValue value;
  Cleanup *cleanup;

public:
  explicit ValueWithCleanup(SILValue value = SILValue(),
                            Cleanup *cleanup = nullptr)
      : value(value), cleanup(cleanup) {}
  ValueWithCleanup(const ValueWithCleanup &) = default;

public:
  SILValue getValue() const { return value; }
  operator SILValue() const { return getValue(); }
  void setValue(SILValue value) { this->value = value; }
  Cleanup *getCleanup() const { return cleanup; }
  void setCleanup(Cleanup *cleanup) { this->cleanup = cleanup; }

  SILLocation getLoc() const { return value.getLoc(); }
  SILType getType() const { return value->getType(); }
};

enum AdjointValueKind {
  /// An empty adjoint, i.e. zero. This case exists due to its special
  /// mathematical properties: `0 + x = x`. This is a guaranteed optimization
  /// when we combine a zero adjoint with another (e.g. differentiating a
  /// fanout).
  Zero,

  /// An aggregate of adjoint values.
  Aggregate,

  /// A concrete SIL value.
  Concrete,
};

class AdjointValueBase {
  friend class AdjointValue;

  /// The kind of this adjoint value.
  AdjointValueKind kind;

  /// The type of this value as if it were materialized as a SIL value.
  SILType type;

  /// The underlying value.
  union Value {
    ArrayRef<AdjointValue> aggregate;
    ValueWithCleanup concrete;
    Value(ArrayRef<AdjointValue> v) : aggregate(v) {}
    Value(ValueWithCleanup v) : concrete(v) {}
    Value() {}
  } value;

  explicit AdjointValueBase(SILType type,
                            ArrayRef<AdjointValue> aggregate)
      : kind(AdjointValueKind::Aggregate), type(type), value(aggregate) {}

  explicit AdjointValueBase(ValueWithCleanup v)
      : kind(AdjointValueKind::Concrete), type(v.getType()), value(v) {}

  explicit AdjointValueBase(SILType type)
      : kind(AdjointValueKind::Zero), type(type) {}
};

/// A symbolic adjoint value that is capable of representing zero value 0 and
/// 1, in addition to a materialized SILValue. This is expected to be passed
/// around by value in most cases, as it's two words long.
class AdjointValue final {
  friend class PullbackEmitter;

private:
  /// The kind of this adjoint value.
  AdjointValueBase *base;
  /*implicit*/ AdjointValue(AdjointValueBase *base = nullptr) : base(base) {}

public:
  AdjointValueBase *operator->() const { return base; }
  AdjointValueBase &operator*() const { return *base; }

  static AdjointValue createConcrete(llvm::BumpPtrAllocator &allocator,
                                     ValueWithCleanup value) {
    return new (allocator.Allocate<AdjointValueBase>()) AdjointValueBase(value);
  }

  template<typename EltRange>
  static AdjointValue createAggregate(llvm::BumpPtrAllocator &allocator,
                                      SILType type, EltRange elements) {
    AdjointValue *buf = reinterpret_cast<AdjointValue *>(allocator.Allocate(
        elements.size() * sizeof(AdjointValue), alignof(AdjointValue)));
    MutableArrayRef<AdjointValue> elementsCopy(buf, elements.size());
    std::uninitialized_copy(elements.begin(), elements.end(),
                            elementsCopy.begin());
    return new (allocator.Allocate<AdjointValueBase>())
        AdjointValueBase(type, elementsCopy);
  }

  static AdjointValue createZero(llvm::BumpPtrAllocator &allocator,
                                 SILType type) {
    return new (allocator.Allocate<AdjointValueBase>()) AdjointValueBase(type);
  }

  AdjointValueKind getKind() const { return base->kind; }
  SILType getType() const { return base->type; }
  CanType getSwiftType() const { return getType().getASTType(); }

  NominalTypeDecl *getAnyNominal() const {
    return getSwiftType()->getAnyNominal();
  }

  bool isZero() const { return getKind() == AdjointValueKind::Zero; }
  bool isAggregate() const { return getKind() == AdjointValueKind::Aggregate; }
  bool isConcrete() const { return getKind() == AdjointValueKind::Concrete; }

  unsigned getNumAggregateElements() const {
    assert(isAggregate());
    return base->value.aggregate.size();
  }

  AdjointValue getAggregateElement(unsigned i) const {
    assert(isAggregate());
    return base->value.aggregate[i];
  }

  ArrayRef<AdjointValue> getAggregateElements() const {
    return base->value.aggregate;
  }

  ValueWithCleanup getConcreteValue() const {
    assert(isConcrete());
    return base->value.concrete;
  }

  void print(llvm::raw_ostream &s) const {
    switch (getKind()) {
    case AdjointValueKind::Zero:
      s << "Zero";
      break;
    case AdjointValueKind::Aggregate:
      s << "Aggregate<";
      if (auto *decl =
            getType().getASTType()->getStructOrBoundGenericStruct()) {
        s << "Struct>(";
        interleave(llvm::zip(decl->getStoredProperties(),
                             base->value.aggregate),
                             [&s](std::tuple<VarDecl *,
                                             const AdjointValue &> elt) {
                               s << std::get<0>(elt)->getName() << ": ";
                               std::get<1>(elt).print(s);
                             }, [&s] { s << ", "; });
      } else if (auto tupleType = getType().getAs<TupleType>()) {
        s << "Tuple>(";
        interleave(base->value.aggregate,
                   [&s](const AdjointValue &elt) { elt.print(s); },
                   [&s] { s << ", "; });
      } else {
        llvm_unreachable("Invalid aggregate");
      }
      s << ')';
      break;
    case AdjointValueKind::Concrete:
      s << "Concrete(" << base->value.concrete.getValue() << ')';
      break;
    }
  }
};

inline llvm::raw_ostream &operator<<(llvm::raw_ostream &os,
                                     const AdjointValue &adjVal) {
  adjVal.print(os);
  return os;
}

} // end anonymous namespace

//===----------------------------------------------------------------------===//
// PullbackEmitter - visitors on the original function for pullback code
// generation
//===----------------------------------------------------------------------===//

namespace {
class PullbackEmitter final : public SILInstructionVisitor<PullbackEmitter> {
private:
  /// The parent VJP emitter.
  VJPEmitter &vjpEmitter;

  /// Dominance info for the original function.
  DominanceInfo *domInfo = nullptr;

  /// Post-dominance info for the original function.
  PostDominanceInfo *postDomInfo = nullptr;

  /// Post-order info for the original function.
  PostOrderFunctionInfo *postOrderInfo = nullptr;

  /// Mapping from original basic blocks and original values to corresponding
  /// adjoint values.
  DenseMap<std::pair<SILBasicBlock *, SILValue>, AdjointValue> valueMap;

  /// Mapping from original basic blocks and original buffers to corresponding
  /// adjoint buffers.
  DenseMap<std::pair<SILBasicBlock *, SILValue>, ValueWithCleanup> bufferMap;

  /// Mapping from original basic blocks to corresponding pullback basic blocks.
  /// Pullback basic blocks always have the predecessor as the single argument.
  DenseMap<SILBasicBlock *, SILBasicBlock *> pullbackBBMap;

  /// Mapping from pullback basic blocks to pullback struct arguments.
  DenseMap<SILBasicBlock *, SILArgument *> pullbackStructArguments;

  /// Mapping from original basic blocks and successor basic blocks to
  /// corresponding pullback trampoline basic blocks. Trampoline basic blocks
  /// take additional arguments in addition to the predecessor enum argument.
  DenseMap<std::pair<SILBasicBlock *, SILBasicBlock *>, SILBasicBlock *>
      pullbackTrampolineBBMap;

  /// Mapping from original basic blocks to dominated active values.
  DenseMap<SILBasicBlock *, SmallVector<SILValue, 8>> activeValues;

  /// Mapping from original basic blocks and original active values to
  /// corresponding pullback block arguments.
  DenseMap<std::pair<SILBasicBlock *, SILValue>, SILArgument *>
      activeValuePullbackBBArgumentMap;

  /// Mapping from original basic blocks to local adjoint values to be cleaned
  /// up. This is populated when pullback generation is run on one basic block
  /// and cleaned before processing another basic block.
  DenseMap<SILBasicBlock *, SmallVector<AdjointValue, 8>>
      blockLocalAdjointValues;

  /// Stack buffers allocated for storing local adjoint values.
  SmallVector<ValueWithCleanup, 8> functionLocalAllocations;

  /// The seed argument in the pullback function.
  SILArgument *seed = nullptr;

  /// The main builder.
  SILBuilder builder;

  /// An auxiliary local allocation builder.
  SILBuilder localAllocBuilder;

  llvm::BumpPtrAllocator allocator;

  bool errorOccurred = false;

  ADContext &getContext() const { return vjpEmitter.context; }
  SILModule &getModule() const { return getContext().getModule(); }
  ASTContext &getASTContext() const { return getPullback().getASTContext(); }
  SILFunction &getOriginal() const { return *vjpEmitter.original; }
  SILFunction &getPullback() const { return *vjpEmitter.pullback; }
  SILDifferentiableAttr *getAttr() const { return vjpEmitter.attr; }
  DifferentiationInvoker getInvoker() const { return vjpEmitter.invoker; }
  LinearMapInfo &getPullbackInfo() { return vjpEmitter.linearMapInfo; }
  const SILAutoDiffIndices &getIndices() const {
    return vjpEmitter.getIndices();
  }
  const DifferentiableActivityInfo &getActivityInfo() const {
    return vjpEmitter.activityInfo;
  }
  SILArgument *getPullbackBlockPullbackStructArgument(SILBasicBlock *origBB) {
#ifndef NDEBUG
    auto *pbStruct = pullbackStructArguments[origBB]->getType()
        .getStructOrBoundGenericStruct();
    assert(pbStruct == getPullbackInfo().getLinearMapStruct(origBB));
#endif
    return pullbackStructArguments[origBB];
  }

public:
  explicit PullbackEmitter(VJPEmitter &vjpEmitter)
      : vjpEmitter(vjpEmitter), builder(getPullback()),
        localAllocBuilder(getPullback()) {
    // Get dominance and post-order info for the original function.
    auto &passManager = getContext().getPassManager();
    auto *domAnalysis = passManager.getAnalysis<DominanceAnalysis>();
    auto *postDomAnalysis = passManager.getAnalysis<PostDominanceAnalysis>();
    auto *postOrderAnalysis = passManager.getAnalysis<PostOrderAnalysis>();
    domInfo = domAnalysis->get(vjpEmitter.original);
    postDomInfo = postDomAnalysis->get(vjpEmitter.original);
    postOrderInfo = postOrderAnalysis->get(vjpEmitter.original);
  }

private:
  //--------------------------------------------------------------------------//
  // Managed value factory methods
  //--------------------------------------------------------------------------//

  Cleanup *makeCleanup(SILValue value, Cleanup::Func func,
                       ArrayRef<Cleanup *> children = {});

  Cleanup *makeCleanupFromChildren(ArrayRef<Cleanup *> children);

  AdjointValue makeZeroAdjointValue(SILType type);

  AdjointValue makeConcreteAdjointValue(ValueWithCleanup value);

  template<typename EltRange>
  AdjointValue makeAggregateAdjointValue(SILType type, EltRange elements);

  //--------------------------------------------------------------------------//
  // Symbolic value materializers
  //--------------------------------------------------------------------------//

  /// Materialize an adjoint value. The type of the given adjoint value must be
  /// loadable.
  ValueWithCleanup materializeAdjointDirect(AdjointValue val,
                                            SILLocation loc);

  /// Materialize an adjoint value indirectly to a SIL buffer.
  void materializeAdjointIndirect(
      AdjointValue val, ValueWithCleanup &destBuffer);

  /// Materialize the given adjoint value indirectly to the specified buffer.
  /// The root address derivation of `seedBufAccess` must be the result of
  /// a `begin_access`.
  void materializeAdjointIndirectHelper(
      AdjointValue val, ValueWithCleanup &destBufferAccess);

  //--------------------------------------------------------------------------//
  // Helpers for symbolic value materializers
  //--------------------------------------------------------------------------//

  /// Emit a zero value by calling `AdditiveArithmetic.zero`. The given type
  /// must conform to `AdditiveArithmetic`.
  void emitZeroIndirect(CanType type, SILValue bufferAccess, SILLocation loc);

  /// Emit a zero value by calling `AdditiveArithmetic.zero`. The given type
  /// must conform to `AdditiveArithmetic` and be loadable in SIL.
  SILValue emitZeroDirect(CanType type, SILLocation loc);

  //--------------------------------------------------------------------------//
  // Memory cleanup tools
  //--------------------------------------------------------------------------//

  void emitCleanupForAdjointValue(AdjointValue value);

  //--------------------------------------------------------------------------//
  // Accumulator
  //--------------------------------------------------------------------------//

  /// Materialize an adjoint value in the most efficient way.
  ValueWithCleanup materializeAdjoint(AdjointValue val, SILLocation loc);

  /// Given two adjoint values, accumulate them.
  AdjointValue accumulateAdjointsDirect(AdjointValue lhs, AdjointValue rhs);

  /// Given two materialized adjoint values, accumulate them. These two
  /// adjoints must be objects of loadable type.
  SILValue accumulateDirect(SILValue lhs, SILValue rhs);

  /// Given two materialized adjoint values, accumulate them using
  /// `AdditiveArithmetic.+`, depending on the differentiation mode.
  void accumulateIndirect(SILValue resultBufAccess,
                          SILValue lhsBufAccess, SILValue rhsBufAccess);

  /// Given two buffers of an `AdditiveArithmetic` type, accumulate the right
  /// hand side into the left hand side using `+=`.
  void accumulateIndirect(SILValue lhsDestAccess, SILValue rhsAccess);

  //--------------------------------------------------------------------------//
  // Type transformer
  //--------------------------------------------------------------------------//

  /// Remap any archetypes into the current function's context.
  SILType remapType(SILType ty) {
    if (ty.hasArchetype())
      return getPullback().mapTypeIntoContext(ty.mapTypeOutOfContext());
    return getPullback().mapTypeIntoContext(ty);
  }

  Optional<VectorSpace> getTangentSpace(CanType type) {
    return type->getAutoDiffAssociatedTangentSpace(
        LookUpConformanceInModule(getModule().getSwiftModule()));
  }

  /// Assuming the given type conforms to `Differentiable` after remapping,
  /// returns the associated tangent space type.
  SILType getRemappedTangentType(SILType type) {
    return SILType::getPrimitiveType(
        getTangentSpace(remapType(type).getASTType())->getCanonicalType(),
        type.getCategory());
  }

  /// Substitutes all replacement types of the given substitution map using the
  /// pullback function's substitution map.
  SubstitutionMap remapSubstitutionMap(SubstitutionMap substMap) {
    return substMap.subst(getPullback().getForwardingSubstitutionMap());
  }

  //--------------------------------------------------------------------------//
  // Managed value mapping
  //--------------------------------------------------------------------------//

  /// Returns true if the original value has a corresponding adjoint value.
  bool hasAdjointValue(SILBasicBlock *origBB, SILValue originalValue) const {
    assert(origBB->getParent() == &getOriginal());
    assert(originalValue->getType().isObject());
    return valueMap.count({origBB, originalValue});
  }

  /// Initializes an original value's corresponding adjoint value. It must not
  /// have an adjoint value before this function is called.
  void initializeAdjointValue(SILBasicBlock *origBB, SILValue originalValue,
                              AdjointValue adjointValue) {
    assert(origBB->getParent() == &getOriginal());
    assert(originalValue->getType().isObject());
    assert(adjointValue.getType().isObject());
    assert(originalValue->getFunction() == &getOriginal());
    // The adjoint value must be in the tangent space.
    assert(adjointValue.getType() ==
               getRemappedTangentType(originalValue->getType()));
    auto insertion =
        valueMap.try_emplace({origBB, originalValue}, adjointValue);
    assert(insertion.second && "Adjoint value inserted before");
  }

  /// Get the adjoint for an original value. The given value must be in the
  /// original function.
  ///
  /// This method first tries to find an entry in `adjointMap`. If an adjoint
  /// doesn't exist, create a zero adjoint.
  AdjointValue getAdjointValue(SILBasicBlock *origBB, SILValue originalValue) {
    assert(origBB->getParent() == &getOriginal());
    assert(originalValue->getType().isObject());
    assert(originalValue->getFunction() == &getOriginal());
    auto insertion = valueMap.try_emplace(
        {origBB, originalValue}, makeZeroAdjointValue(
            getRemappedTangentType(originalValue->getType())));
    auto it = insertion.first;
    return it->getSecond();
  }

  /// Add an adjoint value for the given original value.
  void addAdjointValue(SILBasicBlock *origBB, SILValue originalValue,
                       AdjointValue newAdjointValue) {
    assert(origBB->getParent() == &getOriginal());
    assert(originalValue->getType().isObject());
    assert(newAdjointValue.getType().isObject());
    assert(originalValue->getFunction() == &getOriginal());
    LLVM_DEBUG(getADDebugStream() << "Adding adjoint for " << originalValue);
    // The adjoint value must be in the tangent space.
    assert(newAdjointValue.getType() ==
               getRemappedTangentType(originalValue->getType()));
    auto insertion =
        valueMap.try_emplace({origBB, originalValue}, newAdjointValue);
    auto inserted = insertion.second;
    if (inserted)
      return;
    // If adjoint already exists, accumulate the adjoint onto the existing
    // adjoint.
    auto it = insertion.first;
    auto &&existingValue = it->getSecond();
    valueMap.erase(it);
    auto adjVal = accumulateAdjointsDirect(existingValue, newAdjointValue);
    initializeAdjointValue(origBB, originalValue, adjVal);
    blockLocalAdjointValues[origBB].push_back(adjVal);
  }

  /// Get the pullback block argument corresponding to the given original block
  /// and active value.
  SILArgument *getActiveValuePullbackBlockArgument(SILBasicBlock *origBB,
                                                   SILValue activeValue) {
    assert(origBB->getParent() == &getOriginal());
    auto pullbackBBArg =
        activeValuePullbackBBArgumentMap[{origBB, activeValue}];
    assert(pullbackBBArg);
    assert(pullbackBBArg->getParent() == getPullbackBlock(origBB));
    return pullbackBBArg;
  }

  //--------------------------------------------------------------------------//
  // Buffer mapping
  //--------------------------------------------------------------------------//

  void setAdjointBuffer(SILBasicBlock *origBB,
                        SILValue originalBuffer,
                        ValueWithCleanup adjointBuffer) {
    assert(originalBuffer->getType().isAddress());
    auto insertion =
        bufferMap.try_emplace({origBB, originalBuffer}, adjointBuffer);
    assert(insertion.second); (void)insertion;
  }

  SILValue getAdjointProjection(SILBasicBlock *origBB,
                                SILValue originalProjection) {
    // Handle `struct_element_addr`.
    if (auto *seai = dyn_cast<StructElementAddrInst>(originalProjection)) {
      auto adjSource = getAdjointBuffer(origBB, seai->getOperand());
      auto *tangentVectorDecl =
          adjSource.getType().getStructOrBoundGenericStruct();
      auto tanFieldLookup =
          tangentVectorDecl->lookupDirect(seai->getField()->getName());
      assert(tanFieldLookup.size() == 1);
      auto *tanField = cast<VarDecl>(tanFieldLookup.front());
      return builder.createStructElementAddr(
          seai->getLoc(), adjSource.getValue(), tanField);
    }
    // Handle `tuple_element_addr`.
    if (auto *teai = dyn_cast<TupleElementAddrInst>(originalProjection)) {
      auto source = teai->getOperand();
      auto adjSource = getAdjointBuffer(origBB, source);
      if (!adjSource.getType().is<TupleType>())
        return adjSource;
      auto origTupleTy = source->getType().castTo<TupleType>();
      unsigned adjIndex = 0;
      for (unsigned i : range(teai->getFieldNo())) {
        if (getTangentSpace(
                origTupleTy->getElement(i).getType()->getCanonicalType()))
          ++adjIndex;
      }
      return builder.createTupleElementAddr(
          teai->getLoc(), adjSource.getValue(), adjIndex);
    }
    // Handle `begin_access`.
    if (auto *bai = dyn_cast<BeginAccessInst>(originalProjection)) {
      auto adjBase = getAdjointBuffer(origBB, bai->getOperand());
      if (errorOccurred)
        return (bufferMap[{origBB, originalProjection}] = ValueWithCleanup());
      // Return the base buffer's adjoint buffer.
      return adjBase;
    }
    return SILValue();
  }

  SILBasicBlock::iterator getNextFunctionLocalAllocationInsertionPoint() {
    // If there are no local allocations, insert at the adjont entry beginning.
    if (functionLocalAllocations.empty())
      return getPullback().getEntryBlock()->begin();
    // Otherwise, insert before the last local allocation. Inserting before
    // rather than after ensures that allocation and zero initialization
    // instructions are grouped together.
    auto lastLocalAlloc = functionLocalAllocations.back().getValue();
    auto it = lastLocalAlloc->getDefiningInstruction()->getIterator();
    return it;
  }

  ValueWithCleanup &getAdjointBuffer(SILBasicBlock *origBB,
                                     SILValue originalBuffer) {
    assert(originalBuffer->getType().isAddress());
    assert(originalBuffer->getFunction() == &getOriginal());
    auto insertion = bufferMap.try_emplace({origBB, originalBuffer},
                                           ValueWithCleanup(SILValue()));
    if (!insertion.second) // not inserted
      return insertion.first->getSecond();

    // Diagnose `struct_element_addr` instructions to `@noDerivative` fields.
    if (auto *seai = dyn_cast<StructElementAddrInst>(originalBuffer)) {
      if (seai->getField()->getAttrs().hasAttribute<NoDerivativeAttr>()) {
        getContext().emitNondifferentiabilityError(
            originalBuffer, getInvoker(),
            diag::autodiff_noderivative_stored_property);
        errorOccurred = true;
        return (bufferMap[{origBB, originalBuffer}] = ValueWithCleanup());
      }
    }

    // If the original buffer is a projection, return a corresponding projection
    // into the adjoint buffer.
    if (auto adjProj = getAdjointProjection(origBB, originalBuffer)) {
      ValueWithCleanup projWithCleanup(
          adjProj, makeCleanup(adjProj, /*cleanup*/ nullptr));
      return (bufferMap[{origBB, originalBuffer}] = projWithCleanup);
    }

    // Set insertion point for local allocation builder: before the last local
    // allocation, or at the start of the pullback function's entry if no local
    // allocations exist yet.
    localAllocBuilder.setInsertionPoint(
        getPullback().getEntryBlock(),
        getNextFunctionLocalAllocationInsertionPoint());
    // Allocate local buffer and initialize to zero.
    auto *newBuf = localAllocBuilder.createAllocStack(
        originalBuffer.getLoc(),
        getRemappedTangentType(originalBuffer->getType()));
    auto *access = localAllocBuilder.createBeginAccess(
        newBuf->getLoc(), newBuf, SILAccessKind::Init,
        SILAccessEnforcement::Static, /*noNestedConflict*/ true,
        /*fromBuiltin*/ false);
    // Temporarily change global builder insertion point and emit zero into the
    // local buffer.
    auto insertionPoint = builder.getInsertionBB();
    builder.setInsertionPoint(
        localAllocBuilder.getInsertionBB(),
        localAllocBuilder.getInsertionPoint());
    emitZeroIndirect(access->getType().getASTType(), access, access->getLoc());
    builder.setInsertionPoint(insertionPoint);
    localAllocBuilder.createEndAccess(
        access->getLoc(), access, /*aborted*/ false);
    // Create cleanup for local buffer.
    ValueWithCleanup bufWithCleanup(newBuf, makeCleanup(newBuf, emitCleanup));
    functionLocalAllocations.push_back(bufWithCleanup);
    return (insertion.first->getSecond() = bufWithCleanup);
  }

  // Accumulates `rhsBufferAccess` into the adjoint buffer corresponding to
  // `originalBuffer`.
  void addToAdjointBuffer(SILBasicBlock *origBB, SILValue originalBuffer,
                          SILValue rhsBufferAccess) {
    assert(originalBuffer->getType().isAddress() &&
           rhsBufferAccess->getType().isAddress());
    assert(originalBuffer->getFunction() == &getOriginal());
    assert(rhsBufferAccess->getFunction() == &getPullback());
    auto adjointBuffer = getAdjointBuffer(origBB, originalBuffer);
    if (errorOccurred)
      return;
    auto *destAccess = builder.createBeginAccess(
        rhsBufferAccess.getLoc(), adjointBuffer, SILAccessKind::Modify,
        SILAccessEnforcement::Static, /*noNestedConflict*/ true,
        /*fromBuiltin*/ false);
    accumulateIndirect(destAccess, rhsBufferAccess);
    builder.createEndAccess(
        destAccess->getLoc(), destAccess, /*aborted*/ false);
  }

  //--------------------------------------------------------------------------//
  // CFG mapping
  //--------------------------------------------------------------------------//

  SILBasicBlock *getPullbackBlock(SILBasicBlock *originalBlock) {
    return pullbackBBMap.lookup(originalBlock);
  }

  SILBasicBlock *getPullbackTrampolineBlock(
      SILBasicBlock *originalBlock, SILBasicBlock *successorBlock) {
    return pullbackTrampolineBBMap.lookup({originalBlock, successorBlock});
  }

  //--------------------------------------------------------------------------//
  // Other utilities
  //--------------------------------------------------------------------------//
  
  bool shouldBeDifferentiated(SILInstruction *inst,
                              const SILAutoDiffIndices &indices) {
    // Anything with an active result should be differentiated.
    if (llvm::any_of(inst->getResults(), [&](SILValue val) {
          return getActivityInfo().isActive(val, indices);
        }))
      return true;
    if (auto *ai = dyn_cast<ApplyInst>(inst)) {
      // Function applications with an active indirect result should be
      // differentiated.
      for (auto indRes : ai->getIndirectSILResults())
        if (getActivityInfo().isActive(indRes, indices))
          return true;
      // Function applications with an inout argument should be differentiated.
      auto paramInfos = ai->getSubstCalleeConv().getParameters();
      for (auto i : swift::indices(paramInfos))
        if (paramInfos[i].isIndirectInOut() &&
            getActivityInfo().isActive(
                ai->getArgumentsWithoutIndirectResults()[i], indices))
          return true;
    }
    // Instructions that may write to memory and that have an active operand
    // should be differentiated.
    if (inst->mayWriteToMemory())
      for (auto &op : inst->getAllOperands())
        if (getActivityInfo().isActive(op.get(), indices))
          return true;
    return false;
  }

public:
  //--------------------------------------------------------------------------//
  // Entry point
  //--------------------------------------------------------------------------//

  /// Performs pullback generation on the empty pullback function. Returns true
  /// if any error occurs.
  bool run() {
    auto &original = getOriginal();
    auto &pullback = getPullback();
    auto pbLoc = getPullback().getLocation();
    LLVM_DEBUG(getADDebugStream() << "Running PullbackEmitter on\n" << original);

    auto *pbGenEnv = getPullback().getGenericEnvironment();
    auto pbGenSig = pbGenEnv
        ? pbGenEnv->getGenericSignature()->getCanonicalSignature()
        : nullptr;
    Lowering::GenericContextScope genericContextScope(
        getContext().getTypeConverter(), pbGenSig);
    auto origExitIt = original.findReturnBB();
    assert(origExitIt != original.end() &&
           "Functions without returns must have been diagnosed");
    auto *origExit = &*origExitIt;

    // Get dominated active values in original blocks.
    // Adjoint values of dominated active values are passed as pullback block
    // arguments.
    DominanceOrder domOrder(original.getEntryBlock(), domInfo);
    while (auto *bb = domOrder.getNext()) {
      auto &bbActiveValues = activeValues[bb];
      // If the current block has an immediate dominator, append the immediate
      // dominator block's active values to the current block's active values.
      if (auto *domNode = domInfo->getNode(bb)->getIDom()) {
        auto &domBBActiveValues = activeValues[domNode->getBlock()];
        bbActiveValues.append(domBBActiveValues.begin(),
                              domBBActiveValues.end());
      }
      SmallPtrSet<SILValue, 8> visited(bbActiveValues.begin(),
                                       bbActiveValues.end());
      // Register a value as active if it has not yet been visited.
      auto addActiveValue = [&](SILValue v) {
        if (visited.count(v))
          return;
        // Diagnose active enum values. Differentiation of enum values is not
        // yet supported; requires special adjoint value handling.
        if (v->getType().getEnumOrBoundGenericEnum()) {
          getContext().emitNondifferentiabilityError(
              v, getInvoker(), diag::autodiff_enums_unsupported);
          errorOccurred = true;
        }
        // Skip address projections.
        // Address projections do not need their own adjoint buffers; they
        // become projections into their adjoint base buffer.
        if (Projection::isAddressProjection(v))
          return;
        visited.insert(v);
        bbActiveValues.push_back(v);
      };
      // Register bb arguments and all instruction operands/results.
      for (auto *arg : bb->getArguments())
        if (getActivityInfo().isActive(arg, getIndices()))
          addActiveValue(arg);
      for (auto &inst : *bb) {
        for (auto op : inst.getOperandValues())
          if (getActivityInfo().isActive(op, getIndices()))
            addActiveValue(op);
        for (auto result : inst.getResults())
          if (getActivityInfo().isActive(result, getIndices()))
            addActiveValue(result);
      }
      if (errorOccurred)
        break;
      domOrder.pushChildren(bb);
    }
    if (errorOccurred)
      return true;

    // Create pullback blocks and arguments, visiting original blocks in
    // post-order post-dominance order.
    SmallVector<SILBasicBlock *, 8> postOrderPostDomOrder;
    // Start from the root node, which may have a marker `nullptr` block if
    // there are multiple roots.
    PostOrderPostDominanceOrder postDomOrder(postDomInfo->getRootNode(),
                                             postOrderInfo, original.size());
    while (auto *origNode = postDomOrder.getNext()) {
      auto *origBB = origNode->getBlock();
      postDomOrder.pushChildren(origNode);
      // If node is the `nullptr` marker basic block, do not push it.
      if (!origBB)
        continue;
      postOrderPostDomOrder.push_back(origBB);
    }
    for (auto *origBB : postOrderPostDomOrder) {
      auto *pullbackBB = pullback.createBasicBlock();
<<<<<<< HEAD
      adjointBBMap.insert({origBB, pullbackBB});
      auto pbStructLoweredType =
          remapType(getPullbackInfo().getLinearMapStructLoweredType(origBB));
=======
      pullbackBBMap.insert({origBB, pullbackBB});
      auto pbStructLoweredType =
          remapType(getPullbackInfo().getPullbackStructLoweredType(origBB));
>>>>>>> 4dd00411
      // If the BB is the original exit, then the pullback block that we just
      // created must be the pullback function's entry. For the pullback entry,
      // create entry arguments and continue to the next block.
      if (origBB == origExit) {
        assert(pullbackBB->isEntry());
        createEntryArguments(&getPullback());
        auto *lastArg = pullbackBB->getArguments().back();
        assert(lastArg->getType() == pbStructLoweredType);
        pullbackStructArguments[origBB] = lastArg;
        continue;
      }
      // Get all active values in the original block.
      // If the original block has no active values, continue.
      auto &bbActiveValues = activeValues[origBB];
      if (bbActiveValues.empty())
        continue;
      // Otherwise, if the original block has active values:
      // - For each active buffer in the original block, allocate a new local
      //   buffer in the pullback entry. (All adjoint buffers are allocated in
      //   the pullback entry and deallocated in the pullback exit.)
      // - For each active value in the original block, add adjoint value
      //   arguments to the pullback block.
      for (auto activeValue : bbActiveValues) {
        if (activeValue->getType().isAddress()) {
          // Allocate and zero initialize a new local buffer using
          // `getAdjointBuffer`.
          builder.setInsertionPoint(pullback.getEntryBlock());
          getAdjointBuffer(origBB, activeValue);
        } else {
<<<<<<< HEAD
          // Create and register adjoint block argument for the active value.
          auto *adjointArg = pullbackBB->createPhiArgument(
=======
          // Create and register pullback block argument for the active value.
          auto *pullbackArg = pullbackBB->createPhiArgument(
>>>>>>> 4dd00411
              getRemappedTangentType(activeValue->getType()),
              ValueOwnershipKind::Guaranteed);
          activeValuePullbackBBArgumentMap[{origBB, activeValue}] = pullbackArg;
        }
      }
      // Add a pullback struct argument.
      auto *pbStructArg = pullbackBB->createPhiArgument(
          pbStructLoweredType, ValueOwnershipKind::Guaranteed);
      pullbackStructArguments[origBB] = pbStructArg;
      // - Create pullback trampoline blocks for each successor block of the
<<<<<<< HEAD
      //   original block. Adjoint trampoline blocks only have a pullback
      //   struct argument, and branch from the adjoint successor block to the
      //   adjoint original block, trampoline adjoint values of active values.
      for (auto *succBB : origBB->getSuccessorBlocks()) {
        auto *pullbackTrampolineBB = pullback.createBasicBlockBefore(pullbackBB);
        pullbackTrampolineBBMap.insert({{origBB, succBB}, pullbackTrampolineBB});
=======
      //   original block. Pullback trampoline blocks only have a pullback
      //   struct argument. They branch from a pullback successor block to the
      //   pullback original block, passing adjoint values of active values.
      for (auto *succBB : origBB->getSuccessorBlocks()) {
        auto *pullbackTrampolineBB =
            pullback.createBasicBlockBefore(pullbackBB);
        pullbackTrampolineBBMap.insert({{origBB, succBB},
                                       pullbackTrampolineBB});
>>>>>>> 4dd00411
        // Get the enum element type (i.e. the pullback struct type). The enum
        // element type may be boxed if the enum is indirect.
        auto enumLoweredTy =
            getPullbackInfo().getLinearMapEnumLoweredType(succBB);
        auto *enumEltDecl =
            getPullbackInfo().lookUpLinearMapEnumElement(origBB, succBB);
        auto enumEltType = remapType(
            enumLoweredTy.getEnumElementType(enumEltDecl, getModule()));
        pullbackTrampolineBB->createPhiArgument(enumEltType,
<<<<<<< HEAD
                                                ValueOwnershipKind::Guaranteed);
      }
    }

    auto *adjointEntry = pullback.getEntryBlock();
    // The adjoint function has type (seed, exit_pbs) -> ([arg0], ..., [argn]).
    auto adjParamArgs = pullback.getArgumentsWithoutIndirectResults();
    assert(adjParamArgs.size() == 2);
    seed = adjParamArgs[0];
=======
                                               ValueOwnershipKind::Guaranteed);
      }
    }

    auto *pullbackEntry = pullback.getEntryBlock();
    // The pullback function has type (seed, exit_pbs) -> ([arg0], ..., [argn]).
    auto pbParamArgs = pullback.getArgumentsWithoutIndirectResults();
    assert(pbParamArgs.size() == 2);
    seed = pbParamArgs[0];
>>>>>>> 4dd00411

    // Assign adjoint for original result.
    SmallVector<SILValue, 8> origFormalResults;
    collectAllFormalResultsInTypeOrder(original, origFormalResults);
    auto origResult = origFormalResults[getIndices().source];
    // Emit warning if original result is not varied, because it will always
    // have a zero derivative.
    if (!getActivityInfo().isVaried(origResult, getIndices().parameters)) {
      // Emit fixit if original result has a valid source location.
      auto startLoc = origResult.getLoc().getStartSourceLoc();
      auto endLoc = origResult.getLoc().getEndSourceLoc();
      if (startLoc.isValid() && endLoc.isValid()) {
        getContext()
            .diagnose(startLoc, diag::autodiff_nonvaried_result_fixit)
            .fixItInsert(startLoc, "withoutDerivative(at:")
            .fixItInsertAfter(endLoc, ")");
      }
    }
    builder.setInsertionPoint(
        pullbackEntry, getNextFunctionLocalAllocationInsertionPoint());
    if (seed->getType().isAddress()) {
      // Create a local copy so that it can be written to by later adjoint
      // zero'ing logic.
      auto *seedBufCopy = builder.createAllocStack(pbLoc, seed->getType());
      builder.createCopyAddr(pbLoc, seed, seedBufCopy, IsNotTake,
                             IsInitialization);
      if (seed->getType().isLoadable(builder.getFunction()))
        builder.createRetainValueAddr(pbLoc, seedBufCopy,
                                      builder.getDefaultAtomicity());
      ValueWithCleanup seedBufferCopyWithCleanup(
          seedBufCopy, makeCleanup(seedBufCopy, emitCleanup));
      setAdjointBuffer(origExit, origResult, seedBufferCopyWithCleanup);
      functionLocalAllocations.push_back(seedBufferCopyWithCleanup);
    } else {
      builder.createRetainValue(pbLoc, seed, builder.getDefaultAtomicity());
      initializeAdjointValue(origExit, origResult, makeConcreteAdjointValue(
          ValueWithCleanup(seed, makeCleanup(seed, emitCleanup))));
    }
    LLVM_DEBUG(getADDebugStream()
               << "Assigned seed " << *seed
               << " as the adjoint of original result " << origResult);

    // Visit original blocks blocks in post-order and perform differentiation
    // in corresponding pullback blocks.
    for (auto *bb : postOrderPostDomOrder) {
      if (errorOccurred)
        break;
      // Get the corresponding pullback basic block.
      auto *pbBB = getPullbackBlock(bb);
      builder.setInsertionPoint(pbBB);

      LLVM_DEBUG({
        auto &s = getADDebugStream()
            << "Original bb" + std::to_string(bb->getDebugID())
            << ": To differentiate or not to differentiate?\n";
        for (auto &inst : reversed(*bb)) {
          s << (shouldBeDifferentiated(&inst, getIndices()) ? "[∂] " : "[ ] ")
            << inst;
        }
      });

      // Visit each instruction in reverse order.
      for (auto &inst : reversed(*bb)) {
        if (!shouldBeDifferentiated(&inst, getIndices()))
          continue;
        // Differentiate instruction.
        visit(&inst);
        if (errorOccurred)
          return true;
      }

      // If the original block is the original entry, then the pullback block is
      // the pullback exit, which is handled specially below this loop.
      // Continue.
      if (bb->isEntry())
        continue;

      // Otherwise, add a `switch_enum` terminator for non-exit pullback blocks.
      // 1. Get the pullback struct pullback block argument.
      // 2. Extract the predecessor enum value from the pullback struct value.
      auto *pbStructVal = getPullbackBlockPullbackStructArgument(bb);
      auto *predEnum = getPullbackInfo().getLinearMapEnum(bb);
      auto *predEnumField =
      getPullbackInfo().lookUpLinearMapStructEnumField(bb);
      auto *predEnumVal =
          builder.createStructExtract(pbLoc, pbStructVal, predEnumField);

      // Propagate adjoint values from active basic block arguments to
      // predecessor terminator operands.
      for (auto *bbArg : bb->getArguments()) {
        if (!getActivityInfo().isActive(bbArg, getIndices()))
          continue;
        // Get predecessor terminator operands.
        SmallVector<std::pair<SILBasicBlock *, SILValue>, 4> incomingValues;
        bbArg->getSingleTerminatorOperands(incomingValues);
        // Initialize adjoint value of predecessor terminator operands as
        // adjoint value of current block arguments.
        auto bbArgAdj = getAdjointValue(bb, bbArg);
        for (auto pair : incomingValues) {
          auto *predBB = std::get<0>(pair);
          auto incomingValue = std::get<1>(pair);
          initializeAdjointValue(predBB, incomingValue, bbArgAdj);
        }
      }

      // 3. Build the pullback successor cases for the `switch_enum`
      //    instruction. The pullback successors correspond to the predecessors
      //    of the current block.
      SmallVector<std::pair<EnumElementDecl *, SILBasicBlock *>, 4>
          pullbackSuccessorCases;
      for (auto *predBB : bb->getPredecessorBlocks()) {
        // Get the pullback block and optional pullback trampoline block of the
        // predecessor block.
        auto *pullbackBB = getPullbackBlock(predBB);
        auto *pullbackTrampolineBB = getPullbackTrampolineBlock(predBB, bb);
        SILBasicBlock *pullbackSuccBB = nullptr;
        // If the predecessor block does not have a corresponding pullback
        // trampoline block, then the pullback successor is the pullback block.
        if (!pullbackTrampolineBB) {
          pullbackSuccBB = pullbackBB;
        }
        // Otherwise, the pullback successor is the pullback trampoline block,
        // which branches to the pullback block and propagates adjoint values of
        // active values.
        else {
          pullbackSuccBB = pullbackTrampolineBB;
          assert(pullbackSuccBB && pullbackSuccBB->getNumArguments() == 1);
          SILBuilder pullbackTrampolineBBBuilder(pullbackSuccBB);
          SmallVector<SILValue, 8> trampolineArguments;
          // Propagate adjoint values/buffers of active values/buffers to
          // predecessor blocks.
          auto &predBBActiveValues = activeValues[predBB];
          for (auto activeValue : predBBActiveValues) {
            if (activeValue->getType().isObject()) {
              auto activeValueAdj = getAdjointValue(bb, activeValue);
              auto concreteActiveValueAdj =
                  materializeAdjointDirect(activeValueAdj, pbLoc);
              // Emit cleanups for children.
              if (auto *cleanup = concreteActiveValueAdj.getCleanup()) {
                cleanup->disable();
                cleanup->applyRecursively(builder, pbLoc);
              }
              trampolineArguments.push_back(concreteActiveValueAdj);
              // If the pullback block does not yet have a registered adjoint
              // value for the active value, set the adjoint value to the
              // forwarded adjoint value argument.
              // TODO: Hoist this logic out of loop over predecessor blocks to
              // remove the `hasAdjointValue` check.
              if (!hasAdjointValue(predBB, activeValue)) {
                auto *pullbackBBArg =
                    getActiveValuePullbackBlockArgument(predBB, activeValue);
                auto forwardedArgAdj = makeConcreteAdjointValue(
                    ValueWithCleanup(pullbackBBArg,
                                     makeCleanup(pullbackBBArg, emitCleanup)));
                initializeAdjointValue(predBB, activeValue, forwardedArgAdj);
              }
            } else {
              // Propagate adjoint buffers using `copy_addr`.
              auto adjBuf = getAdjointBuffer(bb, activeValue);
              auto predAdjBuf = getAdjointBuffer(predBB, activeValue);
              // FIXME: Propagate cleanups to fix memory leaks.
              predAdjBuf.setCleanup(makeCleanupFromChildren(
                  {adjBuf.getCleanup(), predAdjBuf.getCleanup()}));
              builder.createCopyAddr(
                  pbLoc, adjBuf, predAdjBuf, IsNotTake, IsNotInitialization);
            }
          }
          // Propagate pullback struct argument.
          auto *predPBStructVal = pullbackTrampolineBB->getArguments().front();
          auto boxType =
              dyn_cast<SILBoxType>(predPBStructVal->getType().getASTType());
          if (!boxType) {
            trampolineArguments.push_back(predPBStructVal);
          } else {
<<<<<<< HEAD
            auto *projectBox = adjointTrampolineBBBuilder.createProjectBox(
                pbLoc, predPBStructVal, /*index*/ 0);
            auto *loadInst = adjointTrampolineBBBuilder.createLoad(
=======
            auto *projectBox = pullbackTrampolineBBBuilder.createProjectBox(
                pbLoc, predPBStructVal, /*index*/ 0);
            auto *loadInst = pullbackTrampolineBBBuilder.createLoad(
>>>>>>> 4dd00411
                pbLoc, projectBox,
                getBufferLOQ(projectBox->getType().getASTType(), pullback));
            trampolineArguments.push_back(loadInst);
          }
<<<<<<< HEAD
          // Branch from adjoint trampoline block to adjoint block.
          adjointTrampolineBBBuilder.createBranch(pbLoc, adjointBB,
                                                  trampolineArguments);
        }
        auto *enumEltDecl =
            getPullbackInfo().lookUpLinearMapEnumElement(predBB, bb);
        adjointSuccessorCases.push_back({enumEltDecl, adjointSuccBB});
=======
          // Branch from pullback trampoline block to pullback block.
          pullbackTrampolineBBBuilder.createBranch(pbLoc, pullbackBB,
                                                   trampolineArguments);
        }
        auto *enumEltDecl =
            getPullbackInfo().lookUpPredecessorEnumElement(predBB, bb);
        pullbackSuccessorCases.push_back({enumEltDecl, pullbackSuccBB});
>>>>>>> 4dd00411
      }
      // Emit cleanups for all block-local adjoint values.
      for (auto adjVal : blockLocalAdjointValues[bb])
        emitCleanupForAdjointValue(adjVal);
      // - If the original block has exactly one predecessor, then the pullback
      //   block has exactly one successor. Extract the pullback struct value
      //   from the predecessor enum value using `unchecked_enum_data` and
      //   branch to the pullback successor block.
      assert(pullbackSuccessorCases.size() == predEnum->getNumElements());
      if (pullbackSuccessorCases.size() == 1) {
        auto *predBB = bb->getSinglePredecessorBlock();
        assert(predBB);
        EnumElementDecl *enumEltDecl;
        SILBasicBlock *pullbackSuccBB;
        std::tie(enumEltDecl, pullbackSuccBB) = pullbackSuccessorCases.front();
        auto *predPBStructVal =
            builder.createUncheckedEnumData(pbLoc, predEnumVal, enumEltDecl);
<<<<<<< HEAD
        builder.createBranch(pbLoc, adjointSuccBB, {predPBStructVal});
=======
        builder.createBranch(pbLoc, pullbackSuccBB, {predPBStructVal});
>>>>>>> 4dd00411
      }
      // - Otherwise, if the original block has multiple predecessors, then the
      //   pullback block has multiple successors. Do `switch_enum` to branch on
      //   the predecessor enum values to pullback successor blocks.
      else {
        builder.createSwitchEnum(
<<<<<<< HEAD
            pbLoc, predEnumVal, /*DefaultBB*/ nullptr, adjointSuccessorCases);
=======
            pbLoc, predEnumVal, /*DefaultBB*/ nullptr, pullbackSuccessorCases);
>>>>>>> 4dd00411
      }
    }

    // If errors occurred, back out.
    if (errorOccurred)
      return true;

    // Place the builder at the pullback exit, i.e. the pullback block
    // corresponding to the original entry. Return the adjoints wrt parameters
    // in the pullback exit.
    auto *origEntry = getOriginal().getEntryBlock();
    builder.setInsertionPoint(getPullbackBlock(origEntry));

    // This vector will contain all the materialized return elements.
    SmallVector<SILValue, 8> retElts;
    // This vector will contain all indirect parameter adjoint buffers.
    SmallVector<ValueWithCleanup, 4> indParamAdjoints;

    auto origParams = original.getArgumentsWithoutIndirectResults();

    // Materializes the return element corresponding to the parameter
    // `parameterIndex` into the `retElts` vector.
    auto addRetElt = [&](unsigned parameterIndex) -> void {
      auto origParam = origParams[parameterIndex];
      if (origParam->getType().isObject()) {
        auto adjVal = getAdjointValue(origEntry, origParam);
        auto val = materializeAdjointDirect(adjVal, pbLoc);
        if (auto *cleanup = val.getCleanup()) {
          LLVM_DEBUG(getADDebugStream() << "Disabling cleanup for "
                     << val.getValue() << "for return\n");
          cleanup->disable();
          LLVM_DEBUG(getADDebugStream() << "Applying "
                     << cleanup->getNumChildren() << " child cleanups\n");
          cleanup->applyRecursively(builder, pbLoc);
        }
        retElts.push_back(val);
      } else {
        auto adjBuf = getAdjointBuffer(origEntry, origParam);
        if (errorOccurred)
          return;
        indParamAdjoints.push_back(adjBuf);
      }
    };
    // Collect differentiation parameter adjoints.
    for (auto i : getIndices().parameters->getIndices())
      addRetElt(i);
    // Emit cleanups for all local values.
    for (auto adjVal : blockLocalAdjointValues[origEntry])
      emitCleanupForAdjointValue(adjVal);

    // Disable cleanup for original indirect parameter adjoint buffers.
    // Copy them to adjoint indirect results.
    assert(indParamAdjoints.size() == pullback.getIndirectResults().size() &&
           "Indirect parameter adjoint count mismatch");
    for (auto pair : zip(indParamAdjoints, pullback.getIndirectResults())) {
      auto &source = std::get<0>(pair);
      auto &dest = std::get<1>(pair);
      builder.createCopyAddr(pbLoc, source, dest, IsTake, IsInitialization);
      if (auto *cleanup = source.getCleanup())
        cleanup->disable();
    }

    builder.setInsertionPoint(getPullbackBlock(origEntry));
    // Deallocate local allocations.
    for (auto alloc : functionLocalAllocations) {
      // Assert that local allocations have at least one use.
      // Buffers should not be allocated needlessly.
      assert(!alloc.getValue()->use_empty());
      if (auto *cleanup = alloc.getCleanup())
        cleanup->applyRecursively(builder, pbLoc);
      builder.createDeallocStack(pbLoc, alloc);
    }
    builder.createReturn(pbLoc, joinElements(retElts, builder, pbLoc));

<<<<<<< HEAD
    LLVM_DEBUG(getADDebugStream() << "Generated adjoint for "
=======
    LLVM_DEBUG(getADDebugStream() << "Generated pullback for "
>>>>>>> 4dd00411
                                  << original.getName() << ":\n" << pullback);
    return errorOccurred;
  }

  void visit(SILInstruction *inst) {
    if (errorOccurred)
      return;

    LLVM_DEBUG(getADDebugStream() << "PullbackEmitter visited:\n[ORIG]"
               << *inst);
#ifndef NDEBUG
    auto beforeInsertion = std::prev(builder.getInsertionPoint());
#endif
    SILInstructionVisitor::visit(inst);
    LLVM_DEBUG({
      auto &s = llvm::dbgs() << "[ADJ] Emitted:\n";
      auto afterInsertion = builder.getInsertionPoint();
      for (auto it = ++beforeInsertion; it != afterInsertion; ++it)
        s << *it;
    });
  }

  void visitSILInstruction(SILInstruction *inst) {
    LLVM_DEBUG(getADDebugStream()
               << "Unhandled instruction in PullbackEmitter: " << *inst);
    getContext().emitNondifferentiabilityError(inst, getInvoker(),
        diag::autodiff_expression_not_differentiable_note);
    errorOccurred = true;
  }

  AllocStackInst *
  emitDifferentiableViewSubscript(ApplyInst *ai, SILType elType,
                                  SILValue adjointArray, SILValue fnRef,
                                  CanGenericSignature genericSig, int index) {
    auto &ctx = builder.getASTContext();
    auto astType = elType.getASTType();
    auto literal = builder.createIntegerLiteral(
        ai->getLoc(), SILType::getBuiltinIntegerType(64, ctx), index);
    auto intType = SILType::getPrimitiveObjectType(
        ctx.getIntDecl()->getDeclaredType()->getCanonicalType());
    auto intStruct = builder.createStruct(ai->getLoc(), intType, {literal});
    AllocStackInst *subscriptBuffer =
        builder.createAllocStack(ai->getLoc(), elType);
    auto swiftModule = getModule().getSwiftModule();
    auto diffProto = ctx.getProtocol(KnownProtocolKind::Differentiable);
    auto diffConf = swiftModule->lookupConformance(astType, diffProto);
    assert(diffConf.hasValue() && "Missing conformance to `Differentiable`");
    auto addArithProto = ctx.getProtocol(KnownProtocolKind::AdditiveArithmetic);
    auto addArithConf = swiftModule->lookupConformance(astType, addArithProto);
    assert(addArithConf.hasValue() &&
           "Missing conformance to `AdditiveArithmetic`");
    auto subMap =
        SubstitutionMap::get(genericSig, {astType}, {*addArithConf, *diffConf});
    builder.createApply(ai->getLoc(), fnRef, subMap,
                        {subscriptBuffer, intStruct, adjointArray});
    return subscriptBuffer;
  }

  void
  accumulateDifferentiableViewSubscriptDirect(ApplyInst *ai, SILType elType,
                                              StoreInst *si,
                                              AllocStackInst *subscriptBuffer) {
    auto astType = elType.getASTType();
    auto newAdjValue = builder.createLoad(ai->getLoc(), subscriptBuffer,
                                          getBufferLOQ(astType, getPullback()));
    addAdjointValue(si->getParent(), si->getSrc(),
                    makeConcreteAdjointValue(ValueWithCleanup(
                        newAdjValue, makeCleanup(newAdjValue, emitCleanup))));
    builder.createDeallocStack(ai->getLoc(), subscriptBuffer);
  }

  void accumulateDifferentiableViewSubscriptIndirect(
      ApplyInst *ai, CopyAddrInst *cai, AllocStackInst *subscriptBuffer) {
    auto subscriptBufferAccess = builder.createBeginAccess(
        ai->getLoc(), subscriptBuffer, SILAccessKind::Read,
        SILAccessEnforcement::Static, /*noNestedConflict*/ true,
        /*fromBuiltin*/ false);
    addToAdjointBuffer(cai->getParent(), cai->getSrc(), subscriptBufferAccess);
    builder.createEndAccess(ai->getLoc(), subscriptBufferAccess,
                            /*aborted*/ false);
    builder.createDeallocStack(ai->getLoc(), subscriptBuffer);
  }

  void visitArrayInitialization(ApplyInst *ai) {
    SILValue adjointArray;
    SILValue fnRef;
    CanGenericSignature genericSig;
    for (auto use : ai->getUses()) {
      auto tei = dyn_cast<TupleExtractInst>(use->getUser()->getResult(0));
      if (!tei || tei->getFieldNo() != 0) continue;
      // The first tuple field of the return value is the `Array`.
      adjointArray = getAdjointValue(
          ai->getParent(), tei).getConcreteValue().getValue();
      assert(adjointArray && "Array does not have adjoint value");
      auto astType = adjointArray->getType().getASTType();
      auto typeDecl = astType->getStructOrBoundGenericStruct();
      auto subscriptDecl = cast<SubscriptDecl>(typeDecl->lookupDirect(
          DeclBaseName::createSubscript()).front());
      auto subscriptGet = subscriptDecl->getAccessor(AccessorKind::Get);
      SILDeclRef subscriptRef(subscriptGet, SILDeclRef::Kind::Func);
      auto fnBuilder = SILOptFunctionBuilder(getContext().getTransform());
      auto fn = fnBuilder.getOrCreateFunction(
          ai->getLoc(), subscriptRef, NotForDefinition);
      genericSig = fn->getLoweredFunctionType()->getGenericSignature();
      assert(genericSig && "No generic signature");
      fnRef = builder.createFunctionRef(ai->getLoc(), fn);
      assert(fnRef && "cannot create function_ref");
    }
    // Two loops because the tuple_extract instructions can be reached in
    // either order.
    for (auto use : ai->getUses()) {
      auto tei = dyn_cast<TupleExtractInst>(use->getUser()->getResult(0));
      if (!tei || tei->getFieldNo() != 1) continue;
      // The second tuple field is the `RawPointer`.
      for (auto use : tei->getUses()) {
        // The `RawPointer` passes through a `pointer_to_address`. That
        // instruction's first use is a `store` whose src is useful; its
        // subsequent uses are `index_addr`s whose only use is a useful
        // `store`. In the indirect case, each `store` is instead a
        // `copy_addr`.
        for (auto use : use->getUser()->getResult(0)->getUses()) {
          auto inst = use->getUser();
          if (auto si = dyn_cast<StoreInst>(inst)) {
            auto tanType = getRemappedTangentType(si->getSrc()->getType());
            auto subscriptBuffer = emitDifferentiableViewSubscript(
                ai, tanType, adjointArray, fnRef, genericSig, 0);
            accumulateDifferentiableViewSubscriptDirect(
                ai, tanType, si, subscriptBuffer);
          } else if (auto cai = dyn_cast<CopyAddrInst>(inst)) {
            auto tanType = getRemappedTangentType(cai->getSrc()->getType());
            auto subscriptBuffer = emitDifferentiableViewSubscript(
                ai, tanType, adjointArray, fnRef, genericSig, 0);
            accumulateDifferentiableViewSubscriptIndirect(
                ai, cai, subscriptBuffer);
          } else if (auto iai = dyn_cast<IndexAddrInst>(inst)) {
            for (auto use : iai->getUses()) {
              if (auto si = dyn_cast<StoreInst>(use->getUser())) {
                auto literal = dyn_cast<IntegerLiteralInst>(iai->getIndex());
                auto tanType = getRemappedTangentType(
                    si->getSrc()->getType());
                auto subscriptBuffer = emitDifferentiableViewSubscript(
                    ai, tanType, adjointArray, fnRef,
                    genericSig, literal->getValue().getLimitedValue());
                accumulateDifferentiableViewSubscriptDirect(
                    ai, tanType, si, subscriptBuffer);
              } else if (auto cai = dyn_cast<CopyAddrInst>(use->getUser())) {
                auto literal = dyn_cast<IntegerLiteralInst>(iai->getIndex());
                auto tanType = getRemappedTangentType(
                    cai->getSrc()->getType());
                auto subscriptBuffer = emitDifferentiableViewSubscript(
                    ai, tanType, adjointArray, fnRef,
                    genericSig, literal->getValue().getLimitedValue());
                accumulateDifferentiableViewSubscriptIndirect(
                    ai, cai, subscriptBuffer);
              }
            }
          }
        }
      }
    }
  }

  void visitApplyInst(ApplyInst *ai) {
    if (ai->hasSemantics("array.uninitialized_intrinsic"))
      return visitArrayInitialization(ai);
    // Replace a call to a function with a call to its pullback.
    auto &nestedApplyInfo = getContext().getNestedApplyInfo();
    auto applyInfoLookup = nestedApplyInfo.find(ai);
    // If no `NestedApplyInfo` was found, then this task doesn't need to be
    // differentiated.
    if (applyInfoLookup == nestedApplyInfo.end()) {
      // Must not be active.
      assert(!getActivityInfo().isActive(ai, getIndices()));
      return;
    }
    auto applyInfo = applyInfoLookup->getSecond();

    // Get the pullback.
    auto *field = getPullbackInfo().lookUpLinearMapDecl(ai);
    assert(field);
    auto loc = ai->getLoc();
    SILValue pullback = builder.createStructExtract(
        loc, getPullbackBlockPullbackStructArgument(ai->getParent()), field);

    // Get the original result of the `apply` instruction.
    SmallVector<SILValue, 8> args;
    SmallVector<SILValue, 8> origDirResults;
    collectAllExtractedElements(ai, origDirResults);
    SmallVector<SILValue, 8> origAllResults;
    collectAllActualResultsInTypeOrder(
        ai, origDirResults, ai->getIndirectSILResults(),
        origAllResults);
    auto origResult = origAllResults[applyInfo.indices.source];
    auto origNumIndRes = ai->getNumIndirectResults();

    auto pullbackType =
        remapType(pullback->getType()).castTo<SILFunctionType>();

    // Get the seed (i.e. adjoint value of the original result).
    ValueWithCleanup seed;
    auto *bb = ai->getParent();
    if (origResult->getType().isObject()) {
      // If original result is a `tuple_extract`, materialize adjoint value of
      // `ai` and extract the corresponding element adjoint value.
      if (auto *tupleExtract = dyn_cast<TupleExtractInst>(origResult)) {
        auto adjointTuple = materializeAdjoint(getAdjointValue(bb, ai), loc);
        auto seedVal = builder.emitTupleExtract(loc, adjointTuple,
                                                tupleExtract->getFieldNo());
        seed = ValueWithCleanup(seedVal, makeCleanup(seedVal, emitCleanup));
      }
      // Otherwise, materialize adjoint value of `ai`.
      else {
        seed = materializeAdjoint(getAdjointValue(bb, origResult), loc);
      }
    } else {
      seed = getAdjointBuffer(bb, origResult);
      if (errorOccurred)
        return;
    }

    // Create allocations for pullback indirect results.
    SmallVector<AllocStackInst *, 4> pullbackIndirectResults;
    auto actualPullbackType = applyInfo.originalPullbackType
        ? *applyInfo.originalPullbackType
        : pullbackType;
    for (auto indRes : actualPullbackType->getIndirectFormalResults()) {
      auto *alloc =
          builder.createAllocStack(loc, remapType(indRes.getSILStorageType()));
      pullbackIndirectResults.push_back(alloc);
      args.push_back(alloc);
    }

    // If callee pullback was reabstracted in VJP, reabstract callee pullback.
    if (applyInfo.originalPullbackType) {
      SILOptFunctionBuilder fb(getContext().getTransform());
      auto *thunk = getOrCreateReabstractionThunk(
          fb, getContext().getModule(), loc, &getPullback(),
          pullbackType, *applyInfo.originalPullbackType);
      auto *thunkRef = builder.createFunctionRef(loc, thunk);
      pullback = builder.createPartialApply(
          loc, thunkRef,
          remapSubstitutionMap(thunk->getForwardingSubstitutionMap()),
          {pullback}, pullbackType->getCalleeConvention());
    }
    args.push_back(seed);

    // Call the callee pullback.
    auto *pullbackCall = builder.createApply(
        loc, pullback, SubstitutionMap(), args, /*isNonThrowing*/ false);

    // Extract all direct results from the pullback.
    SmallVector<SILValue, 8> dirResults;
    extractAllElements(pullbackCall, builder, dirResults);
    // Get all pullback results in type-defined order.
    SmallVector<SILValue, 8> allResults;
    collectAllActualResultsInTypeOrder(
        pullbackCall, dirResults, pullbackCall->getIndirectSILResults(),
        allResults);
    LLVM_DEBUG({
      auto &s = getADDebugStream();
      s << "All direct results of the nested pullback call:\n";
      llvm::for_each(dirResults, [&](SILValue v) { s << v; });
      s << "All indirect results of the nested pullback call:\n";
      llvm::for_each(pullbackCall->getIndirectSILResults(),
                     [&](SILValue v) { s << v; });
      s << "All results of the nested pullback call:\n";
      llvm::for_each(allResults, [&](SILValue v) { s << v; });
    });

    // Accumulate adjoints for original differentiation parameters.
    auto allResultsIt = allResults.begin();
    for (unsigned i : applyInfo.indices.parameters->getIndices()) {
      auto origArg = ai->getArgument(origNumIndRes + i);
      auto tan = *allResultsIt++;
      if (tan->getType().isAddress()) {
        addToAdjointBuffer(bb, origArg, tan);
        emitCleanup(builder, loc, tan);
      } else {
        if (origArg->getType().isAddress()) {
          auto adjBuf = getAdjointBuffer(bb, origArg);
          if (errorOccurred)
            return;
          auto *tmpBuf = builder.createAllocStack(loc, tan->getType());
          builder.createStore(loc, tan, tmpBuf,
              getBufferSOQ(tmpBuf->getType().getASTType(), getPullback()));
          auto *readAccess = builder.createBeginAccess(
              loc, tmpBuf, SILAccessKind::Read, SILAccessEnforcement::Static,
              /*noNestedConflict*/ true, /*fromBuiltin*/ false);
          accumulateIndirect(adjBuf, readAccess);
          builder.createEndAccess(loc, readAccess, /*aborted*/ false);
          emitCleanup(builder, loc, tmpBuf);
          builder.createDeallocStack(loc, tmpBuf);
        }
        else
          addAdjointValue(bb, origArg, makeConcreteAdjointValue(
              ValueWithCleanup(tan,
                  makeCleanup(tan, emitCleanup, {seed.getCleanup()}))));
      }
    }
    // Deallocate pullback indirect results.
    for (auto *alloc : reversed(pullbackIndirectResults))
      builder.createDeallocStack(loc, alloc);
  }

  /// Handle `struct` instruction.
  ///   Original: y = struct (x0, x1, x2, ...)
  ///    Adjoint: adj[x0] += struct_extract adj[y], #x0
  ///             adj[x1] += struct_extract adj[y], #x1
  ///             adj[x2] += struct_extract adj[y], #x2
  ///             ...
  void visitStructInst(StructInst *si) {
    auto *bb = si->getParent();
    auto loc = si->getLoc();
    auto *structDecl = si->getStructDecl();
    auto av = getAdjointValue(bb, si);
    switch (av.getKind()) {
    case AdjointValueKind::Zero:
      for (auto *field : structDecl->getStoredProperties()) {
        auto fv = si->getFieldValue(field);
        addAdjointValue(bb, fv, makeZeroAdjointValue(
            getRemappedTangentType(fv->getType())));
      }
      break;
    case AdjointValueKind::Concrete: {
      auto adjStruct = materializeAdjointDirect(std::move(av), loc);
      // Find the struct `TangentVector` type.
      auto structTy = remapType(si->getType()).getASTType();
      auto tangentVectorTy =
          getTangentSpace(structTy)->getType()->getCanonicalType();
      assert(!getModule().Types.getTypeLowering(
                 tangentVectorTy, ResilienceExpansion::Minimal)
                     .isAddressOnly());
      auto *tangentVectorDecl =
          tangentVectorTy->getStructOrBoundGenericStruct();
      assert(tangentVectorDecl);

      // Accumulate adjoints for the fields of the `struct` operand.
      for (auto *field : structDecl->getStoredProperties()) {
        // There does not exist a corresponding tangent field for original
        // fields with `@noDerivative` attribute. Emit an error.
        if (field->getAttrs().hasAttribute<NoDerivativeAttr>())
          continue;
        // Find the corresponding field in the tangent space.
        VarDecl *tanField = nullptr;
        if (tangentVectorDecl == structDecl)
          tanField = field;
        // Otherwise, look up the field by name.
        else {
          auto tanFieldLookup =
              tangentVectorDecl->lookupDirect(field->getName());
          if (tanFieldLookup.empty()) {
            getContext().emitNondifferentiabilityError(
                si, getInvoker(),
                diag::autodiff_stored_property_no_corresponding_tangent,
                tangentVectorDecl->getNameStr(), field->getNameStr());
            errorOccurred = true;
            return;
          }
          tanField = cast<VarDecl>(tanFieldLookup.front());
        }
        auto *adjStructElt =
            builder.createStructExtract(loc, adjStruct, tanField);
        addAdjointValue(
            bb, si->getFieldValue(field),
            makeConcreteAdjointValue(ValueWithCleanup(
                adjStructElt, makeCleanup(adjStructElt, emitCleanup))));
      }
      break;
    }
    case AdjointValueKind::Aggregate: {
      // Note: All user-called initializations go through the calls to the
      // initializer, and synthesized initializers only have one level of struct
      // formation which will not result into any aggregate adjoint valeus.
      llvm_unreachable("Aggregate adjoint values should not occur for `struct` "
                       "instructions");
    }
    }
  }

  /// Handle `struct_extract` instruction.
  ///   Original: y = struct_extract x, #field
  ///    Adjoint: adj[x] += struct (0, ..., #field': adj[y], ..., 0)
  ///                                       ^~~~~~~
  ///                     field in tangent space corresponding to #field
  void visitStructExtractInst(StructExtractInst *sei) {
    assert(!sei->getField()->getAttrs().hasAttribute<NoDerivativeAttr>() &&
           "`struct_extract` with `@noDerivative` field should not be "
           "differentiated; activity analysis should not marked as varied");
    auto *bb = sei->getParent();
    auto structTy = remapType(sei->getOperand()->getType()).getASTType();
    auto tangentVectorTy =
        getTangentSpace(structTy)->getType()->getCanonicalType();
    assert(!getModule().Types.getTypeLowering(
               tangentVectorTy, ResilienceExpansion::Minimal)
                   .isAddressOnly());
    auto tangentVectorSILTy =
        SILType::getPrimitiveObjectType(tangentVectorTy);
    auto *tangentVectorDecl =
        tangentVectorTy->getStructOrBoundGenericStruct();
    assert(tangentVectorDecl);
    // Find the corresponding field in the tangent space.
    VarDecl *tanField = nullptr;
    // If the tangent space is the original struct, then field is the same.
    if (tangentVectorDecl == sei->getStructDecl())
      tanField = sei->getField();
    // Otherwise, look up the field by name.
    else {
      auto tanFieldLookup =
          tangentVectorDecl->lookupDirect(sei->getField()->getName());
      if (tanFieldLookup.empty()) {
        getContext().emitNondifferentiabilityError(
            sei, getInvoker(),
            diag::autodiff_stored_property_no_corresponding_tangent,
            sei->getStructDecl()->getNameStr(),
            sei->getField()->getNameStr());
        errorOccurred = true;
        return;
      }
      tanField = cast<VarDecl>(tanFieldLookup.front());
    }
    // Accumulate adjoint for the `struct_extract` operand.
    auto av = getAdjointValue(bb, sei);
    switch (av.getKind()) {
    case AdjointValueKind::Zero:
      addAdjointValue(bb, sei->getOperand(),
                      makeZeroAdjointValue(tangentVectorSILTy));
      break;
    case AdjointValueKind::Concrete:
    case AdjointValueKind::Aggregate: {
      SmallVector<AdjointValue, 8> eltVals;
      for (auto *field : tangentVectorDecl->getStoredProperties()) {
        if (field == tanField) {
          eltVals.push_back(av);
        } else {
          auto substMap = tangentVectorTy->getMemberSubstitutionMap(
              field->getModuleContext(), field);
          auto fieldTy = field->getType().subst(substMap);
          auto fieldSILTy =
              getContext().getTypeConverter().getLoweredType(
                  fieldTy, ResilienceExpansion::Minimal);
          assert(fieldSILTy.isObject());
          eltVals.push_back(makeZeroAdjointValue(fieldSILTy));
        }
      }
      addAdjointValue(bb, sei->getOperand(),
          makeAggregateAdjointValue(tangentVectorSILTy, eltVals));
    }
    }
  }

  /// Handle `tuple` instruction.
  ///   Original: y = tuple (x0, x1, x2, ...)
  ///    Adjoint: adj[x0] += tuple_extract adj[y], 0
  ///             ...
  void visitTupleInst(TupleInst *ti) {
    auto *bb = ti->getParent();
    auto av = getAdjointValue(bb, ti);
    switch (av.getKind()) {
    case AdjointValueKind::Zero:
      for (auto eltVal : ti->getElements()) {
        if (!getTangentSpace(eltVal->getType().getASTType()))
          continue;
        addAdjointValue(bb, eltVal, makeZeroAdjointValue(
            getRemappedTangentType(eltVal->getType())));
      }
      break;
    case AdjointValueKind::Concrete: {
      auto val = av.getConcreteValue();
      unsigned adjIdx = 0;
      for (auto i : range(ti->getNumOperands())) {
        if (!getTangentSpace(ti->getOperand(i)->getType().getASTType()))
          continue;
        auto adjElt = val;
        if (val.getType().is<TupleType>())
          adjElt = ValueWithCleanup(builder.createTupleExtract(
              ti->getLoc(), val, adjIdx++), val.getCleanup());
        addAdjointValue(bb, ti->getOperand(i), makeConcreteAdjointValue(adjElt));
      }
      break;
    }
    case AdjointValueKind::Aggregate:
      unsigned adjIdx = 0;
      for (auto i : range(ti->getElements().size())) {
        if (!getTangentSpace(ti->getElement(i)->getType().getASTType()))
          continue;
        addAdjointValue(bb, ti->getElement(i), av.getAggregateElement(adjIdx++));
      }
      break;
    }
  }

  /// Handle `tuple_extract` instruction.
  ///   Original: y = tuple_extract x, <n>
  ///    Adjoint: adj[x] += tuple (0, 0, ..., adj[y], ..., 0, 0)
  ///                                         ^~~~~~
  ///                            n'-th element, where n' is tuple tangent space
  ///                            index corresponding to n
  void visitTupleExtractInst(TupleExtractInst *tei) {
    auto *bb = tei->getParent();
    auto tupleTanTy = getRemappedTangentType(tei->getOperand()->getType());
    auto av = getAdjointValue(bb, tei);
    switch (av.getKind()) {
    case AdjointValueKind::Zero:
      addAdjointValue(bb, tei->getOperand(), makeZeroAdjointValue(tupleTanTy));
      break;
    case AdjointValueKind::Aggregate:
    case AdjointValueKind::Concrete: {
      auto tupleTy = tei->getTupleType();
      auto tupleTanTupleTy = tupleTanTy.getAs<TupleType>();
      if (!tupleTanTupleTy) {
        addAdjointValue(bb, tei->getOperand(), av);
        break;
      }
      SmallVector<AdjointValue, 8> elements;
      unsigned adjIdx = 0;
      for (unsigned i : range(tupleTy->getNumElements())) {
        if (!getTangentSpace(
                tupleTy->getElement(i).getType()->getCanonicalType()))
          continue;
        if (tei->getFieldNo() == i)
          elements.push_back(av);
        else
          elements.push_back(makeZeroAdjointValue(
              getRemappedTangentType(SILType::getPrimitiveObjectType(
                  tupleTanTupleTy->getElementType(adjIdx++)
                      ->getCanonicalType()))));
      }
      if (elements.size() == 1) {
        addAdjointValue(bb, tei->getOperand(), elements.front());
        break;
      }
      addAdjointValue(bb, tei->getOperand(),
          makeAggregateAdjointValue(tupleTanTy, elements));
      break;
    }
    }
  }

  /// Handle `load` instruction.
  ///   Original: y = load x
  ///    Adjoint: adj[x] += adj[y]
  void visitLoadInst(LoadInst *li) {
    auto *bb = li->getParent();
    auto adjVal = materializeAdjointDirect(getAdjointValue(bb, li), li->getLoc());
    // Allocate a local buffer and store the adjoint value. This buffer will be
    // used for accumulation into the adjoint buffer.
    auto *localBuf = builder.createAllocStack(li->getLoc(), adjVal.getType());
    auto *initAccess = builder.createBeginAccess(
        li->getLoc(), localBuf, SILAccessKind::Init,
        SILAccessEnforcement::Static, /*noNestedConflict*/ true,
        /*fromBuiltin*/ false);
    builder.createStore(li->getLoc(), adjVal, initAccess,
        getBufferSOQ(localBuf->getType().getASTType(), getPullback()));
    builder.createEndAccess(li->getLoc(), initAccess, /*aborted*/ false);
    // Get the adjoint buffer.
    auto &adjBuf = getAdjointBuffer(bb, li->getOperand());
    if (errorOccurred)
      return;
    // Accumulate the adjoint value in the local buffer into the adjoint buffer.
    auto *readAccess = builder.createBeginAccess(
        li->getLoc(), localBuf, SILAccessKind::Read,
        SILAccessEnforcement::Static, /*noNestedConflict*/ true,
        /*fromBuiltin*/ false);
    accumulateIndirect(adjBuf, readAccess);
    // Combine the adjoint buffer's original child cleanups with the adjoint
    // value's cleanup.
    adjBuf.setCleanup(makeCleanupFromChildren({adjBuf.getCleanup(),
                                               adjVal.getCleanup()}));
    builder.createEndAccess(li->getLoc(), readAccess, /*aborted*/ false);
    builder.createDeallocStack(li->getLoc(), localBuf);
  }

  /// Handle `store` instruction.
  ///   Original: store x to y
  ///    Adjoint: adj[x] += load adj[y]; adj[y] = 0
  void visitStoreInst(StoreInst *si) {
    auto *bb = si->getParent();
    auto &adjBuf = getAdjointBuffer(bb, si->getDest());
    if (errorOccurred)
      return;
    auto bufType = remapType(adjBuf.getType());
    auto adjVal = builder.createLoad(si->getLoc(), adjBuf,
        getBufferLOQ(bufType.getASTType(), getPullback()));
    // Disable the buffer's top-level cleanup (which is supposed to operate on
    // the buffer), create a cleanup for the value that carrys all child
    // cleanups.
    auto valueCleanup = makeCleanup(adjVal, emitCleanup,
        adjBuf.getCleanup()
            ? adjBuf.getCleanup()->getChildren() : ArrayRef<Cleanup *>());
    addAdjointValue(bb, si->getSrc(), makeConcreteAdjointValue(
        ValueWithCleanup(adjVal, valueCleanup)));
    // Set the buffer to zero, with a cleanup.
    emitZeroIndirect(bufType.getASTType(), adjBuf, si->getLoc());
  }

  /// Handle `copy_addr` instruction.
  ///   Original: copy_addr x to y
  ///    Adjoint: adj[x] += adj[y]; adj[y] = 0
  void visitCopyAddrInst(CopyAddrInst *cai) {
    auto *bb = cai->getParent();
    auto &adjDest = getAdjointBuffer(bb, cai->getDest());
    if (errorOccurred)
      return;
    auto destType = remapType(adjDest.getType());
    // Disable the buffer's top-level cleanup (which is supposed to operate on
    // the buffer), create a cleanup for the value that carrys all child
    // cleanups.
    auto valueCleanup = makeCleanup(adjDest, emitCleanup,
        adjDest.getCleanup()
            ? adjDest.getCleanup()->getChildren() : ArrayRef<Cleanup *>());
    adjDest.setCleanup(valueCleanup);
    auto *readAccess = builder.createBeginAccess(
        cai->getLoc(), adjDest, SILAccessKind::Read,
        SILAccessEnforcement::Static, /*noNestedConflict*/ true,
        /*fromBuiltin*/ false);
    addToAdjointBuffer(bb, cai->getSrc(), readAccess);
    builder.createEndAccess(cai->getLoc(), readAccess, /*aborted*/ false);
    // Set the buffer to zero, with a cleanup.
    emitZeroIndirect(destType.getASTType(), adjDest, cai->getLoc());
    auto cleanup = makeCleanup(adjDest, emitCleanup);
    adjDest.setCleanup(cleanup);
  }

  /// Handle `begin_access` instruction.
  ///   Original: y = begin_access x
  ///    Adjoint: nothing (differentiability checks, cleanup propagation)
  void visitBeginAccessInst(BeginAccessInst *bai) {
    // Check for non-differentiable writes.
    if (bai->getAccessKind() == SILAccessKind::Modify) {
      if (auto *gai = dyn_cast<GlobalAddrInst>(bai->getSource())) {
        getContext().emitNondifferentiabilityError(bai, getInvoker(),
            diag::autodiff_cannot_differentiate_writes_to_global_variables);
        errorOccurred = true;
        return;
      }
      if (auto *pbi = dyn_cast<ProjectBoxInst>(bai->getSource())) {
        getContext().emitNondifferentiabilityError(bai, getInvoker(),
            diag::autodiff_cannot_differentiate_writes_to_mutable_captures);
        errorOccurred = true;
        return;
      }
    }
    auto *bb = bai->getParent();
    auto accessBuf = getAdjointBuffer(bb, bai);
    auto &sourceBuf = getAdjointBuffer(bb, bai->getSource());
    sourceBuf.setCleanup(makeCleanupFromChildren({sourceBuf.getCleanup(),
                                                  accessBuf.getCleanup()}));
  }

#define PROPAGATE_BUFFER_CLEANUP(INST) \
  void visit##INST##Inst(INST##Inst *inst) { \
    auto *bb = inst->getParent(); \
    auto &adjBase = getAdjointBuffer(bb, inst->getOperand()); \
    auto &adjProj = getAdjointBuffer(bb, inst); \
    adjProj.setCleanup(makeCleanupFromChildren( \
        {adjProj.getCleanup(), adjBase.getCleanup()})); \
  }
  PROPAGATE_BUFFER_CLEANUP(StructElementAddr)
  PROPAGATE_BUFFER_CLEANUP(TupleElementAddr)
#undef PROPAGATE_CLEANUP

#define NOT_DIFFERENTIABLE(INST, DIAG) \
  void visit##INST##Inst(INST##Inst *inst) { \
    getContext().emitNondifferentiabilityError( \
        inst, getInvoker(), DIAG); \
    errorOccurred = true; \
    return; \
  }
#undef NOT_DIFFERENTIABLE

#define NO_ADJOINT(INST) \
  void visit##INST##Inst(INST##Inst *inst) {}
  // Terminators.
  NO_ADJOINT(Return)
  NO_ADJOINT(Branch)
  NO_ADJOINT(CondBranch)

  // Memory allocation/access.
  NO_ADJOINT(AllocStack)
  NO_ADJOINT(DeallocStack)
  NO_ADJOINT(EndAccess)

  // Debugging/reference counting instructions.
  NO_ADJOINT(DebugValue)
  NO_ADJOINT(DebugValueAddr)
  NO_ADJOINT(RetainValue)
  NO_ADJOINT(RetainValueAddr)
  NO_ADJOINT(ReleaseValue)
  NO_ADJOINT(ReleaseValueAddr)
  NO_ADJOINT(StrongRetain)
  NO_ADJOINT(StrongRelease)
  NO_ADJOINT(UnownedRetain)
  NO_ADJOINT(UnownedRelease)
  NO_ADJOINT(StrongRetainUnowned)
  NO_ADJOINT(DestroyValue)
  NO_ADJOINT(DestroyAddr)
#undef NO_DERIVATIVE
};
} // end anonymous namespace

namespace {
class AdjointValue;

class JVPEmitter final
    : public TypeSubstCloner<JVPEmitter, SILOptFunctionBuilder> {
private:
  /// The global context.
  ADContext &context;

  /// The original function.
  SILFunction *const original;

  /// The `[differentiable]` attribute.
  SILDifferentiableAttr *const attr;

  /// The JVP function.
  SILFunction *const jvp;

  llvm::BumpPtrAllocator allocator;

  /// The differential info.
  LinearMapInfo differentialInfo;

  /// The differentiation invoker.
  DifferentiationInvoker invoker;

  bool errorOccurred = false;

  /// Info from activity analysis on the original function.
  const DifferentiableActivityInfo &activityInfo;

  ///
  /// Differential-related fields.
  ///

  /// The builder for the differential function.
  SILBuilder differentialAndBuilder;

  /// Mapping from differential basic blocks to differential struct arguments.
  DenseMap<SILBasicBlock *, SILArgument *> differentialStructArguments;

  /// Mapping from original basic blocks and original values to corresponding
  /// tangent values.
  DenseMap<SILValue, AdjointValue> tangentValueMap;

  DenseMap<SILBasicBlock *, SILBasicBlock *> diffBBMap;

  /// Stack buffers allocated for storing local tangent values.
  SmallVector<ValueWithCleanup, 8> differentialLocalAllocations;

  /// Mapping from original blocks to differential values. Used to build differential
  /// struct instances.
  DenseMap<SILBasicBlock *, SmallVector<SILValue, 8>> differentialValues;

  /// Mapping from original basic blocks and original buffers to corresponding
  /// tangent buffers.
  DenseMap<std::pair<SILBasicBlock *, SILValue>, ValueWithCleanup> bufferMap;

  /// An auxiliary differential local allocation builder.
  SILBuilder diffLocalAllocBuilder;

  //--------------------------------------------------------------------------//
  // Private Getters
  //--------------------------------------------------------------------------//

  ASTContext &getASTContext() const { return jvp->getASTContext(); }
  SILModule &getModule() const { return jvp->getModule(); }
  const SILAutoDiffIndices &getIndices() const { return attr->getIndices(); }
  SILFunction &getDifferential() { return differentialAndBuilder.getFunction(); }
  SILBuilder &getDifferentialBuilder() { return differentialAndBuilder; }
  SILArgument *getDifferentialStructArgument(SILBasicBlock *origBB) {
#ifndef NDEBUG
    auto *diffStruct = differentialStructArguments[origBB]->getType()
        .getStructOrBoundGenericStruct();
    assert(diffStruct == differentialInfo.getLinearMapStruct(origBB));
#endif
    return differentialStructArguments[origBB];
  }

  //--------------------------------------------------------------------------//
  // Misc. Class Helpers
  //--------------------------------------------------------------------------//

  static SubstitutionMap getSubstitutionMap(SILFunction *original,
                                            SILFunction *jvp) {
    auto substMap = original->getForwardingSubstitutionMap();
    if (auto *jvpGenEnv = jvp->getGenericEnvironment())
      substMap = substMap.subst(jvpGenEnv->getForwardingSubstitutionMap());
    return substMap;
  }

  /// Returns the activity info about the SILValues in the original function.
  static const DifferentiableActivityInfo &getActivityInfo(
      ADContext &context, SILFunction *original,
      const SILAutoDiffIndices &indices, SILFunction *jvp) {
    // Get activity info of the original function.
    auto &passManager = context.getPassManager();
    auto *activityAnalysis =
        passManager.getAnalysis<DifferentiableActivityAnalysis>();
    auto &activityCollection = *activityAnalysis->get(original);
    auto &activityInfo = activityCollection.getActivityInfo(
        jvp->getLoweredFunctionType()->getGenericSignature());
    LLVM_DEBUG(dumpActivityInfo(*original, indices, activityInfo,
                                getADDebugStream()));
    return activityInfo;
  }

  static SILBuilder initializeDifferentialAndBuilder(
      ADContext &context, SILFunction *original, SILDifferentiableAttr *attr,
      LinearMapInfo *linearMapInfo) {
    auto *differential = createEmptyDifferential(
        context, original, attr, linearMapInfo);
    return SILBuilder(*differential);
  }

  SILBasicBlock::iterator getNextDifferentialLocalAllocationInsertionPoint() {
    // If there are no local allocations, insert at the tangent entry beginning.
    if (differentialLocalAllocations.empty())
      return getDifferential().getEntryBlock()->begin();
    // Otherwise, insert before the last local allocation. Inserting before
    // rather than after ensures that allocation and zero initialization
    // instructions are grouped together.
    auto lastLocalAlloc = differentialLocalAllocations.back().getValue();
    auto it = lastLocalAlloc->getDefiningInstruction()->getIterator();
    return it;
  }

  Cleanup *makeCleanup(SILValue value, Cleanup::Func func,
      ArrayRef<Cleanup *> children) {
    SmallVector<Cleanup *, 2> nonnullChildren;
    for (auto *c : children)
      if (c) nonnullChildren.push_back(c);
    return Cleanup::create(allocator, value, func, nonnullChildren);
  }

  AdjointValue makeConcreteAdjointValue(ValueWithCleanup value) {
    return AdjointValue::createConcrete(allocator, value);
  }

  /// Get the lowered SIL type of the given nominal type declaration.
  SILType getNominalDeclLoweredType(NominalTypeDecl *nominal) {
    auto nomType = getOpASTType(
        nominal->getDeclaredInterfaceType()->getCanonicalType());
    auto nomSILType = context.getTypeConverter().getLoweredType(
        nomType, ResilienceExpansion::Minimal);
    return nomSILType;
  }

  /// Build a differential struct value for the original block corresponding to
  /// the given terminator.
  StructInst *buildDifferentialValueStructValue(TermInst *termInst) {
    assert(termInst->getFunction() == original);
    auto loc = termInst->getFunction()->getLocation();
    auto *origBB = termInst->getParent();
    auto *vjpBB = BBMap[origBB];
    auto *diffStruct = differentialInfo.getLinearMapStruct(origBB);
    auto structLoweredTy = getNominalDeclLoweredType(diffStruct);
    auto bbDifferentialValues = differentialValues[origBB];
    if (!origBB->isEntry()) {
      auto *enumArg = vjpBB->getArguments().back();
      bbDifferentialValues.insert(bbDifferentialValues.begin(), enumArg);
    }
    return getBuilder().createStruct(loc, structLoweredTy,
                                     bbDifferentialValues);
  }

  //--------------------------------------------------------------------------//
  // Tangent Materialization
  //--------------------------------------------------------------------------//

  void emitZeroIndirect(CanType type, SILValue bufferAccess,
                        SILLocation loc) {
    auto builder = getDifferentialBuilder();
    auto tangentSpace = getTangentSpace(type);
    assert(tangentSpace && "No tangent space for this type");
    switch (tangentSpace->getKind()) {
      case VectorSpace::Kind::Vector:
        emitZeroIntoBuffer(builder, type, bufferAccess, loc);
        return;
      case VectorSpace::Kind::Tuple: {
        auto tupleType = tangentSpace->getTuple();
        SmallVector<SILValue, 8> zeroElements;
        for (unsigned i : range(tupleType->getNumElements())) {
          auto eltAddr = builder.createTupleElementAddr(loc, bufferAccess, i);
          emitZeroIndirect(tupleType->getElementType(i)->getCanonicalType(),
                           eltAddr, loc);
        }
        return;
      }
      case VectorSpace::Kind::Function: {
        llvm_unreachable(
            "Unimplemented: Emit thunks for abstracting zero initialization");
      }
    }
  }

  SILValue emitZeroDirect(CanType type, SILLocation loc) {
    auto builder = getDifferentialBuilder();
    auto silType = getModule().Types.getLoweredLoadableType(
        type, ResilienceExpansion::Minimal);
    auto *buffer = builder.createAllocStack(loc, silType);
    auto *initAccess = builder.createBeginAccess(loc, buffer,
                                                 SILAccessKind::Init,
                                                 SILAccessEnforcement::Static,
                                                 /*noNestedConflict*/ true,
                                                 /*fromBuiltin*/ false);
    emitZeroIndirect(type, initAccess, loc);
    builder.createEndAccess(loc, initAccess, /*aborted*/ false);
    auto readAccess = builder.createBeginAccess(loc, buffer,
                                                SILAccessKind::Read,
                                                SILAccessEnforcement::Static,
                                                /*noNestedConflict*/ true,
                                                /*fromBuiltin*/ false);
    auto *loaded = builder.createLoad(
        loc, readAccess, getBufferLOQ(type, getDifferential()));
    builder.createEndAccess(loc, readAccess, /*aborted*/ false);
    builder.createDeallocStack(loc, buffer);
    return loaded;
  }

  Cleanup *makeCleanupFromChildren(ArrayRef<Cleanup *> children) {
    if (children.empty())
      return nullptr;
    if (children.size() == 1)
      return children.front();
    SmallSetVector<Cleanup *, 8> uniqued(children.begin(), children.end());
    return makeCleanup(SILValue(), /*func*/ nullptr, uniqued.getArrayRef());
  }

  ValueWithCleanup materializeTangentDirect(
      AdjointValue val, SILLocation loc) {
    auto diffBuilder = getDifferentialBuilder();
    assert(val.getType().isObject());
    LLVM_DEBUG(getADDebugStream() <<
               "Materializing tangents for " << val << '\n');
    switch (val.getKind()) {
      case AdjointValueKind::Zero: {
        auto zeroVal = emitZeroDirect(val.getSwiftType(), loc);
        return ValueWithCleanup(zeroVal, nullptr);
      }
      case AdjointValueKind::Aggregate: {
        SmallVector<SILValue, 8> elements;
        SmallVector<Cleanup *, 8> cleanups;
        for (auto i : range(val.getNumAggregateElements())) {
          auto eltVal =
              materializeTangentDirect(val.getAggregateElement(i), loc);
          elements.push_back(eltVal.getValue());
          cleanups.push_back(eltVal.getCleanup());
        }
        if (val.getType().is<TupleType>())
          return ValueWithCleanup(
              diffBuilder.createTuple(loc, val.getType(), elements),
                                      makeCleanupFromChildren(cleanups));
        else {
          auto *adj = diffBuilder.createStruct(loc, val.getType(), elements);
          diffBuilder.createRetainValue(loc, adj,
                                        diffBuilder.getDefaultAtomicity());
          auto cleanupFn = [](SILBuilder &b, SILLocation l, SILValue v) {
            b.createReleaseValue(l, v, b.getDefaultAtomicity());
          };
          return ValueWithCleanup(adj, makeCleanup(adj, cleanupFn, cleanups));
        }
      }
      case AdjointValueKind::Concrete:
        return val.getConcreteValue();
    }
  }

  ValueWithCleanup materializeTangent(AdjointValue val,
                                      SILLocation loc) {
    if (val.isConcrete()) {
      LLVM_DEBUG(getADDebugStream()
          << "Materializing adjoint: Value is concrete.\n");
      return val.getConcreteValue();
    }
    LLVM_DEBUG(getADDebugStream() << "Materializing adjoint: Value is "
                                     "non-concrete. Materializing directly.\n");
    return materializeTangentDirect(val, loc);
  }

  //--------------------------------------------------------------------------//
  // Buffer mapping
  //--------------------------------------------------------------------------//

  void setTangentBuffer(SILBasicBlock *origBB, SILValue originalBuffer,
                        ValueWithCleanup adjointBuffer) {
    assert(originalBuffer->getType().isAddress());
    auto insertion =
        bufferMap.try_emplace({origBB, originalBuffer}, adjointBuffer);
    assert(insertion.second); (void)insertion;
  }

  SILValue getTangentProjection(SILBasicBlock *origBB,
                                SILValue originalProjection) {
    auto diffBuilder = getDifferentialBuilder();
    // Handle `struct_element_addr`.
    if (auto *seai = dyn_cast<StructElementAddrInst>(originalProjection)) {
      auto adjSource = getTangentBuffer(origBB, seai->getOperand());
      auto *tangentVectorDecl =
          adjSource.getType().getStructOrBoundGenericStruct();
      auto tanFieldLookup =
          tangentVectorDecl->lookupDirect(seai->getField()->getName());
      assert(tanFieldLookup.size() == 1);
      auto *tanField = cast<VarDecl>(tanFieldLookup.front());
      return diffBuilder.createStructElementAddr(
          seai->getLoc(), adjSource.getValue(), tanField);
    }
    // Handle `tuple_element_addr`.
    if (auto *teai = dyn_cast<TupleElementAddrInst>(originalProjection)) {
      auto source = teai->getOperand();
      auto adjSource = getTangentBuffer(origBB, source);
      if (!adjSource.getType().is<TupleType>())
        return adjSource;
      auto origTupleTy = source->getType().castTo<TupleType>();
      unsigned adjIndex = 0;
      for (unsigned i : range(teai->getFieldNo())) {
        if (getTangentSpace(
                origTupleTy->getElement(i).getType()->getCanonicalType()))
          ++adjIndex;
      }
      return diffBuilder.createTupleElementAddr(
          teai->getLoc(), adjSource.getValue(), adjIndex);
    }
    // Handle `begin_access`.
    if (auto *bai = dyn_cast<BeginAccessInst>(originalProjection)) {
      auto adjBase = getTangentBuffer(origBB, bai->getOperand());
      if (errorOccurred)
        return (bufferMap[{origBB, originalProjection}] = ValueWithCleanup());
      // Return the base buffer's adjoint buffer.
      return adjBase;
    }
    return SILValue();
  }

  ValueWithCleanup &getTangentBuffer(SILBasicBlock *origBB,
                                     SILValue originalBuffer) {
    auto diffBuilder = getDifferentialBuilder();
    assert(originalBuffer->getType().isAddress());
    assert(originalBuffer->getFunction() == original);
    auto insertion = bufferMap.try_emplace({origBB, originalBuffer},
                                           ValueWithCleanup(SILValue()));
    if (!insertion.second) // not inserted
      return insertion.first->getSecond();

    // Diagnose `struct_element_addr` instructions to `@noDerivative` fields.
    if (auto *seai = dyn_cast<StructElementAddrInst>(originalBuffer)) {
      if (seai->getField()->getAttrs().hasAttribute<NoDerivativeAttr>()) {
        context.emitNondifferentiabilityError(
            originalBuffer, invoker,
            diag::autodiff_noderivative_stored_property);
        errorOccurred = true;
        return (bufferMap[{origBB, originalBuffer}] = ValueWithCleanup());
      }
    }

    // If the original buffer is a projection, return a corresponding projection
    // into the adjoint buffer.
    if (auto adjProj = getTangentProjection(origBB, originalBuffer)) {
      ValueWithCleanup projWithCleanup(
          adjProj, makeCleanup(adjProj, /*cleanup*/ nullptr, {}));
      return (bufferMap[{origBB, originalBuffer}] = projWithCleanup);
    }

    // Set insertion point for local allocation builder: before the last local
    // allocation, or at the start of the adjoint function's entry if no local
    // allocations exist yet.
    diffLocalAllocBuilder.setInsertionPoint(
        getDifferential().getEntryBlock(),
        getNextDifferentialLocalAllocationInsertionPoint());
    // Allocate local buffer and initialize to zero.
    auto *newBuf = diffLocalAllocBuilder.createAllocStack(
        originalBuffer.getLoc(),
        getRemappedTangentType(originalBuffer->getType()));
    auto *access = diffLocalAllocBuilder.createBeginAccess(
        newBuf->getLoc(), newBuf, SILAccessKind::Init,
        SILAccessEnforcement::Static, /*noNestedConflict*/ true,
        /*fromBuiltin*/ false);
    // Temporarily change global builder insertion point and emit zero into the
    // local buffer.
    auto insertionPoint = diffBuilder.getInsertionBB();
    diffBuilder.setInsertionPoint(
                              diffLocalAllocBuilder.getInsertionBB(),
                              diffLocalAllocBuilder.getInsertionPoint());
    emitZeroIndirect(access->getType().getASTType(), access, access->getLoc());
    diffBuilder.setInsertionPoint(insertionPoint);
    diffLocalAllocBuilder.createEndAccess(
        access->getLoc(), access, /*aborted*/ false);
    // Create cleanup for local buffer.
    ValueWithCleanup bufWithCleanup(
        newBuf, makeCleanup(newBuf, emitCleanup, {}));
    differentialLocalAllocations.push_back(bufWithCleanup);
    return (insertion.first->getSecond() = bufWithCleanup);
  }

  //--------------------------------------------------------------------------//
  // Type transformer
  //--------------------------------------------------------------------------//

  Optional<VectorSpace> getTangentSpace(CanType type) {
    return type->getAutoDiffAssociatedTangentSpace(
        LookUpConformanceInModule(getModule().getSwiftModule()));
  }

  /// Assuming the given type conforms to `Differentiable` after remapping,
  /// returns the associated tangent space type.
  SILType getRemappedTangentType(SILType type) {
    return SILType::getPrimitiveType(
        getTangentSpace(remapType(type).getASTType())->getCanonicalType(),
        type.getCategory());
  }

  //--------------------------------------------------------------------------//
  // Managed tangent value mapping
  //--------------------------------------------------------------------------//

  template<typename EltRange>
  AdjointValue makeAggregateTangentValue(SILType type, EltRange elements) {
    return AdjointValue::createAggregate(allocator, remapType(type), elements);
  }

  void accumulateIndirect(
      SILValue resultBufAccess, SILValue lhsBufAccess, SILValue rhsBufAccess) {
    auto diffBuilder = getDifferentialBuilder();
    // TODO: Optimize for the case when lhs == rhs.
    assert(lhsBufAccess->getType() == rhsBufAccess->getType() &&
           "Tangent values must have same type!");
    assert(lhsBufAccess->getType().isAddress() &&
           rhsBufAccess->getType().isAddress() &&
           "Tangent values must both have address types!");
    auto loc = resultBufAccess.getLoc();
    auto tangentTy = lhsBufAccess->getType();
    auto tangentASTTy = tangentTy.getASTType();
    auto *swiftMod = getModule().getSwiftModule();
    auto tangentSpace = tangentASTTy->getAutoDiffAssociatedTangentSpace(
        LookUpConformanceInModule(swiftMod));
    assert(tangentSpace && "No tangent space for this type");
    switch (tangentSpace->getKind()) {
    case VectorSpace::Kind::Vector: {
      auto *proto = context.getAdditiveArithmeticProtocol();
      auto *combinerFuncDecl = context.getPlusDecl();
      // Call the combiner function and return.
      auto tangentParentModule = tangentSpace->getNominal()
          ? tangentSpace->getNominal()->getModuleContext()
          : getModule().getSwiftModule();
      auto confRef = tangentParentModule->lookupConformance(tangentASTTy,
                                                            proto);
      assert(confRef.hasValue()
             && "Missing conformance to `AdditiveArithmetic`");
      SILDeclRef declRef(combinerFuncDecl, SILDeclRef::Kind::Func);
      auto silFnTy = context.getTypeConverter().getConstantType(declRef);
      // %0 = witness_method @+
      auto witnessMethod = diffBuilder.createWitnessMethod(loc, tangentASTTy,
                                                           *confRef, declRef,
                                                           silFnTy);
      auto subMap = SubstitutionMap::getProtocolSubstitutions(
          proto, tangentASTTy, *confRef);
      // %1 = metatype $T.Type
      auto metatypeType =
          CanMetatypeType::get(tangentASTTy, MetatypeRepresentation::Thick);
      auto metatypeSILType = SILType::getPrimitiveObjectType(metatypeType);
      auto metatype = diffBuilder.createMetatype(loc, metatypeSILType);
      // %2 = apply $0(%result, %new, %old, %1)
      diffBuilder.createApply(loc, witnessMethod, subMap,
                              {resultBufAccess, rhsBufAccess, lhsBufAccess,
                               metatype},
                              /*isNonThrowing*/ false);
      return;
    }
    case VectorSpace::Kind::Tuple: {
      auto tupleType = tangentSpace->getTuple();
      for (unsigned i : range(tupleType->getNumElements())) {
        auto *destAddr = diffBuilder.createTupleElementAddr(
            loc, resultBufAccess, i);
        auto *eltAddrLHS = diffBuilder.createTupleElementAddr(
            loc, lhsBufAccess, i);
        auto *eltAddrRHS = diffBuilder.createTupleElementAddr(
            loc, rhsBufAccess, i);
        accumulateIndirect(destAddr, eltAddrLHS, eltAddrRHS);
      }
      return;
    }
    case VectorSpace::Kind::Function: {
      llvm_unreachable(
          "Unimplemented: Emit thunks for abstracting tangent value "
          "accumulation");
    }
    }
  }

  SILValue accumulateDirect(SILValue lhs, SILValue rhs) {
    auto diffBuilder = getDifferentialBuilder();
    // TODO: Optimize for the case when lhs == rhs.
    LLVM_DEBUG(getADDebugStream() <<
               "Emitting tangent accumulation for lhs: " << lhs << " and rhs: "
               << rhs << "\n");
    assert(lhs->getType() == rhs->getType()
           && "Tangents must have equal types!");
    assert(lhs->getType().isObject() && rhs->getType().isObject() &&
           "Adjoint types must be both object types!");
    auto tangentTy = lhs->getType();
    auto tangentASTTy = tangentTy.getASTType();
    auto loc = lhs.getLoc();
    auto tangentSpace = getTangentSpace(tangentASTTy);
    assert(tangentSpace && "No tangent space for this type");
    switch (tangentSpace->getKind()) {
      case VectorSpace::Kind::Vector: {
        // Allocate buffers for inputs and output.
        auto *resultBuf = diffBuilder.createAllocStack(loc, tangentTy);
        auto *lhsBuf = diffBuilder.createAllocStack(loc, tangentTy);
        auto *rhsBuf = diffBuilder.createAllocStack(loc, tangentTy);
        // Initialize input buffers.
        auto *lhsBufInitAccess = diffBuilder.createBeginAccess(
            loc, lhsBuf, SILAccessKind::Init, SILAccessEnforcement::Static,
            /*noNestedConflict*/ true, /*fromBuiltin*/ false);
        auto *rhsBufInitAccess = diffBuilder.createBeginAccess(
            loc, rhsBuf, SILAccessKind::Init, SILAccessEnforcement::Static,
            /*noNestedConflict*/ true, /*fromBuiltin*/ false);
        diffBuilder.createStore(loc, lhs, lhsBufInitAccess,
                                getBufferSOQ(tangentASTTy, getDifferential()));
        diffBuilder.createStore(loc, rhs, rhsBufInitAccess,
                                getBufferSOQ(tangentASTTy, getDifferential()));
        diffBuilder.createEndAccess(loc, lhsBufInitAccess, /*aborted*/ false);
        diffBuilder.createEndAccess(loc, rhsBufInitAccess, /*aborted*/ false);
        // Accumulate the tangents.
        auto *resultBufAccess = diffBuilder.createBeginAccess(
            loc, resultBuf, SILAccessKind::Init, SILAccessEnforcement::Static,
            /*noNestedConflict*/ true, /*fromBuiltin*/ false);
        auto *lhsBufReadAccess = diffBuilder.createBeginAccess(loc, lhsBuf,
            SILAccessKind::Read, SILAccessEnforcement::Static,
            /*noNestedConflict*/ true, /*fromBuiltin*/ false);
        auto *rhsBufReadAccess = diffBuilder.createBeginAccess(loc, rhsBuf,
            SILAccessKind::Read, SILAccessEnforcement::Static,
            /*noNestedConflict*/ true, /*fromBuiltin*/ false);
        accumulateIndirect(resultBufAccess, lhsBufReadAccess, rhsBufReadAccess);
        diffBuilder.createEndAccess(loc, resultBufAccess, /*aborted*/ false);
        diffBuilder.createEndAccess(loc, rhsBufReadAccess, /*aborted*/ false);
        diffBuilder.createEndAccess(loc, lhsBufReadAccess, /*aborted*/ false);
        // Deallocate input buffers.
        diffBuilder.createDeallocStack(loc, rhsBuf);
        diffBuilder.createDeallocStack(loc, lhsBuf);
        // Load result.
        resultBufAccess = diffBuilder.createBeginAccess(loc, resultBuf,
            SILAccessKind::Read, SILAccessEnforcement::Static,
            /*noNestedConflict*/ true, /*fromBuiltin*/ false);
        auto val = diffBuilder.createLoad(loc, resultBufAccess,
            getBufferLOQ(lhs->getType().getASTType(), getDifferential()));
        diffBuilder.createEndAccess(loc, resultBufAccess, /*aborted*/ false);
        // Deallocate result buffer.
        diffBuilder.createDeallocStack(loc, resultBuf);
        return val;
      }
      case VectorSpace::Kind::Tuple: {
        auto tupleType = tangentSpace->getTuple();
        SmallVector<SILValue, 8> adjElements;
        for (unsigned i : range(tupleType->getNumElements())) {
          auto *eltLHS = diffBuilder.createTupleExtract(loc, lhs, i);
          auto *eltRHS = diffBuilder.createTupleExtract(loc, rhs, i);
          adjElements.push_back(accumulateDirect(eltLHS, eltRHS));
        }
        return diffBuilder.createTuple(loc, tangentTy, adjElements);
      }
      case VectorSpace::Kind::Function: {
        llvm_unreachable(
            "Unimplemented: Emit thunks for abstracting adjoint accumulation");
      }
    }
  }

  AdjointValue accumulateTangentsDirect(AdjointValue lhs,
                                        AdjointValue rhs) {
    auto diffBuilder = getDifferentialBuilder();
    LLVM_DEBUG(getADDebugStream()
               << "Materializing tangent directly.\nLHS: " << lhs
               << "\nRHS: " << rhs << '\n');

    switch (lhs.getKind()) {
    // x
    case AdjointValueKind::Concrete: {
      auto lhsVal = lhs.getConcreteValue();
      switch (rhs.getKind()) {
      // x + y
      case AdjointValueKind::Concrete: {
        auto rhsVal = rhs.getConcreteValue();
        auto sum = accumulateDirect(lhsVal, rhsVal);
        return makeConcreteAdjointValue(ValueWithCleanup(
            sum, makeCleanup(sum, emitCleanup, {lhsVal.getCleanup(),
                                                rhsVal.getCleanup()})));
      }
      // x + 0 => x
      case AdjointValueKind::Zero:
        return lhs;
      // x + (y, z) => (x.0 + y, x.1 + z)
      case AdjointValueKind::Aggregate:
        SmallVector<AdjointValue, 8> newElements;
        auto lhsTy = lhsVal.getValue()->getType().getASTType();
        if (auto *tupTy = lhsTy->getAs<TupleType>()) {
          for (auto idx : range(rhs.getNumAggregateElements())) {
            auto lhsElt = diffBuilder.createTupleExtract(
                lhsVal.getLoc(), lhsVal, idx);
            auto rhsElt = rhs.getAggregateElement(idx);
            newElements.push_back(accumulateTangentsDirect(
                makeConcreteAdjointValue(
                    ValueWithCleanup(lhsElt, lhsVal.getCleanup())),
                rhsElt));
          }
        } else if (auto *structDecl = lhsTy->getStructOrBoundGenericStruct()) {
          auto fieldIt = structDecl->getStoredProperties().begin();
          for (unsigned i = 0;
               fieldIt != structDecl->getStoredProperties().end();
               ++fieldIt, ++i) {
            auto lhsElt = diffBuilder.createStructExtract(
                lhsVal.getLoc(), lhsVal, *fieldIt);
            auto rhsElt = rhs.getAggregateElement(i);
            newElements.push_back(accumulateTangentsDirect(
                makeConcreteAdjointValue(
                    ValueWithCleanup(lhsElt, lhsVal.getCleanup())),
                rhsElt));
          }
        } else {
          llvm_unreachable("Not an aggregate type");
        }
        return makeAggregateTangentValue(lhsVal.getType(), newElements);
      }
    }
    // 0
    case AdjointValueKind::Zero:
      // 0 + x => x
      return rhs;
    // (x, y)
    case AdjointValueKind::Aggregate:
      switch (rhs.getKind()) {
      // (x, y) + z => (x + z.0, y + z.1)
      case AdjointValueKind::Concrete:
      // x + 0 => x
      case AdjointValueKind::Zero:
        return lhs;
      // (x, y) + (z, w) => (x + z, y + w)
      case AdjointValueKind::Aggregate: {
        SmallVector<AdjointValue, 8> newElements;
        for (auto i : range(lhs.getNumAggregateElements()))
          newElements.push_back(
              accumulateTangentsDirect(lhs.getAggregateElement(i),
                                       rhs.getAggregateElement(i)));
        return makeAggregateTangentValue(lhs.getType(), newElements);
      }
      }
    }
  }

  AdjointValue makeZeroTangentValue(SILType type) {
    return AdjointValue::createZero(allocator, remapType(type));
  }

  /// Returns true if the original value has a corresponding tangent value.
  bool hasTangentValue(SILBasicBlock *origBB, SILValue originalValue) const {
    assert(origBB->getParent() == original);
    assert(originalValue->getType().isObject());
    return tangentValueMap.count(originalValue);
  }

  /// Initializes an original value's corresponding tangent value. Its tangent
  /// value must not be present before this function is called.
  void initializeTangentValue(SILBasicBlock *origBB, SILValue originalValue,
  AdjointValue tangentValue) {
    assert(origBB->getParent() == original);
    assert(originalValue->getType().isObject());
    assert(tangentValue.getType().isObject());
    assert(originalValue->getFunction() == original);
    // The tangent value must be in the tangent space.
    assert(tangentValue.getType() ==
           getRemappedTangentType(originalValue->getType()));
    auto insertion =
    tangentValueMap.try_emplace(originalValue, tangentValue);
    assert(insertion.second && "Tangent value inserted before");
  }

  /// Get the tangent for an original value. The given value must be in the
  /// original function.
  ///
  /// This method first tries to find an entry in `tangentValueMap`. If a tangent
  /// doesn't exist, create a zero tangent.
  AdjointValue getTangentValue(SILValue originalValue) {
    assert(originalValue->getType().isObject());
    assert(originalValue->getFunction() == original);
    auto insertion = tangentValueMap.try_emplace(
        originalValue, makeZeroTangentValue(
        getRemappedTangentType(originalValue->getType())));
    auto it = insertion.first;
    return it->getSecond();
  }

  /// Add a tangent value for the given original value.
  void addTangentValue(SILBasicBlock *origBB, SILValue originalValue,
                       AdjointValue newTangentValue) {
    assert(originalValue->getType().isObject());
    assert(newTangentValue.getType().isObject());
    assert(originalValue->getFunction() == original);
    LLVM_DEBUG(getADDebugStream() << "Adding tangent for " << originalValue);
    // The adjoint value must be in the tangent space.
    assert(newTangentValue.getType() ==
           getRemappedTangentType(originalValue->getType()));
    auto insertion =
        tangentValueMap.try_emplace(originalValue, newTangentValue);
    auto inserted = insertion.second;
    if (inserted)
      return;
    // If adjoint already exists, accumulate the adjoint onto the existing
    // adjoint.
    auto it = insertion.first;
    auto &&existingValue = it->getSecond();
    tangentValueMap.erase(it);
    auto tanVal = accumulateTangentsDirect(existingValue, newTangentValue);
    initializeTangentValue(origBB, originalValue, tanVal);
  }

  //--------------------------------------------------------------------------//
  // Differential Emitter helpers
  //--------------------------------------------------------------------------//

  void visitReturnInstDifferential(ReturnInst *ri) {
    auto loc = ri->getOperand().getLoc();
    auto diffBuilder = getDifferentialBuilder();
    // This vector will contain all the materialized return elements.
    SmallVector<SILValue, 8> retElts;
    // This vector will contain all indirect parameter adjoint buffers.
    // TODO: Handle indirect results.
    auto tanParam =
        materializeTangent(getTangentValue(ri->getOperand()), loc);
    tanParam.getCleanup()->disable();
    tanParam.getCleanup()->applyRecursively(diffBuilder, loc);
    diffBuilder.createReturn(
        ri->getLoc(), tanParam);
  }

  void visitApplyInstDifferential(ApplyInst *ai, SILAutoDiffIndices indices) {
    auto *bb = ai->getParent();
    auto loc = ai->getLoc();
    auto diffBuilder = getDifferentialBuilder();

    // Get the differential.
    auto *field = differentialInfo.lookUpLinearMapDecl(ai);
    assert(field);
    SILValue differential = diffBuilder.createStructExtract(
        loc, getDifferentialStructArgument(ai->getParent()), field);

    SmallVector<SILValue, 8> diffArgs;
    SmallVector<Cleanup *, 8> diffArgCleanups;
    for (auto origArg : ai->getArguments()) {
      // Get the tangent value of the original parameter.
      if (!activityInfo.isActive(origArg, getIndices()))
        continue;
      ValueWithCleanup tanParam;
      if (origArg->getType().isObject()) {
        // If original result is a `tuple_extract`, materialize tangent value of
        // `ai` and extract the corresponding element tangent value.
        if (auto *tupleExtract =
            dyn_cast<TupleExtractInst>(origArg)) {
          auto tangentTuple = materializeTangent(getTangentValue(ai), loc);
          auto tanParamVal = diffBuilder.emitTupleExtract(
              loc, tangentTuple, tupleExtract->getFieldNo());
          tanParam =
              ValueWithCleanup(tanParamVal, makeCleanup(tanParamVal, emitCleanup, {}));
        }
        // Otherwise, materialize adjoint value of `ai`.
        else {
          tanParam = materializeTangent(getTangentValue(origArg), loc);
        }
      } else {
        tanParam = getTangentBuffer(ai->getParent(), origArg);
        if (errorOccurred)
          return;
      }
      diffArgs.push_back(tanParam);
      diffArgCleanups.push_back(tanParam.getCleanup());
    }

    // TODO: Reabstract the differential.
    // See code from "If pullback was reabstracted in VJP, reabstract pullback
    // in adjoint.".

    // Call the differential.
    auto *differentialCall = diffBuilder.createApply(
        loc, differential, SubstitutionMap(), diffArgs,
        /*isNonThrowing*/ false);
    assert(differentialCall->getNumResults() == 1 &&
           "Expected differential to return one result");

    // TODO: Generalize for indirect results, multiple results, etc
    auto origResult = ai->getResult(indices.source);

    // Extract all direct results from the differential.
    SmallVector<SILValue, 8> differentialDirResults;
    extractAllElements(differentialCall, diffBuilder, differentialDirResults);
    // Get all differential results in type-defined order.
    SmallVector<SILValue, 8> differentialAllResults;
    collectAllActualResultsInTypeOrder(
        differentialCall, differentialDirResults,
        differentialCall->getIndirectSILResults(), differentialAllResults);
    auto differentialResult = differentialAllResults[indices.source];

    // Accumulate tangent for original result.
    assert(indices.source == 0 && "Expect result index to be first.");
    addTangentValue(bb, origResult, makeConcreteAdjointValue(
        ValueWithCleanup(differentialResult,
        // TODO: Consider if cleanup children are to be passed.
        makeCleanup(differentialResult, emitCleanup, diffArgCleanups))));

    // TODO: handle indirect
    // Add the tangent value of the result of the apply instruction.
    //    auto tanVal = makeConcreteAdjointValue(
    //        ValueWithCleanup(originalDirectResult,
    //        makeCleanup(originalDirectResult, emitCleanup, {})));
    //    for (auto dirRes : ai->getResults())
    //      addTangentValue(bb, originalDirectResult, tanVal);
    //    for (auto indRes : ai->getIndirectSILResults())
    //      ;
  }

public:
  explicit JVPEmitter(ADContext &context, SILFunction *original,
                      SILDifferentiableAttr *attr, SILFunction *jvp,
                      DifferentiationInvoker invoker)
      : TypeSubstCloner(*jvp, *original, getSubstitutionMap(original, jvp)),
        context(context), original(original), attr(attr), jvp(jvp),
        differentialInfo(context, AutoDiffAssociatedFunctionKind::JVP, original,
                      jvp, attr->getIndices()), invoker(invoker),
        activityInfo(
            getActivityInfo(context, original, attr->getIndices(), jvp)),
        differentialAndBuilder(initializeDifferentialAndBuilder(
            context, original, attr, &differentialInfo)),
        diffLocalAllocBuilder(getDifferential()) {
    // Get JVP generic signature.
    CanGenericSignature jvpGenSig = nullptr;
    if (auto *jvpGenEnv = jvp->getGenericEnvironment())
      jvpGenSig = jvpGenEnv->getGenericSignature()->getCanonicalSignature();
    // Create empty differential function.
    context.getGeneratedFunctions().push_back(&getDifferential());
  }

  static SILFunction *createEmptyDifferential(
      ADContext &context, SILFunction *original, SILDifferentiableAttr *attr,
      LinearMapInfo *linearMapInfo) {
    auto &module = context.getModule();
    auto origTy = original->getLoweredFunctionType();
    auto lookupConformance = LookUpConformanceInModule(module.getSwiftModule());

    // RAII that pushes the original function's generic signature to
    // `module.Types` so that the calls `module.Types.getTypeLowering()` below
    // will know the original function's generic parameter types.
    Lowering::GenericContextScope genericContextScope(
        module.Types, origTy->getGenericSignature());

    // Parameters of the pullback are:
    // - the tangent vectors of the parameters we are differentiating with
    //   respect to, and
    // - a differential struct.
    // Results of the differential are in the tangent space of the original
    // results.
    SmallVector<SILParameterInfo, 8> dfParams;
    SmallVector<SILResultInfo, 8> dfResults;
    auto origParams = origTy->getParameters();
    auto indices = attr->getIndices();

    // Add differential results.
    auto origResInfo = origTy->getResults()[indices.source];
    dfResults.push_back(
        SILResultInfo(origResInfo.getType()
            ->getAutoDiffAssociatedTangentSpace(lookupConformance)
            ->getCanonicalType(), origResInfo.getConvention()));

    // Add differential parameters for the requested wrt parameters.
    for (auto i : indices.parameters->getIndices()) {
      auto origParam = origParams[i];
      dfParams.push_back(
          SILParameterInfo(origParam.getType()
              ->getAutoDiffAssociatedTangentSpace(lookupConformance)
              ->getCanonicalType(), origParam.getConvention()));
    }
    // Accept a differential struct in the differential parameter list. This is
    // the returned differential's closure context.
    auto *origEntry = original->getEntryBlock();
    auto *dfStruct = linearMapInfo->getLinearMapStruct(origEntry);
    auto dfStructType = dfStruct->getDeclaredInterfaceType()
        ->getCanonicalType();
    dfParams.push_back({dfStructType, ParameterConvention::Direct_Guaranteed});

    auto diffName = original->getASTContext()
        .getIdentifier("AD__" + original->getName().str() + "__differential_" +
                       indices.mangle())
        .str();
    auto diffGenericSig = getAssociatedFunctionGenericSignature(attr, original);
    auto *diffGenericEnv = diffGenericSig
        ? diffGenericSig->createGenericEnvironment()
        : nullptr;
    auto diffType = SILFunctionType::get(
        diffGenericSig, origTy->getExtInfo(), origTy->getCoroutineKind(),
        origTy->getCalleeConvention(), dfParams, {}, dfResults, None,
        original->getASTContext());

    SILOptFunctionBuilder fb(context.getTransform());
    // The generated tangent linkage is set to Hidden because generated tangent
    // are never called cross-module.
    auto linkage = SILLinkage::Hidden;
    auto *differential = fb.createFunction(
        linkage, diffName, diffType, diffGenericEnv, original->getLocation(),
        original->isBare(), IsNotTransparent, original->isSerialized(),
        original->isDynamicallyReplaceable());
    differential->setOwnershipEliminated();
    differential->setDebugScope(
        new (module) SILDebugScope(original->getLocation(), differential));

    return differential;
  }

  /// Run JVP generation. Returns true on error.
  bool run() {
    LLVM_DEBUG(getADDebugStream()
               << "Cloning original @" << original->getName()
               << " to jvp @" << jvp->getName() << '\n');
    // Create JVP entry and arguments.
    auto *entry = jvp->createBasicBlock();
    createEntryArguments(jvp);

    // Create differential blocks and arguments.
    // TODO: Consider visiting original blocks in pre-order (dominance) order.
    SmallVector<SILBasicBlock *, 8> preOrderDomOrder;
    auto &differential = getDifferential();
    auto *origEntry = original->getEntryBlock();
    for (auto &origBB : *original) {
      auto *diffBB = differential.createBasicBlock();
      diffBBMap.insert({&origBB, diffBB});
      auto diffStructLoweredType =
      remapType(differentialInfo.getLinearMapStructLoweredType(&origBB));
      // If the BB is the original exit, then the differential block that we just
      // created must be the differential function's entry. Create differential
      // entry arguments and continue.
      if (&origBB == origEntry) {
        assert(diffBB->isEntry());
        createEntryArguments(&differential);
        auto *lastArg = diffBB->getArguments().back();
        assert(lastArg->getType() == diffStructLoweredType);
        differentialStructArguments[&origBB] = lastArg;
      }
    }
    assert(diffBBMap.size() == 1
           && "Can only currently handle single basic block functions");

    // The differential function has type:
    // (arg0', ..., argn', exit_diffs) -> result'.
    auto &diffBuilder = getDifferentialBuilder();
    auto diffParamArgs =
        differential.getArgumentsWithoutIndirectResults().drop_back();
    assert(diffParamArgs.size() == attr->getIndices().parameters->getCapacity());
    auto origParamArgs = original->getArgumentsWithoutIndirectResults();

    // Check if result is not varied.
    SmallVector<SILValue, 8> origFormalResults;
    collectAllFormalResultsInTypeOrder(*original, origFormalResults);
    auto origResult = origFormalResults[getIndices().source];
    // Emit warning if original result is not varied, because it will always
    // have a zero derivative.
    if (!activityInfo.isVaried(origResult, getIndices().parameters)) {
      // Emit fixit if original result has a valid source location.
      auto startLoc = origResult.getLoc().getStartSourceLoc();
      auto endLoc = origResult.getLoc().getEndSourceLoc();
      if (startLoc.isValid() && endLoc.isValid()) {
        context
        .diagnose(startLoc, diag::autodiff_nonvaried_result_fixit)
        .fixItInsert(startLoc, "withoutDerivative(at:")
        .fixItInsertAfter(endLoc, ")");
      }
    }

    auto *diffEntry = getDifferential().getEntryBlock();
    auto diffLoc = getDifferential().getLocation();
    diffBuilder.setInsertionPoint(
        diffEntry, getNextDifferentialLocalAllocationInsertionPoint());

    for (auto index : *getIndices().parameters) {
      auto diffParam = diffParamArgs[index];
      auto origParam = origParamArgs[index];

      if (diffParam->getType().isAddress()) {
        // Create a local copy so that it can be written to by later adjoint
        // zero'ing logic.
        auto *diffBufCopy =
            diffBuilder.createAllocStack(diffLoc, diffParam->getType());
        diffBuilder.createCopyAddr(diffLoc, diffParam, diffBufCopy, IsNotTake,
                                   IsInitialization);
        if (diffParam->getType().isLoadable(diffBuilder.getFunction()))
          diffBuilder.createRetainValueAddr(diffLoc, diffBufCopy,
                                            diffBuilder.getDefaultAtomicity());
        ValueWithCleanup diffBufferCopyWithCleanup(
            diffBufCopy, makeCleanup(diffBufCopy, emitCleanup, {}));
        setTangentBuffer(origEntry, origParam, diffBufferCopyWithCleanup);
        differentialLocalAllocations.push_back(diffBufferCopyWithCleanup);
      } else {
        diffBuilder.createRetainValue(diffLoc, diffParam,
                                      diffBuilder.getDefaultAtomicity());
        initializeTangentValue(
            origEntry, origParam,
            makeConcreteAdjointValue(ValueWithCleanup(
                diffParam, makeCleanup(diffParam, emitCleanup, {}))));
      }
      LLVM_DEBUG(getADDebugStream()
                 << "Assigned parameter " << *diffParam
                 << " as the adjoint of original result " << origParam);
    }

    // Clone
    SmallVector<SILValue, 4> entryArgs(entry->getArguments().begin(),
                                       entry->getArguments().end());
    cloneFunctionBody(original, entry, entryArgs);
    // If errors occurred, back out.
    if (errorOccurred)
      return true;

    LLVM_DEBUG(getADDebugStream() << "Generated JVP for "
               << original->getName() << ":\n" << *jvp);
    return errorOccurred;
  }

  void postProcess(SILInstruction *orig, SILInstruction *cloned) {
    if (errorOccurred)
      return;
    SILClonerWithScopes::postProcess(orig, cloned);
  }

  /// Remap original basic blocks, adding predecessor enum arguments.
  SILBasicBlock *remapBasicBlock(SILBasicBlock *bb) {
    auto *jvpBB = BBMap[bb];
    return jvpBB;
  }

  /// General visitor for all instructions. If any error is emitted by previous
  /// visits, bail out.
  void visit(SILInstruction *inst) {
    if (errorOccurred)
      return;
    TypeSubstCloner::visit(inst);
  }

  void visitSILInstruction(SILInstruction *inst) {
    context.emitNondifferentiabilityError(inst, invoker,
        diag::autodiff_expression_not_differentiable_note);
    errorOccurred = true;
  }

  void visitReturnInst(ReturnInst *ri) {
    auto loc = ri->getOperand().getLoc();
    auto *origExit = ri->getParent();
    auto &builder = getBuilder();
    auto *diffStructVal = buildDifferentialValueStructValue(ri);

    // Get the JVP value corresponding to the original functions's return value.
    auto *origRetInst = cast<ReturnInst>(origExit->getTerminator());
    auto origResult = getOpValue(origRetInst->getOperand());
    SmallVector<SILValue, 8> origResults;
    extractAllElements(origResult, builder, origResults);

    // Get and partially apply the differential.
    auto jvpGenericEnv = jvp->getGenericEnvironment();
    auto jvpSubstMap = jvpGenericEnv
        ? jvpGenericEnv->getForwardingSubstitutionMap()
        : jvp->getForwardingSubstitutionMap();
    auto *differentialRef =
        builder.createFunctionRef(loc, &getDifferential());
    auto *differentialPartialApply = builder.createPartialApply(
        loc, differentialRef, jvpSubstMap, {diffStructVal},
        ParameterConvention::Direct_Guaranteed);

    // Return a tuple of the original result and pullback.
    SmallVector<SILValue, 8> directResults;
    directResults.append(origResults.begin(), origResults.end());
    directResults.push_back(differentialPartialApply);
    builder.createReturn(
        ri->getLoc(), joinElements(directResults, builder, loc));

    // Differential emission.
    visitReturnInstDifferential(ri);
  }

  // If an `apply` has active results or active inout parameters, replace it
  // with an `apply` of its JVP.
  void visitApplyInst(ApplyInst *ai) {
    // Special handling logic only applies when `apply` has active results or
    // active arguments at an active parameter position. If not, just do
    // standard cloning.
    SmallVector<SILValue, 4> allResults;
    allResults.push_back(ai);
    allResults.append(ai->getIndirectSILResults().begin(),
                      ai->getIndirectSILResults().end());
    auto hasActiveResults = llvm::any_of(allResults, [this](SILValue res) {
      return activityInfo.isActive(res, getIndices());
    });
    auto hasActiveArguments = llvm::any_of(
        ai->getArgumentsWithoutIndirectResults(), [this](SILValue arg) {
      return activityInfo.isActive(arg, getIndices());
    });
    // Check for active 'inout' arguments.
    auto paramInfos = ai->getSubstCalleeConv().getParameters();
    for (unsigned i : swift::indices(paramInfos)) {
      if (paramInfos[i].isIndirectInOut() &&
          activityInfo.isActive(ai->getArgumentsWithoutIndirectResults()[i],
                                getIndices())) {
        // Reject functions with active inout arguments. It's not yet supported.
        context.emitNondifferentiabilityError(
            ai, invoker,
            diag::autodiff_cannot_differentiate_through_inout_arguments);
        errorOccurred = true;
        return;
      }
    }

    // If there's no active results, this function should not be differentiated.
    // Do standard cloning.
    if (!hasActiveResults || !hasActiveArguments) {
      LLVM_DEBUG(getADDebugStream() << "No active results:\n" << *ai << '\n');
      TypeSubstCloner::visitApplyInst(ai);
      return;
    }

    // Get the parameter indices required for differentiating this function.
    LLVM_DEBUG(getADDebugStream() << "JVP-transforming:\n" << *ai << '\n');
    SmallVector<unsigned, 8> activeParamIndices;
    SmallVector<unsigned, 8> activeResultIndices;
    collectMinimalIndicesForFunctionCall(ai, allResults, getIndices(),
                                         activityInfo, activeParamIndices,
                                         activeResultIndices);
    assert(!activeParamIndices.empty() && "Parameter indices cannot be empty");
    assert(!activeResultIndices.empty() && "Result indices cannot be empty");
    LLVM_DEBUG(auto &s = getADDebugStream() << "Active indices: params={";
               interleave(activeParamIndices.begin(), activeParamIndices.end(),
                          [&s](unsigned i) { s << i; }, [&s] { s << ", "; });
               s << "}, results={"; interleave(
                   activeResultIndices.begin(), activeResultIndices.end(),
                   [&s](unsigned i) { s << i; }, [&s] { s << ", "; });
               s << "}\n";);
    // FIXME: We don't support multiple active results yet.
    if (activeResultIndices.size() > 1) {
      context.emitNondifferentiabilityError(
          ai, invoker, diag::autodiff_expression_not_differentiable_note);
      errorOccurred = true;
      return;
    }

    // Form expected indices by assuming there's only one result.
    SILAutoDiffIndices indices(
        activeResultIndices.front(),
        AutoDiffIndexSubset::get(
        getASTContext(),
        ai->getArgumentsWithoutIndirectResults().size(),
        activeParamIndices));

    // Emit the JVP.
    auto loc = ai->getLoc();
    auto &builder = getBuilder();
    auto original = getOpValue(ai->getCallee());
    auto functionSource = original;
    SILValue jvpValue;
    // If functionSource is a @differentiable function, just extract it.
    auto originalFnTy = original->getType().castTo<SILFunctionType>();
    if (originalFnTy->isDifferentiable()) {
      auto paramIndices = originalFnTy->getDifferentiationParameterIndices();
      for (auto i : indices.parameters->getIndices()) {
        if (!paramIndices->contains(i)) {
          context.emitNondifferentiabilityError(original, invoker,
              diag::autodiff_function_nondiff_parameter_not_differentiable);
          errorOccurred = true;
          return;
        }
      }
      jvpValue = builder.createAutoDiffFunctionExtract(
          loc, AutoDiffFunctionExtractInst::Extractee::JVP,
          /*differentiationOrder*/ 1, functionSource);
    }

    // Check and diagnose non-differentiable arguments.
    for (unsigned paramIndex : range(originalFnTy->getNumParameters())) {
      if (indices.isWrtParameter(paramIndex) &&
          !originalFnTy->getParameters()[paramIndex]
          .getSILStorageType()
          .isDifferentiable(getModule())) {
        context.emitNondifferentiabilityError(
            original, invoker, diag::autodiff_nondifferentiable_argument);
        errorOccurred = true;
        return;
      }
    }

    // Check and diagnose non-differentiable results.
    if (!originalFnTy->getResults()[indices.source]
        .getSILStorageType()
        .isDifferentiable(getModule())) {
      context.emitNondifferentiabilityError(
          original, invoker, diag::autodiff_nondifferentiable_result);
      errorOccurred = true;
      return;
    }

    // If JVP has not yet been found, emit an `autodiff_function` instruction
    // on the remapped original function operand and `autodiff_function_extract`
    // the JVP. The actual JVP functions will be populated in the
    // `autodiff_function` during the transform main loop.
    SILValue differentiableFunc;
    if (!jvpValue) {
      // FIXME: Handle indirect differentiation invokers. This may require some
      // redesign: currently, each original function + attribute pair is mapped
      // only to one invoker.
      /*
       DifferentiationInvoker indirect(ai, attr);
       auto insertion =
           context.getInvokers().try_emplace({this->original, attr}, indirect);
       auto &invoker = insertion.first->getSecond();
       invoker = indirect;
       */

      // If the original `apply` instruction has a substitution map, then the
      // applied function is specialized.
      // In the JVP, specialization is also necessary for parity. The original
      // function operand is specialized with a remapped version of same
      // substitution map using an argument-less `partial_apply`.
      if (ai->getSubstitutionMap().empty()) {
        builder.createRetainValue(loc, original, builder.getDefaultAtomicity());
      } else {
        auto substMap = getOpSubstitutionMap(ai->getSubstitutionMap());
        auto jvpPartialApply = getBuilder().createPartialApply(
            ai->getLoc(), original, substMap, {},
            ParameterConvention::Direct_Guaranteed);
        original = jvpPartialApply;
      }

      auto *autoDiffFuncInst = context.createAutoDiffFunction(
          builder, loc, indices.parameters, /*differentiationOrder*/ 1,
          original);
      differentiableFunc = autoDiffFuncInst;

      // Record the `autodiff_function` instruction.
      context.getAutoDiffFunctionInsts().push_back(autoDiffFuncInst);
      context.getResultIndices()[autoDiffFuncInst] =
          activeResultIndices.front();

      jvpValue = builder.createAutoDiffFunctionExtract(
          loc, AutoDiffFunctionExtractInst::Extractee::JVP,
          /*differentiationOrder*/ 1, autoDiffFuncInst);
    }

    // Record desired/actual JVP indices.
    // Temporarily set original differential type to `None`.
    // TODO: Don't construct `NestedApplyInfo` - use fields directly
    NestedApplyInfo info{indices, /*originalDifferentialType*/ None};
    auto insertion = context.getNestedApplyInfo().try_emplace(ai, info);
    auto &nestedApplyInfo = insertion.first->getSecond();
    nestedApplyInfo = info;

    // Call the JVP using the original parameters.
    SmallVector<SILValue, 8> jvpArgs;
    auto jvpFnTy = getOpType(jvpValue->getType()).castTo<SILFunctionType>();
    auto numJVPArgs =
        jvpFnTy->getNumParameters() + jvpFnTy->getNumIndirectFormalResults();
    jvpArgs.reserve(numJVPArgs);
    // Collect substituted arguments.
    for (auto origArg : ai->getArguments())
      jvpArgs.push_back(getOpValue(origArg));
    assert(jvpArgs.size() == numJVPArgs);
    // Apply the JVP.
    // The JVP should be specialized, so no substitution map is necessary.
    auto *jvpCall = getBuilder().createApply(loc, jvpValue, SubstitutionMap(),
                                             jvpArgs, ai->isNonThrowing());
    LLVM_DEBUG(getADDebugStream() << "Applied jvp function\n" << *jvpCall);

    // Release the differentiable function.
    if (differentiableFunc)
      builder.createReleaseValue(loc, differentiableFunc,
                                 builder.getDefaultAtomicity());

    // Get the JVP results (original results and differential).
    SmallVector<SILValue, 8> jvpDirectResults;
    extractAllElements(jvpCall, builder, jvpDirectResults);
    auto originalDirectResults =
        ArrayRef<SILValue>(jvpDirectResults).drop_back(1);
    auto originalDirectResult = joinElements(originalDirectResults,
                                                 getBuilder(),
                                                 jvpCall->getLoc());

    mapValue(ai, originalDirectResult);

    // Some instructions that produce the callee may have been cloned.
    // If the original callee did not have any users beyond this `apply`,
    // recursively kill the cloned callee.
    if (auto *origCallee = cast_or_null<SingleValueInstruction>(
            ai->getCallee()->getDefiningInstruction()))
      if (origCallee->hasOneUse())
        recursivelyDeleteTriviallyDeadInstructions(
             getOpValue(origCallee)->getDefiningInstruction());

    // Add the differential function for when we create the struct we partially
    // apply to the differential we are generating.
    auto diffFunc = jvpDirectResults.back();
    differentialInfo.addLinearMapDecl(ai, getOpType(diffFunc->getType()));
    differentialValues[ai->getParent()].push_back(diffFunc);

    // Differential emission.
    visitApplyInstDifferential(ai, indices);
  }

  void visitAutoDiffFunctionInst(AutoDiffFunctionInst *adfi) {
    // Clone `autodiff_function` from original to JVP, then add the cloned
    // instruction to the `autodiff_function` worklist.
    SILClonerWithScopes::visitAutoDiffFunctionInst(adfi);
    auto *newADFI = cast<AutoDiffFunctionInst>(getOpValue(adfi));
    context.getAutoDiffFunctionInsts().push_back(newADFI);
  }
};
} // end anonymous namespace

Cleanup *PullbackEmitter::makeCleanup(SILValue value, Cleanup::Func func,
                                      ArrayRef<Cleanup *> children) {
  SmallVector<Cleanup *, 2> nonnullChildren;
  for (auto *c : children)
    if (c) nonnullChildren.push_back(c);
  return Cleanup::create(allocator, value, func, nonnullChildren);
}

Cleanup *
PullbackEmitter::makeCleanupFromChildren(ArrayRef<Cleanup *> children) {
  if (children.empty())
    return nullptr;
  if (children.size() == 1)
    return children.front();
  SmallSetVector<Cleanup *, 8> uniqued(children.begin(), children.end());
  return makeCleanup(SILValue(), /*func*/ nullptr, uniqued.getArrayRef());
}

AdjointValue PullbackEmitter::makeZeroAdjointValue(SILType type) {
  return AdjointValue::createZero(allocator, remapType(type));
}

AdjointValue
PullbackEmitter::makeConcreteAdjointValue(ValueWithCleanup value) {
  return AdjointValue::createConcrete(allocator, value);
}

template<typename EltRange>
AdjointValue PullbackEmitter::makeAggregateAdjointValue(
    SILType type, EltRange elements) {
  return AdjointValue::createAggregate(allocator, remapType(type), elements);
}

ValueWithCleanup PullbackEmitter::materializeAdjointDirect(
    AdjointValue val, SILLocation loc) {
  assert(val.getType().isObject());
  LLVM_DEBUG(getADDebugStream() <<
             "Materializing adjoints for " << val << '\n');
  switch (val.getKind()) {
  case AdjointValueKind::Zero: {
    auto zeroVal = emitZeroDirect(val.getSwiftType(), loc);
    return ValueWithCleanup(zeroVal, nullptr);
  }
  case AdjointValueKind::Aggregate: {
    SmallVector<SILValue, 8> elements;
    SmallVector<Cleanup *, 8> cleanups;
    for (auto i : range(val.getNumAggregateElements())) {
      auto eltVal = materializeAdjointDirect(val.getAggregateElement(i), loc);
      elements.push_back(eltVal.getValue());
      cleanups.push_back(eltVal.getCleanup());
    }
    if (val.getType().is<TupleType>())
      return ValueWithCleanup(
          builder.createTuple(loc, val.getType(), elements),
                              makeCleanupFromChildren(cleanups));
    else {
      auto *adj = builder.createStruct(loc, val.getType(), elements);
      builder.createRetainValue(loc, adj, builder.getDefaultAtomicity());
      auto cleanupFn = [](SILBuilder &b, SILLocation l, SILValue v) {
        b.createReleaseValue(l, v, b.getDefaultAtomicity());
      };
      return ValueWithCleanup(adj, makeCleanup(adj, cleanupFn, cleanups));
    }
  }
  case AdjointValueKind::Concrete:
    return val.getConcreteValue();
  }
}

void PullbackEmitter::materializeAdjointIndirect(
    AdjointValue val, ValueWithCleanup &destBuffer) {
  ValueWithCleanup access(
      builder.createBeginAccess(
          destBuffer.getLoc(), destBuffer, SILAccessKind::Init,
          SILAccessEnforcement::Static, /*noNestedConflict*/ true,
          /*fromBuiltin*/ false),
          /*cleanup*/ nullptr);
  materializeAdjointIndirectHelper(val, access);
  destBuffer.setCleanup(access.getCleanup());
  builder.createEndAccess(access.getLoc(), access, /*aborted*/ false);
}

ValueWithCleanup PullbackEmitter::materializeAdjoint(AdjointValue val,
                                                     SILLocation loc) {
  if (val.isConcrete()) {
    LLVM_DEBUG(getADDebugStream()
        << "Materializing adjoint: Value is concrete.\n");
    return val.getConcreteValue();
  }
  LLVM_DEBUG(getADDebugStream() << "Materializing adjoint: Value is "
                                   "non-concrete. Materializing directly.\n");
  return materializeAdjointDirect(val, loc);
}

void PullbackEmitter::materializeAdjointIndirectHelper(
    AdjointValue val, ValueWithCleanup &destBufferAccess) {
  auto loc = destBufferAccess.getLoc();
  auto soq = getBufferSOQ(val.getType().getASTType(), builder.getFunction());
  switch (val.getKind()) {
  /// Given a `%buf : *T, emit instructions that produce a zero or an aggregate
  /// of zeros of the expected type. When `T` conforms to
  /// `AdditiveArithmetic`, we emit a call to `AdditiveArithmetic.zero`. When
  /// `T` is a builtin float, we emit a `float_literal` instruction.
  /// Otherwise, we assert that `T` must be an aggregate where each element
  /// conforms to `AdditiveArithmetic` or is a builtin float. We expect to emit
  /// a zero for each element and use the appropriate aggregate constructor
  /// instruction (in this case, `tuple`) to produce a tuple. But currently,
  /// since we need indirect passing for aggregate instruction, we just use
  /// `tuple_element_addr` to get element buffers and write elements to them.
  case AdjointValueKind::Zero:
    emitZeroIndirect(val.getSwiftType(), destBufferAccess, loc);
    break;
  /// Given a `%buf : *(T0, T1, T2, ...)` or `%buf : *Struct` recursively emit
  /// instructions to materialize the symbolic tuple or struct, filling the
  /// buffer.
  case AdjointValueKind::Aggregate: {
    if (auto *tupTy = val.getSwiftType()->getAs<TupleType>()) {
      for (auto idx : range(val.getNumAggregateElements())) {
        auto eltTy = SILType::getPrimitiveAddressType(
            tupTy->getElementType(idx)->getCanonicalType());
        ValueWithCleanup eltBuf(
            builder.createTupleElementAddr(loc, destBufferAccess, idx, eltTy),
            /*cleanup*/ nullptr);
        materializeAdjointIndirectHelper(val.getAggregateElement(idx), eltBuf);
        destBufferAccess.setCleanup(makeCleanupFromChildren(
            {destBufferAccess.getCleanup(), eltBuf.getCleanup()}));
      }
    } else if (auto *structDecl =
                   val.getSwiftType()->getStructOrBoundGenericStruct()) {
      auto fieldIt = structDecl->getStoredProperties().begin();
      for (unsigned i = 0; fieldIt != structDecl->getStoredProperties().end();
           ++fieldIt, ++i) {
        ValueWithCleanup eltBuf(
            builder.createStructElementAddr(loc, destBufferAccess, *fieldIt),
            /*cleanup*/ nullptr);
        materializeAdjointIndirectHelper(val.getAggregateElement(i), eltBuf);
        destBufferAccess.setCleanup(makeCleanupFromChildren(
            {destBufferAccess.getCleanup(), eltBuf.getCleanup()}));
      }
    } else {
      llvm_unreachable("Not an aggregate type");
    }
    break;
  }
  /// Value is already materialized!
  case AdjointValueKind::Concrete:
    auto concreteVal = val.getConcreteValue();
    builder.createStore(loc, concreteVal, destBufferAccess, soq);
    destBufferAccess.setCleanup(makeCleanupFromChildren(
        {destBufferAccess.getCleanup(), concreteVal.getCleanup()}));
    break;
  }
}

void PullbackEmitter::emitZeroIndirect(CanType type, SILValue bufferAccess,
                                       SILLocation loc) {
  auto tangentSpace = getTangentSpace(type);
  assert(tangentSpace && "No tangent space for this type");
  switch (tangentSpace->getKind()) {
  case VectorSpace::Kind::Vector:
    emitZeroIntoBuffer(builder, type, bufferAccess, loc);
    return;
  case VectorSpace::Kind::Tuple: {
    auto tupleType = tangentSpace->getTuple();
    SmallVector<SILValue, 8> zeroElements;
    for (unsigned i : range(tupleType->getNumElements())) {
      auto eltAddr = builder.createTupleElementAddr(loc, bufferAccess, i);
      emitZeroIndirect(tupleType->getElementType(i)->getCanonicalType(),
                       eltAddr, loc);
    }
    return;
  }
  case VectorSpace::Kind::Function: {
    llvm_unreachable(
      "Unimplemented: Emit thunks for abstracting zero initialization");
  }
  }
}

SILValue PullbackEmitter::emitZeroDirect(CanType type, SILLocation loc) {
  auto silType = getModule().Types.getLoweredLoadableType(
      type, ResilienceExpansion::Minimal);
  auto *buffer = builder.createAllocStack(loc, silType);
  auto *initAccess = builder.createBeginAccess(loc, buffer, SILAccessKind::Init,
                                               SILAccessEnforcement::Static,
                                               /*noNestedConflict*/ true,
                                               /*fromBuiltin*/ false);
  emitZeroIndirect(type, initAccess, loc);
  builder.createEndAccess(loc, initAccess, /*aborted*/ false);
  auto readAccess = builder.createBeginAccess(loc, buffer, SILAccessKind::Read,
                                              SILAccessEnforcement::Static,
                                              /*noNestedConflict*/ true,
                                              /*fromBuiltin*/ false);
  auto *loaded = builder.createLoad(loc, readAccess,
                                    getBufferLOQ(type, getPullback()));
  builder.createEndAccess(loc, readAccess, /*aborted*/ false);
  builder.createDeallocStack(loc, buffer);
  return loaded;
}

void PullbackEmitter::emitCleanupForAdjointValue(AdjointValue value) {
  switch (value.getKind()) {
  case AdjointValueKind::Zero: return;
  case AdjointValueKind::Aggregate:
    for (auto element : value.getAggregateElements())
      emitCleanupForAdjointValue(element);
    break;
  case AdjointValueKind::Concrete: {
    auto concrete = value.getConcreteValue();
    auto *cleanup = concrete.getCleanup();
    LLVM_DEBUG(getADDebugStream() << "Applying "
               << cleanup->getNumChildren() << " for value "
               << concrete.getValue() << " child cleanups\n");
    cleanup->applyRecursively(builder, concrete.getLoc());
    break;
  }
  }
}

AdjointValue
PullbackEmitter::accumulateAdjointsDirect(AdjointValue lhs,
                                          AdjointValue rhs) {
  LLVM_DEBUG(getADDebugStream()
             << "Materializing adjoint directly.\nLHS: " << lhs
             << "\nRHS: " << rhs << '\n');

  switch (lhs.getKind()) {
  // x
  case AdjointValueKind::Concrete: {
    auto lhsVal = lhs.getConcreteValue();
    switch (rhs.getKind()) {
    // x + y
    case AdjointValueKind::Concrete: {
      auto rhsVal = rhs.getConcreteValue();
      auto sum = accumulateDirect(lhsVal, rhsVal);
      return makeConcreteAdjointValue(ValueWithCleanup(
          sum, makeCleanup(sum, emitCleanup, {lhsVal.getCleanup(),
                                              rhsVal.getCleanup()})));
    }
    // x + 0 => x
    case AdjointValueKind::Zero:
      return lhs;
    // x + (y, z) => (x.0 + y, x.1 + z)
    case AdjointValueKind::Aggregate:
      SmallVector<AdjointValue, 8> newElements;
      auto lhsTy = lhsVal.getValue()->getType().getASTType();
      if (auto *tupTy = lhsTy->getAs<TupleType>()) {
        for (auto idx : range(rhs.getNumAggregateElements())) {
          auto lhsElt = builder.createTupleExtract(
              lhsVal.getLoc(), lhsVal, idx);
          auto rhsElt = rhs.getAggregateElement(idx);
          newElements.push_back(accumulateAdjointsDirect(
              makeConcreteAdjointValue(
                  ValueWithCleanup(lhsElt, lhsVal.getCleanup())),
              rhsElt));
        }
      } else if (auto *structDecl = lhsTy->getStructOrBoundGenericStruct()) {
        auto fieldIt = structDecl->getStoredProperties().begin();
        for (unsigned i = 0; fieldIt != structDecl->getStoredProperties().end();
             ++fieldIt, ++i) {
          auto lhsElt = builder.createStructExtract(
              lhsVal.getLoc(), lhsVal, *fieldIt);
          auto rhsElt = rhs.getAggregateElement(i);
          newElements.push_back(accumulateAdjointsDirect(
              makeConcreteAdjointValue(
                  ValueWithCleanup(lhsElt, lhsVal.getCleanup())),
              rhsElt));
        }
      } else {
        llvm_unreachable("Not an aggregate type");
      }
      return makeAggregateAdjointValue(lhsVal.getType(), newElements);
    }
  }
  // 0
  case AdjointValueKind::Zero:
    // 0 + x => x
    return rhs;
  // (x, y)
  case AdjointValueKind::Aggregate:
    switch (rhs.getKind()) {
    // (x, y) + z => (x + z.0, y + z.1)
    case AdjointValueKind::Concrete:
    // x + 0 => x
    case AdjointValueKind::Zero:
      return lhs;
    // (x, y) + (z, w) => (x + z, y + w)
    case AdjointValueKind::Aggregate: {
      SmallVector<AdjointValue, 8> newElements;
      for (auto i : range(lhs.getNumAggregateElements()))
        newElements.push_back(
            accumulateAdjointsDirect(lhs.getAggregateElement(i),
                                     rhs.getAggregateElement(i)));
      return makeAggregateAdjointValue(lhs.getType(), newElements);
    }
    }
  }
}

SILValue PullbackEmitter::accumulateDirect(SILValue lhs, SILValue rhs) {
  // TODO: Optimize for the case when lhs == rhs.
  LLVM_DEBUG(getADDebugStream() <<
             "Emitting adjoint accumulation for lhs: " << lhs <<
             " and rhs: " << rhs << "\n");
  assert(lhs->getType() == rhs->getType() && "Adjoints must have equal types!");
  assert(lhs->getType().isObject() && rhs->getType().isObject() &&
         "Adjoint types must be both object types!");
  auto adjointTy = lhs->getType();
  auto adjointASTTy = adjointTy.getASTType();
  auto loc = lhs.getLoc();
  auto tangentSpace = getTangentSpace(adjointASTTy);
  assert(tangentSpace && "No tangent space for this type");
  switch (tangentSpace->getKind()) {
  case VectorSpace::Kind::Vector: {
    // Allocate buffers for inputs and output.
    auto *resultBuf = builder.createAllocStack(loc, adjointTy);
    auto *lhsBuf = builder.createAllocStack(loc, adjointTy);
    auto *rhsBuf = builder.createAllocStack(loc, adjointTy);
    // Initialize input buffers.
    auto *lhsBufInitAccess = builder.createBeginAccess(
        loc, lhsBuf, SILAccessKind::Init, SILAccessEnforcement::Static,
        /*noNestedConflict*/ true, /*fromBuiltin*/ false);
    auto *rhsBufInitAccess = builder.createBeginAccess(
        loc, rhsBuf, SILAccessKind::Init, SILAccessEnforcement::Static,
        /*noNestedConflict*/ true, /*fromBuiltin*/ false);
    builder.createStore(loc, lhs, lhsBufInitAccess,
                        getBufferSOQ(adjointASTTy, getPullback()));
    builder.createStore(loc, rhs, rhsBufInitAccess,
                        getBufferSOQ(adjointASTTy, getPullback()));
    builder.createEndAccess(loc, lhsBufInitAccess, /*aborted*/ false);
    builder.createEndAccess(loc, rhsBufInitAccess, /*aborted*/ false);
    // Accumulate the adjoints.
    auto *resultBufAccess = builder.createBeginAccess(
        loc, resultBuf, SILAccessKind::Init, SILAccessEnforcement::Static,
        /*noNestedConflict*/ true, /*fromBuiltin*/ false);
    auto *lhsBufReadAccess = builder.createBeginAccess(loc, lhsBuf,
        SILAccessKind::Read, SILAccessEnforcement::Static,
        /*noNestedConflict*/ true, /*fromBuiltin*/ false);
    auto *rhsBufReadAccess = builder.createBeginAccess(loc, rhsBuf,
        SILAccessKind::Read, SILAccessEnforcement::Static,
        /*noNestedConflict*/ true, /*fromBuiltin*/ false);
    accumulateIndirect(resultBufAccess, lhsBufReadAccess, rhsBufReadAccess);
    builder.createEndAccess(loc, resultBufAccess, /*aborted*/ false);
    builder.createEndAccess(loc, rhsBufReadAccess, /*aborted*/ false);
    builder.createEndAccess(loc, lhsBufReadAccess, /*aborted*/ false);
    // Deallocate input buffers.
    builder.createDeallocStack(loc, rhsBuf);
    builder.createDeallocStack(loc, lhsBuf);
    // Load result.
    resultBufAccess = builder.createBeginAccess(loc, resultBuf,
        SILAccessKind::Read, SILAccessEnforcement::Static,
        /*noNestedConflict*/ true, /*fromBuiltin*/ false);
    auto val = builder.createLoad(loc, resultBufAccess,
        getBufferLOQ(lhs->getType().getASTType(), getPullback()));
    builder.createEndAccess(loc, resultBufAccess, /*aborted*/ false);
    // Deallocate result buffer.
    builder.createDeallocStack(loc, resultBuf);
    return val;
  }
  case VectorSpace::Kind::Tuple: {
    auto tupleType = tangentSpace->getTuple();
    SmallVector<SILValue, 8> adjElements;
    for (unsigned i : range(tupleType->getNumElements())) {
      auto *eltLHS = builder.createTupleExtract(loc, lhs, i);
      auto *eltRHS = builder.createTupleExtract(loc, rhs, i);
      adjElements.push_back(accumulateDirect(eltLHS, eltRHS));
    }
    return builder.createTuple(loc, adjointTy, adjElements);
  }
  case VectorSpace::Kind::Function: {
    llvm_unreachable(
      "Unimplemented: Emit thunks for abstracting adjoint accumulation");
  }
  }
}

void PullbackEmitter::accumulateIndirect(
    SILValue resultBufAccess, SILValue lhsBufAccess, SILValue rhsBufAccess) {
  // TODO: Optimize for the case when lhs == rhs.
  assert(lhsBufAccess->getType() == rhsBufAccess->getType() &&
         "Adjoint values must have same type!");
  assert(lhsBufAccess->getType().isAddress() &&
         rhsBufAccess->getType().isAddress() &&
         "Adjoint values must both have address types!");
  auto loc = resultBufAccess.getLoc();
  auto adjointTy = lhsBufAccess->getType();
  auto adjointASTTy = adjointTy.getASTType();
  auto *swiftMod = getModule().getSwiftModule();
  auto tangentSpace = adjointASTTy->getAutoDiffAssociatedTangentSpace(
      LookUpConformanceInModule(swiftMod));
  assert(tangentSpace && "No tangent space for this type");
  switch (tangentSpace->getKind()) {
  case VectorSpace::Kind::Vector: {
    auto *proto = getContext().getAdditiveArithmeticProtocol();
    auto *combinerFuncDecl = getContext().getPlusDecl();
    // Call the combiner function and return.
    auto adjointParentModule = tangentSpace->getNominal()
        ? tangentSpace->getNominal()->getModuleContext()
        : getModule().getSwiftModule();
    auto confRef = adjointParentModule->lookupConformance(adjointASTTy,
                                                           proto);
    assert(confRef.hasValue() && "Missing conformance to `AdditiveArithmetic`");
    SILDeclRef declRef(combinerFuncDecl, SILDeclRef::Kind::Func);
    auto silFnTy = getContext().getTypeConverter().getConstantType(declRef);
    // %0 = witness_method @+
    auto witnessMethod = builder.createWitnessMethod(loc, adjointASTTy,
                                                     *confRef, declRef,
                                                     silFnTy);
    auto subMap = SubstitutionMap::getProtocolSubstitutions(
        proto, adjointASTTy, *confRef);
    // %1 = metatype $T.Type
    auto metatypeType =
        CanMetatypeType::get(adjointASTTy, MetatypeRepresentation::Thick);
    auto metatypeSILType = SILType::getPrimitiveObjectType(metatypeType);
    auto metatype = builder.createMetatype(loc, metatypeSILType);
    // %2 = apply $0(%result, %new, %old, %1)
    builder.createApply(loc, witnessMethod, subMap,
                        {resultBufAccess, rhsBufAccess, lhsBufAccess, metatype},
                        /*isNonThrowing*/ false);
    return;
  }
  case VectorSpace::Kind::Tuple: {
    auto tupleType = tangentSpace->getTuple();
    for (unsigned i : range(tupleType->getNumElements())) {
      auto *destAddr = builder.createTupleElementAddr(loc, resultBufAccess, i);
      auto *eltAddrLHS = builder.createTupleElementAddr(loc, lhsBufAccess, i);
      auto *eltAddrRHS = builder.createTupleElementAddr(loc, rhsBufAccess, i);
      accumulateIndirect(destAddr, eltAddrLHS, eltAddrRHS);
    }
    return;
  }
  case VectorSpace::Kind::Function: {
    llvm_unreachable(
        "Unimplemented: Emit thunks for abstracting adjoint value "
        "accumulation");
  }
  }
}

void PullbackEmitter::accumulateIndirect(SILValue lhsDestAccess,
                                         SILValue rhsAccess) {
  assert(lhsDestAccess->getType().isAddress() &&
         rhsAccess->getType().isAddress());
  assert(lhsDestAccess->getFunction() == &getPullback());
  assert(rhsAccess->getFunction() == &getPullback());
  auto loc = lhsDestAccess.getLoc();
  auto type = lhsDestAccess->getType();
  auto astType = type.getASTType();
  auto *swiftMod = getModule().getSwiftModule();
  auto tangentSpace = astType->getAutoDiffAssociatedTangentSpace(
      LookUpConformanceInModule(swiftMod));
  assert(tangentSpace && "No tangent space for this type");
  switch (tangentSpace->getKind()) {
  case VectorSpace::Kind::Vector: {
    auto *proto = getContext().getAdditiveArithmeticProtocol();
    auto *accumulatorFuncDecl = getContext().getPlusEqualDecl();
    // Call the combiner function and return.
    auto confRef = swiftMod->lookupConformance(astType, proto);
    assert(confRef.hasValue() && "Missing conformance to `AdditiveArithmetic`");
    SILDeclRef declRef(accumulatorFuncDecl, SILDeclRef::Kind::Func);
    auto silFnTy = getContext().getTypeConverter().getConstantType(declRef);
    // %0 = witness_method @+=
    auto witnessMethod =
        builder.createWitnessMethod(loc, astType, *confRef, declRef, silFnTy);
    auto subMap =
        SubstitutionMap::getProtocolSubstitutions(proto, astType, *confRef);
    // %1 = metatype $T.Type
    auto metatypeType =
        CanMetatypeType::get(astType, MetatypeRepresentation::Thick);
    auto metatypeSILType = SILType::getPrimitiveObjectType(metatypeType);
    auto metatype = builder.createMetatype(loc, metatypeSILType);
    // %2 = apply $0(%lhs, %rhs, %1)
    builder.createApply(loc, witnessMethod, subMap,
                        {lhsDestAccess, rhsAccess, metatype},
                        /*isNonThrowing*/ false);
    return;
  }
  case VectorSpace::Kind::Tuple: {
    auto tupleType = tangentSpace->getTuple();
    for (unsigned i : range(tupleType->getNumElements())) {
      auto *destAddr = builder.createTupleElementAddr(loc, lhsDestAccess, i);
      auto *eltAddrRHS = builder.createTupleElementAddr(loc, rhsAccess, i);
      accumulateIndirect(destAddr, eltAddrRHS);
    }
    return;
  }
  case VectorSpace::Kind::Function: {
    llvm_unreachable(
        "Unimplemented: Emit thunks for abstracting adjoint value "
        "accumulation");
  }
  }
}

bool VJPEmitter::run() {
  LLVM_DEBUG(getADDebugStream()
             << "Cloning original @" << original->getName()
             << " to vjp @" << vjp->getName() << '\n');
  // Create entry BB and arguments.
  auto *entry = vjp->createBasicBlock();
  createEntryArguments(vjp);

  // Clone.
  SmallVector<SILValue, 4> entryArgs(entry->getArguments().begin(),
                                     entry->getArguments().end());
  cloneFunctionBody(original, entry, entryArgs);
  // If errors occurred, back out.
  if (errorOccurred)
    return true;

  // Generate pullback code.
  PullbackEmitter PullbackEmitter(*this);
  if (PullbackEmitter.run()) {
    errorOccurred = true;
    return true;
  }
  LLVM_DEBUG(getADDebugStream() << "Generated VJP for "
                                << original->getName() << ":\n" << *vjp);
  return errorOccurred;
}

//===----------------------------------------------------------------------===//
// `[differentiable]` attribute processing
//===----------------------------------------------------------------------===//

SILFunction *
ADContext::declareExternalAssociatedFunction(
    SILFunction *original, SILDifferentiableAttr *attr, StringRef name,
    AutoDiffAssociatedFunctionKind kind) {
  auto &module = getModule();
  auto &indices = attr->getIndices();
  auto originalTy = original->getLoweredFunctionType();
  auto originalLoc = original->getLocation();
  auto assocGenSig = getAssociatedFunctionGenericSignature(attr, original);
  auto assocFnTy = originalTy->getAutoDiffAssociatedFunctionType(
      indices.parameters, indices.source, /*differentiationOrder*/ 1, kind,
      module, LookUpConformanceInModule(module.getSwiftModule()), assocGenSig);
  SILOptFunctionBuilder fb(getTransform());
  // Create external function declaration.
  auto *assocFn = fb.createFunction(
      SILLinkage::PublicExternal, name, assocFnTy,
      /*genericEnv*/ nullptr, originalLoc, original->isBare(), IsNotTransparent,
      original->isSerialized(), original->isDynamicallyReplaceable());
  // Note: Setting debug scope prevents crashes during later transforms.
  assocFn->setDebugScope(new (module) SILDebugScope(originalLoc, assocFn));
  return assocFn;
}

static SILFunction *createEmptyVJP(
    ADContext &context, SILFunction *original, SILDifferentiableAttr *attr,
    bool isExported) {
  LLVM_DEBUG({
    auto &s = getADDebugStream();
    s << "Creating VJP:\n\t";
    s << "Original type: " << original->getLoweredFunctionType() << "\n\t";
  });

  auto &module = context.getModule();
  auto originalTy = original->getLoweredFunctionType();
  auto indices = attr->getIndices();

  // === Create an empty VJP. ===
  auto vjpName = original->getASTContext()
                     .getIdentifier("AD__" + original->getName().str() +
                                    "__vjp_" + indices.mangle())
                     .str();
  auto vjpGenericSig = getAssociatedFunctionGenericSignature(attr, original);

  // RAII that pushes the original function's generic signature to
  // `module.Types` so that the calls `module.Types.getTypeLowering()` below
  // will know the VJP's generic parameter types.
  Lowering::GenericContextScope genericContextScope(
      module.Types, vjpGenericSig);

  auto *vjpGenericEnv = vjpGenericSig
      ? vjpGenericSig->createGenericEnvironment()
      : nullptr;
  auto vjpType = originalTy->getAutoDiffAssociatedFunctionType(
      indices.parameters, indices.source, /*differentiationOrder*/ 1,
      AutoDiffAssociatedFunctionKind::VJP, module,
      LookUpConformanceInModule(module.getSwiftModule()), vjpGenericSig);

  SILOptFunctionBuilder fb(context.getTransform());
  auto linkage = autodiff::getAutoDiffAssociatedFunctionLinkage(
      original->getLinkage(), isExported);
  auto *vjp = fb.createFunction(linkage, vjpName, vjpType, vjpGenericEnv,
                                original->getLocation(), original->isBare(),
                                IsNotTransparent, original->isSerialized(),
                                original->isDynamicallyReplaceable());
  vjp->setOwnershipEliminated();
  vjp->setDebugScope(new (module) SILDebugScope(original->getLocation(), vjp));
  attr->setVJPName(vjpName);

  LLVM_DEBUG(llvm::dbgs() << "VJP type: " << vjp->getLoweredFunctionType()
                          << "\n");
  return vjp;
}

static SILFunction *createEmptyJVP(
    ADContext &context, SILFunction *original, SILDifferentiableAttr *attr,
    bool isExported) {
  LLVM_DEBUG({
    auto &s = getADDebugStream();
    s << "Creating JVP:\n\t";
    s << "Original type: " << original->getLoweredFunctionType() << "\n\t";
  });

  auto &module = context.getModule();
  auto originalTy = original->getLoweredFunctionType();
  auto indices = attr->getIndices();

  // === Create an empty JVP. ===
  auto jvpName = original->getASTContext()
      .getIdentifier("AD__" + original->getName().str() +
                     "__jvp_" + indices.mangle())
      .str();
  auto jvpGenericSig = getAssociatedFunctionGenericSignature(attr, original);

  // RAII that pushes the original function's generic signature to
  // `module.Types` so that the calls `module.Types.getTypeLowering()` below
  // will know the VJP's generic parameter types.
  Lowering::GenericContextScope genericContextScope(
      module.Types, jvpGenericSig);

  auto *jvpGenericEnv = jvpGenericSig
      ? jvpGenericSig->createGenericEnvironment()
      : nullptr;
  auto jvpType = originalTy->getAutoDiffAssociatedFunctionType(
      indices.parameters, indices.source, /*differentiationOrder*/ 1,
      AutoDiffAssociatedFunctionKind::JVP, module,
      LookUpConformanceInModule(module.getSwiftModule()), jvpGenericSig);

  SILOptFunctionBuilder fb(context.getTransform());
  auto linkage = autodiff::getAutoDiffAssociatedFunctionLinkage(
      original->getLinkage(), isExported);
  auto *jvp = fb.createFunction(linkage, jvpName, jvpType, jvpGenericEnv,
                                original->getLocation(), original->isBare(),
                                IsNotTransparent, original->isSerialized(),
                                original->isDynamicallyReplaceable());
  jvp->setOwnershipEliminated();
  jvp->setDebugScope(new (module) SILDebugScope(original->getLocation(), jvp));
  attr->setJVPName(jvpName);

  LLVM_DEBUG(llvm::dbgs() << "JVP type: " << jvp->getLoweredFunctionType()
             << "\n");
  return jvp;
}

/// Returns true on error.
bool ADContext::processDifferentiableAttribute(
    SILFunction *original, SILDifferentiableAttr *attr,
    DifferentiationInvoker invoker) {
  auto &module = getModule();
  // Try to look up JVP only if attribute specifies JVP name or if original
  // function is an external declaration. If JVP function cannot be found,
  // create an external JVP reference.
  StringRef jvpName;
  SILFunction *jvp = nullptr;
  if (attr->hasJVP()) {
    jvpName = attr->getJVPName();
  } else if (original->isExternalDeclaration()) {
    jvpName = original->getASTContext()
                  .getIdentifier("AD__" + original->getName().str() +
                                 "__jvp_" + attr->getIndices().mangle())
                  .str();
  }
  if (!jvpName.empty()) {
    jvp = module.lookUpFunction(jvpName);
    if (!jvp)
      jvp = declareExternalAssociatedFunction(
          original, attr, jvpName, AutoDiffAssociatedFunctionKind::JVP);
    attr->setJVPName(jvpName);
  }

  // If differentiation is triggered by `[differentiable]`, associated function
  // should share linkage of original function.
  auto isAssocFnExported =
      invoker.getKind() ==
          DifferentiationInvoker::Kind::SILDifferentiableAttribute;

  // Try to look up VJP only if attribute specifies VJP name or if original
  // function is an external declaration. If VJP function cannot be found,
  // create an external VJP reference.
  StringRef vjpName;
  SILFunction *vjp = nullptr;
  if (attr->hasVJP()) {
    vjpName = attr->getVJPName();
  } else if (original->isExternalDeclaration()) {
    vjpName = original->getASTContext()
                  .getIdentifier("AD__" + original->getName().str() +
				                         "__vjp_" + attr->getIndices().mangle())
                  .str();
  }
  if (!vjpName.empty()) {
    vjp = module.lookUpFunction(vjpName);
    if (!vjp)
      vjp = declareExternalAssociatedFunction(
          original, attr, vjpName, AutoDiffAssociatedFunctionKind::VJP);
    attr->setVJPName(vjpName);
  }

  // If the JVP doesn't exist, need to synthesize it.
  if (!vjp) {
    // Diagnose:
    // - Functions with no return.
    // - Functions with unsupported control flow.
    if (diagnoseNoReturn(*this, original, invoker) ||
        diagnoseUnsupportedControlFlow(*this, original, invoker))
      return true;

    vjp = createEmptyVJP(*this, original, attr, isAssocFnExported);
    getGeneratedFunctions().push_back(vjp);
    VJPEmitter emitter(*this, original, attr, vjp, invoker);
    if (emitter.run())
      return true;
  }
      
  // If the JVP doesn't exist, need to synthesize it.
  if (!jvp) {
    // Diagnose:
    // - Functions with no return.
    // - Functions with unsupported control flow.
    if (RunJVPGeneration && (diagnoseNoReturn(*this, original, invoker) ||
        diagnoseUnsupportedControlFlow(*this, original, invoker)))
      return true;

    jvp = createEmptyJVP(*this, original, attr, isAssocFnExported);
    getGeneratedFunctions().push_back(jvp);

    if (RunJVPGeneration) {
      JVPEmitter emitter(*this, original, attr, jvp, invoker);
      return emitter.run();
    } else {
      LLVM_DEBUG(getADDebugStream()
                 << "Generating empty JVP for original @"
                 << original->getName() << '\n');
      // Create empty body of JVP if the user defined their own custom VJP.
      // Return undef.
      auto *entry = jvp->createBasicBlock();
      createEntryArguments(jvp);
      auto diffConv = jvp->getConventions();
      SILBuilder builder(entry);
      auto loc = jvp->getLocation();
      builder.createReturn(loc, SILUndef::get(
          jvp->mapTypeIntoContext(diffConv.getSILResultType()),
          *jvp));
      LLVM_DEBUG(getADDebugStream() << "Generated empty JVP for "
                 << original->getName() << ":\n" << *jvp);
    }
  }

  return false;
}

//===----------------------------------------------------------------------===//
// Differentiation pass implementation
//===----------------------------------------------------------------------===//

/// The automatic differentiation pass.
namespace {
class Differentiation : public SILModuleTransform {
public:
  Differentiation() : SILModuleTransform() {}
  void run() override;
};
} // end anonymous namespace

SILFunction *
ADContext::getOrCreateSubsetParametersThunkForLinearMap(
    SILFunction *parentThunk, CanSILFunctionType linearMapType,
    CanSILFunctionType targetType, AutoDiffAssociatedFunctionKind kind,
    SILAutoDiffIndices desiredIndices, SILAutoDiffIndices actualIndices) {
  LLVM_DEBUG(getADDebugStream() << "Getting a subset parameters thunk for " <<
             linearMapType << " from " << actualIndices << " to " <<
             desiredIndices << '\n');

  SubstitutionMap interfaceSubs = parentThunk->getForwardingSubstitutionMap();
  GenericEnvironment *genericEnv = parentThunk->getGenericEnvironment();
  auto thunkType = buildThunkType(
      parentThunk, linearMapType, targetType, genericEnv, interfaceSubs,
      /*withoutActuallyEscaping*/ true,
      DifferentiationThunkKind::Reabstraction);

  // TODO: Use more principled mangling.
  std::string thunkName;
  switch (kind) {
    case AutoDiffAssociatedFunctionKind::JVP:
      thunkName = "differential";
      break;
    case AutoDiffAssociatedFunctionKind::VJP:
      thunkName = "pullback";
  }
  Mangle::ASTMangler mangler;
  auto fromInterfaceType =
      linearMapType->mapTypeOutOfContext()->getCanonicalType();
  auto toInterfaceType = targetType->mapTypeOutOfContext()->getCanonicalType();
  CanType dynamicSelfType;
  thunkName = "AD__" + mangler.mangleReabstractionThunkHelper(
      thunkType, fromInterfaceType, toInterfaceType, dynamicSelfType,
      module.getSwiftModule()) + "_" + desiredIndices.mangle() + "_" +
      thunkName;
  thunkName += "_thunk";

  auto loc = parentThunk->getLocation();
  SILOptFunctionBuilder fb(getTransform());
  auto *thunk = fb.getOrCreateSharedFunction(
      loc, thunkName, thunkType, IsBare, IsTransparent, IsSerialized,
      ProfileCounter(), IsThunk, IsNotDynamic);

  if (!thunk->empty())
    return thunk;

  thunk->setGenericEnvironment(genericEnv);
  thunk->setOwnershipEliminated();
  auto *entry = thunk->createBasicBlock();
  SILBuilder builder(entry);
  createEntryArguments(thunk);

  // Get arguments.
  SmallVector<SILValue, 4> arguments;
  SmallVector<AllocStackInst *, 4> localAllocations;

  // Build a `.zero` argument for the given `Differentiable`-conforming type.
  auto buildZeroArgument = [&](SILType zeroSILType) {
    auto zeroSILObjType = zeroSILType.getObjectType();
    auto zeroType = zeroSILType.getASTType();
    auto *swiftMod = getModule().getSwiftModule();
    auto tangentSpace = zeroType->getAutoDiffAssociatedTangentSpace(
      LookUpConformanceInModule(swiftMod));
    assert(tangentSpace && "No tangent space for this type");
    switch (tangentSpace->getKind()) {
    case VectorSpace::Kind::Vector: {
      auto *buf = builder.createAllocStack(loc, zeroSILObjType);
      localAllocations.push_back(buf);
      emitZeroIntoBuffer(builder, zeroType, buf, loc);
      if (zeroSILType.isAddress())
        arguments.push_back(buf);
      else {
        auto loq = getBufferLOQ(buf->getType().getASTType(), *thunk);
        auto *arg = builder.createLoad(loc, buf, loq);
        arguments.push_back(arg);
      }
      break;
    }
    case VectorSpace::Kind::Tuple: {
      llvm_unreachable(
          "Unimplemented: Handle zero initialization for tuples");
    }
    case VectorSpace::Kind::Function:
      llvm_unreachable(
          "Unimplemented: Emit thunks for abstracting zero initialization");
    }
  };

  // `actualIndices` and `desiredIndices` are with respect to the original
  // function. However, the differential parameters and pullback results may
  // already be w.r.t. a subset. We create a map between the original function's
  // actual parameter indices and the linear map's actual indices.
  // Example:
  //   Original: (T0, T1, T2) -> R
  //   Actual indices: 0, 2
  //   Original differential: (T0, T2) -> R
  //   Original pullback: R -> (T0, T2)
  //   Desired indices w.r.t. original: 2
  //   Desired indices w.r.t. linear map: 1
  SmallVector<unsigned, 4> actualParamIndicesMap(
      actualIndices.parameters->getCapacity(), UINT_MAX);
  {
    unsigned indexInBitVec = 0;
    for (auto index : actualIndices.parameters->getIndices()) {
      actualParamIndicesMap[index] = indexInBitVec;
      indexInBitVec++;
    }
  }
  auto mapOriginalParameterIndex = [&](unsigned index) -> unsigned {
    auto mappedIndex = actualParamIndicesMap[index];
    assert(mappedIndex < actualIndices.parameters->getCapacity());
    return mappedIndex;
  };

  switch (kind) {
  // Differential arguments are:
  // - All indirect results, followed by:
  // - An interleaving of:
  //   - Thunk arguments (when parameter index is in both desired and actual
  //     indices).
  //   - Zeros (when parameter is not in desired indices).
  case AutoDiffAssociatedFunctionKind::JVP: {
    // Forward all indirect results.
    arguments.append(thunk->getIndirectResults().begin(),
                     thunk->getIndirectResults().end());
    auto toArgIter = thunk->getArgumentsWithoutIndirectResults().begin();
    auto useNextArgument = [&]() {
      arguments.push_back(*toArgIter++);
    };
    // Iterate over actual indices.
    for (unsigned i : actualIndices.parameters->getIndices()) {
      // If index is desired, use next argument.
      if (desiredIndices.isWrtParameter(i)) {
        useNextArgument();
      }
      // Otherwise, construct and use a zero argument.
      else {
        auto zeroSILType =
            linearMapType->getParameters()[mapOriginalParameterIndex(i)]
                .getSILStorageType();
        buildZeroArgument(zeroSILType);
      }
    }
    break;
  }
  // Pullback arguments are:
  // - An interleaving of:
  //   - Thunk indirect results (when parameter index is in both desired and
  //     actual indices).
  //   - Zeros (when parameter is not in desired indices).
  // - All actual arguments.
  case AutoDiffAssociatedFunctionKind::VJP: {
    auto toIndirectResultsIter = thunk->getIndirectResults().begin();
    auto useNextResult = [&]() {
      arguments.push_back(*toIndirectResultsIter++);
    };
    // Iterate over actual indices.
    for (unsigned i : actualIndices.parameters->getIndices()) {
      auto resultInfo =
          linearMapType->getResults()[mapOriginalParameterIndex(i)];
      // Skip direct results. Only indirect results are relevant as arguments.
      if (resultInfo.isFormalDirect())
        continue;
      // If index is desired, use next indirect result.
      if (desiredIndices.isWrtParameter(i)) {
        useNextResult();
        continue;
      }
      // Otherwise, construct and use a zero indirect result.
      buildZeroArgument(resultInfo.getSILStorageType());
    }
    // Foward all actual non-indirect-result arguments.
    arguments.append(thunk->getArgumentsWithoutIndirectResults().begin(),
                     thunk->getArgumentsWithoutIndirectResults().end() - 1);
    break;
  }
  }

  // Get the linear map thunk argument and apply it.
  auto *linearMap = thunk->getArguments().back();
  auto *ai = builder.createApply(
      loc, linearMap, SubstitutionMap(), arguments, /*isNonThrowing*/ false);

  // If differential thunk, deallocate local allocations and directly return
  // `apply` result.
  if (kind == AutoDiffAssociatedFunctionKind::JVP) {
    for (auto *alloc : reversed(localAllocations))
      builder.createDeallocStack(loc, alloc);
    builder.createReturn(loc, ai);
    return thunk;
  }

  // If pullback thunk, return only the desired results and clean up the
  // undesired results.
  SmallVector<SILValue, 8> pullbackDirectResults;
  extractAllElements(ai, builder, pullbackDirectResults);
  SmallVector<SILValue, 8> allResults;
  collectAllActualResultsInTypeOrder(
      ai, pullbackDirectResults,
      ai->getIndirectSILResults(), allResults);

  SmallVector<SILValue, 8> results;
  for (unsigned i : actualIndices.parameters->getIndices()) {
    // If result is desired:
    // - Do nothing if result is indirect.
    //   (It was already forwarded to the `apply` instruction).
    // - Push it to `results` if result is direct.
    auto result = allResults[mapOriginalParameterIndex(i)];
    if (desiredIndices.isWrtParameter(i)) {
      if (result->getType().isAddress())
        continue;
      results.push_back(result);
    }
    // Otherwise, cleanup the unused results.
    else {
      emitCleanup(builder, loc, result);
    }
  }
  // Deallocate local allocations and return final direct result.
  for (auto *alloc : reversed(localAllocations))
    builder.createDeallocStack(loc, alloc);
  auto result = joinElements(results, builder, loc);
  builder.createReturn(loc, result);

  getGeneratedFunctions().push_back(thunk);
  return thunk;
}

std::pair<SILFunction *, SubstitutionMap>
ADContext::getOrCreateSubsetParametersThunkForAssociatedFunction(
    SILValue origFnOperand, SILValue assocFn,
    AutoDiffAssociatedFunctionKind kind, SILAutoDiffIndices desiredIndices,
    SILAutoDiffIndices actualIndices) {
  LLVM_DEBUG(getADDebugStream() << "Getting a subset parameters thunk for "
             "associated function " << assocFn << " of the original function "
             << origFnOperand << " from " << actualIndices << " to " <<
             desiredIndices << '\n');

  auto origFnType = origFnOperand->getType().castTo<SILFunctionType>();
  auto &module = getModule();
  auto lookupConformance = LookUpConformanceInModule(module.getSwiftModule());

  // Compute target type for thunking.
  auto assocFnType = assocFn->getType().castTo<SILFunctionType>();
  auto targetType = origFnType->getAutoDiffAssociatedFunctionType(
      desiredIndices.parameters, desiredIndices.source,
      /*differentiationOrder*/ 1, kind, module, lookupConformance);
  auto *caller = assocFn->getFunction();
  if (targetType->hasArchetype()) {
    auto substTargetType = caller->mapTypeIntoContext(
        targetType->mapTypeOutOfContext())->getCanonicalType();
    targetType = SILType::getPrimitiveObjectType(substTargetType)
        .castTo<SILFunctionType>();
  }
  assert(assocFnType->getNumParameters() == targetType->getNumParameters());
  assert(assocFnType->getNumResults() == targetType->getNumResults());

  // Build thunk type.
  SubstitutionMap interfaceSubs;
  GenericEnvironment *genericEnv = nullptr;
  auto thunkType = buildThunkType(
      assocFn->getFunction(), assocFnType, targetType, genericEnv,
      interfaceSubs, /*withoutActuallyEscaping*/ false,
      DifferentiationThunkKind::IndexSubset);

  // FIXME: The logic for resolving `assocRef` does not reapply function
  // conversions, which is problematic if `assocFn` is a `partial_apply`
  // instruction.
  StringRef origName;
  if (auto *origFnRef =
          peerThroughFunctionConversions<FunctionRefInst>(origFnOperand)) {
    origName = origFnRef->getReferencedFunctionOrNull()->getName();
  } else if (auto *origMethodInst =
                 peerThroughFunctionConversions<MethodInst>(origFnOperand)) {
    origName = origMethodInst->getMember().getAnyFunctionRef()
        ->getAbstractFunctionDecl()->getNameStr();
  }
  assert(!origName.empty() && "Original function name could not be resolved");
  // TODO: Use more principled mangling.
  std::string thunkName;
  switch (kind) {
    case AutoDiffAssociatedFunctionKind::JVP:
      thunkName = "jvp";
      break;
    case AutoDiffAssociatedFunctionKind::VJP:
      thunkName = "vjp";
  }
  Mangle::ASTMangler mangler;
  auto fromInterfaceType =
      assocFnType->mapTypeOutOfContext()->getCanonicalType();
  auto toInterfaceType = targetType->mapTypeOutOfContext()->getCanonicalType();
  CanType dynamicSelfType;
  thunkName = "AD__orig_" + origName.str() + "_" +
      mangler.mangleReabstractionThunkHelper(
          thunkType, fromInterfaceType, toInterfaceType, dynamicSelfType,
          module.getSwiftModule()) + "_" + desiredIndices.mangle() + "_" +
          thunkName;
  thunkName += "_thunk";

  auto loc = origFnOperand.getLoc();
  SILOptFunctionBuilder fb(getTransform());
  auto *thunk = fb.getOrCreateSharedFunction(
      loc, thunkName, thunkType, IsBare, IsTransparent, caller->isSerialized(),
      ProfileCounter(), IsThunk, IsNotDynamic);

  if (!thunk->empty())
    return {thunk, interfaceSubs};

  thunk->setOwnershipEliminated();
  thunk->setGenericEnvironment(genericEnv);
  auto *entry = thunk->createBasicBlock();
  SILBuilder builder(entry);
  createEntryArguments(thunk);

  SubstitutionMap assocSubstMap;
  if (auto *partialApply = dyn_cast<PartialApplyInst>(assocFn))
    assocSubstMap = partialApply->getSubstitutionMap();

  // FIXME: The logic for resolving `assocRef` does not reapply function
  // conversions, which is problematic if `assocFn` is a `partial_apply`
  // instruction.
  SILValue assocRef;
  if (auto *assocFnRef =
          peerThroughFunctionConversions<FunctionRefInst>(assocFn)) {
    auto *assoc = assocFnRef->getReferencedFunctionOrNull();
    assocRef = builder.createFunctionRef(loc, assoc);
  } else if (auto *assocMethodInst =
                 peerThroughFunctionConversions<WitnessMethodInst>(assocFn)) {
    assocRef = builder.createWitnessMethod(
        loc, assocMethodInst->getLookupType(),
        assocMethodInst->getConformance(), assocMethodInst->getMember(),
        thunk->mapTypeIntoContext(assocMethodInst->getType()));
  }
  assert(assocRef && "Expected associated function to be resolved");

  assocSubstMap = assocSubstMap.subst(thunk->getForwardingSubstitutionMap());
  assocFnType = assocRef->getType().castTo<SILFunctionType>();

  SmallVector<SILValue, 4> arguments;
  arguments.append(thunk->getArguments().begin(), thunk->getArguments().end());
  auto *apply = builder.createApply(
      loc, assocRef, assocSubstMap, arguments, /*isNonThrowing*/ false);

  // Extract all direct results.
  SmallVector<SILValue, 8> directResults;
  extractAllElements(apply, builder, directResults);
  auto originalDirectResults = ArrayRef<SILValue>(directResults).drop_back(1);
  auto originalDirectResult =
      joinElements(originalDirectResults, builder, apply->getLoc());
  auto linearMap = directResults.back();

  auto linearMapType = linearMap->getType().castTo<SILFunctionType>();
  auto linearMapTargetType = targetType->getResults().back().getSILStorageType()
      .castTo<SILFunctionType>();

  auto *innerThunk = getOrCreateSubsetParametersThunkForLinearMap(
      thunk, linearMapType, linearMapTargetType, kind,
      desiredIndices, actualIndices);

  auto *innerThunkFRI = builder.createFunctionRef(loc, innerThunk);
  auto *newDerivative = builder.createPartialApply(
      loc, innerThunkFRI, thunk->getForwardingSubstitutionMap(), {linearMap},
      ParameterConvention::Direct_Guaranteed);

  assert(origFnType->getResults().size() == 1);
  if (origFnType->getResults().front().isFormalDirect()) {
    auto result = joinElements(
        {originalDirectResult, newDerivative}, builder, loc);
    builder.createReturn(loc, result);
  } else {
    builder.createReturn(loc, newDerivative);
  }

  getGeneratedFunctions().push_back(thunk);
  return {thunk, interfaceSubs};
}

SILValue ADContext::promoteToDifferentiableFunction(
    AutoDiffFunctionInst *inst, SILBuilder &builder, SILLocation loc,
    DifferentiationInvoker invoker) {
  auto origFnOperand = inst->getOriginalFunction();
  auto origFnTy = origFnOperand->getType().castTo<SILFunctionType>();
  auto parameterIndices = inst->getParameterIndices();
  unsigned resultIndex = resultIndices[inst];
  unsigned differentiationOrder = inst->getDifferentiationOrder();

  // Handle curry thunk applications specially.
  if (auto *ai = dyn_cast<ApplyInst>(origFnOperand)) {
    if (auto *thunkRef = dyn_cast<FunctionRefInst>(ai->getCallee())) {
      SILAutoDiffIndices desiredIndices(resultIndex, parameterIndices);
      auto *thunk = thunkRef->getReferencedFunctionOrNull();
      auto newThunkName = "AD__" + thunk->getName().str() +
          "__cloned_curry_thunk_" + desiredIndices.mangle();

      auto thunkTy = thunk->getLoweredFunctionType();
      auto thunkResult = thunkTy->getSingleResult();
      if (auto resultFnTy = thunkResult.getType()->getAs<SILFunctionType>()) {
        // Construct new curry thunk type with `@differentiable` result.
        auto diffableResultFnTy = resultFnTy->getWithExtInfo(
            resultFnTy->getExtInfo()
                .withDifferentiabilityKind(DifferentiabilityKind::Normal));
        auto newThunkResult = thunkResult.getWithType(diffableResultFnTy);
        auto thunkType = SILFunctionType::get(
            thunkTy->getGenericSignature(), thunkTy->getExtInfo(),
            thunkTy->getCoroutineKind(), thunkTy->getCalleeConvention(),
            thunkTy->getParameters(), {}, {newThunkResult}, {},
            thunkTy->getASTContext());

        // Construct new curry think.
        SILOptFunctionBuilder fb(transform);
        auto *newThunk = fb.getOrCreateFunction(
            loc, newThunkName,
            getSpecializedLinkage(thunk, thunk->getLinkage()), thunkType,
            thunk->isBare(), thunk->isTransparent(), thunk->isSerialized(),
            thunk->isDynamicallyReplaceable(), ProfileCounter(),
            thunk->isThunk());
        if (newThunk->empty()) {
          newThunk->setOwnershipEliminated();
          SILFunctionCloner cloner(newThunk);
          cloner.cloneFunction(thunk);
        }

        auto *retInst =
            cast<ReturnInst>(newThunk->findReturnBB()->getTerminator());
        AutoDiffFunctionInst *adfi;
        {
          SILBuilder builder(retInst);
          adfi = createAutoDiffFunction(builder, loc, parameterIndices,
                                        differentiationOrder,
                                        retInst->getOperand());
          resultIndices[adfi] = resultIndex;
          builder.createReturn(loc, adfi);
        }
        retInst->eraseFromParent();

        getAutoDiffFunctionInsts().push_back(adfi);
        if (processAutoDiffFunctionInst(adfi))
          return nullptr;

        auto *newThunkRef = builder.createFunctionRef(loc, newThunk);
        SmallVector<SILValue, 8> arguments(ai->getArguments().begin(),
                                           ai->getArguments().end());
        auto *newApply = builder.createApply(
            ai->getLoc(), newThunkRef, ai->getSubstitutionMap(), arguments,
            ai->isNonThrowing());
        return newApply;
      }
    }
  }

  SILAutoDiffIndices desiredIndices(resultIndex, parameterIndices);
  SmallVector<SILValue, 2> assocFns;
  for (auto assocFnKind : {AutoDiffAssociatedFunctionKind::JVP,
                           AutoDiffAssociatedFunctionKind::VJP}) {
    auto assocFnAndIndices = emitAssociatedFunctionReference(
        *this, builder, desiredIndices, assocFnKind,
        origFnOperand, invoker);
    // Show an error at the operator, highlight the argument, and show a note
    // at the definition site of the argument.
    if (!assocFnAndIndices)
      return nullptr;

    auto assocFn = assocFnAndIndices->first;
    getGeneratedAssociatedFunctionReferences().push_back(assocFn);

    // If desired indices are a subset of actual indices, create a "subset
    // indices thunk".
    // - For JVPs: the thunked JVP returns a differential taking fewer
    //   parameters (using `.zero` for the dropped parameters).
    // - For VJPs: the thunked VJP returns a pullback that drops the unused
    //   tangent values.
    auto actualIndices = assocFnAndIndices->second;
    // NOTE: `desiredIndices` may come from a partially-applied function and
    // have smaller capacity than `actualIndices`. We expect this logic to go
    // away when we support `@differentiable` partial apply.
    // if (actualIndices != desiredIndices) { // TODO: Re-enable.
    if (actualIndices.source != desiredIndices.source ||
        !actualIndices.parameters->equals(
            desiredIndices.parameters->extendingCapacity(getASTContext(),
                actualIndices.parameters->getCapacity()))) {
      assert(actualIndices.parameters->isSupersetOf(desiredIndices.parameters));
      SILFunction *thunk;
      SubstitutionMap interfaceSubs;
      std::tie(thunk, interfaceSubs) =
          getOrCreateSubsetParametersThunkForAssociatedFunction(
              origFnOperand, assocFn, assocFnKind, desiredIndices,
              actualIndices);
      auto *thunkFRI = builder.createFunctionRef(loc, thunk);
      if (auto genSig =
              thunk->getLoweredFunctionType()->getGenericSignature()) {
        assocFn = builder.createPartialApply(
            loc, thunkFRI, interfaceSubs, {},
            ParameterConvention::Direct_Guaranteed);
      } else {
        assocFn = thunkFRI;
      }
    }
    auto expectedAssocFnTy = origFnTy->getAutoDiffAssociatedFunctionType(
        parameterIndices, resultIndex, differentiationOrder,
        assocFnKind, getModule(),
        LookUpConformanceInModule(getModule().getSwiftModule()));
    // If `assocFn` is `@convention(thin)` but is expected to be
    // `@convention(thick)`, emit a `thin_to_thick` instruction.
    if (expectedAssocFnTy->getRepresentation()
            == SILFunctionTypeRepresentation::Thick &&
        assocFn->getType().castTo<SILFunctionType>()->getRepresentation()
            == SILFunctionTypeRepresentation::Thin) {
      assocFn = builder.createThinToThickFunction(
          loc, assocFn, SILType::getPrimitiveObjectType(expectedAssocFnTy));
    }

    assocFns.push_back(assocFn);
  }

  auto *adfi = createAutoDiffFunction(
      builder, loc, parameterIndices, differentiationOrder, origFnOperand,
      assocFns);
  resultIndices[adfi] = resultIndex;
  getAutoDiffFunctionInsts().push_back(adfi);
  return adfi;
}

/// Fold `autodiff_function_extract` users of the given `autodiff_function`
/// instruction, directly replacing them with `autodiff_function` instruction
/// operands. If the `autodiff_function` instruction has no remaining uses,
/// delete the instruction itself after folding.
///
/// Folding can be disabled by the `SkipFoldingAutoDiffFunctionExtraction` flag
/// for SIL testing purposes.
// FIXME: This function is not correctly detecting the foldable pattern and
// needs to be rewritten.
void ADContext::foldAutoDiffFunctionExtraction(AutoDiffFunctionInst *source) {
  // Iterate through all `autodiff_function` instruction uses.
  for (auto use : source->getUses()) {
    auto *adfei = dyn_cast<AutoDiffFunctionExtractInst>(use->getUser());
    // If user is not an `autodiff_function_extract` instruction, set flag to
    // false.
    if (!adfei)
      continue;
    // Fold original function extractors.
    if (adfei->getExtractee() == AutoDiffFunctionExtractee::Original) {
      auto originalFnValue = source->getOriginalFunction();
      adfei->replaceAllUsesWith(originalFnValue);
      adfei->eraseFromParent();
      continue;
    }
    // Fold associated function extractors.
    auto assocFnValue = source->getAssociatedFunction(
        adfei->getDifferentiationOrder(), adfei->getAssociatedFunctionKind());
    adfei->replaceAllUsesWith(assocFnValue);
    adfei->eraseFromParent();
  }
  // If the `autodiff_function` instruction has no remaining uses, erase it.
  if (isInstructionTriviallyDead(source)) {
    SILBuilder builder(source);
    for (auto &assocFn : source->getAssociatedFunctions())
      emitCleanup(builder, source->getLoc(), assocFn.get());
    source->eraseFromParent();
  }
  // Mark `source` as processed so that it won't be reprocessed after deletion.
  processedAutoDiffFunctionInsts.insert(source);
}

bool ADContext::processAutoDiffFunctionInst(AutoDiffFunctionInst *adfi) {
  LLVM_DEBUG({
    auto &s = getADDebugStream() << "Processing AutoDiffFunctionInst:\n";
    adfi->printInContext(s);
  });

  if (adfi->getNumAssociatedFunctions() ==
      autodiff::getNumAutoDiffAssociatedFunctions(
          adfi->getDifferentiationOrder()))
    return false;
  assert(adfi->getNumAssociatedFunctions() == 0 &&
         "some functions are already filled in but not all of them");

  SILFunction *parent = adfi->getFunction();
  auto loc = parent->getLocation();
  SILBuilder builder(adfi);

  auto differentiableFnValue =
      promoteToDifferentiableFunction(adfi, builder, loc, adfi);
  if (!differentiableFnValue)
    return true;
  // Mark `adfi` as processed so that it won't be reprocessed after deletion.
  processedAutoDiffFunctionInsts.insert(adfi);
  // Replace all uses of `adfi`.
  adfi->replaceAllUsesWith(differentiableFnValue);
  adfi->eraseFromParent();
  // If the promoted `@differentiable` function-typed value is an
  // `autodiff_function` instruction, fold `autodiff_function_extract`
  // instructions. If `autodiff_function_extract` folding is disabled, return.
  if (!SkipFoldingAutoDiffFunctionExtraction)
    if (auto *newADFI = dyn_cast<AutoDiffFunctionInst>(differentiableFnValue))
      foldAutoDiffFunctionExtraction(newADFI);
  transform.invalidateAnalysis(
      parent, SILAnalysis::InvalidationKind::FunctionBody);
  return false;
}

/// AD pass entry.
void Differentiation::run() {
  auto &module = *getModule();
  auto &astCtx = module.getASTContext();
  debugDump(module);

  // A global differentiation context.
  ADContext context(*this);

  // Register all `@differentiable` attributes and `autodiff_function`
  // instructions in the module that trigger differentiation.
  for (SILFunction &f : module) {
    for (auto *diffAttr : f.getDifferentiableAttrs()) {
      DifferentiationInvoker invoker(diffAttr);
      assert(!context.getInvokers().count(diffAttr) &&
             "[differentiable] attribute already has an invoker");
      context.getInvokers().insert({diffAttr, invoker});
      continue;
    }
    for (SILBasicBlock &bb : f)
      for (SILInstruction &i : bb)
        if (auto *adfi = dyn_cast<AutoDiffFunctionInst>(&i))
          context.getAutoDiffFunctionInsts().push_back(adfi);
  }

  // If nothing has triggered differentiation, there's nothing to do.
  if (context.getInvokers().empty() &&
      context.getAutoDiffFunctionInsts().empty())
    return;

  // AD relies on stdlib (the Swift module). If it's not imported, it's an
  // internal error.
  if (!astCtx.getStdlibModule()) {
    astCtx.Diags.diagnose(SourceLoc(),
                          diag::autodiff_internal_swift_not_imported);
    return;
  }

  bool errorOccurred = false;

  // Process all `[differentiable]` attributes.
  for (auto invokerPair : context.getInvokers()) {
    auto *attr = invokerPair.first;
    auto *original = attr->getOriginal();
    auto invoker = invokerPair.second;
    errorOccurred |=
        context.processDifferentiableAttribute(original, attr, invoker);
  }

  // Iteratively process `autodiff_function` instruction worklist.
  while (!context.getAutoDiffFunctionInsts().empty()) {
    auto *adfi = context.getAutoDiffFunctionInsts().back();
    context.getAutoDiffFunctionInsts().pop_back();
    // Skip instructions that have been already been processed.
    if (context.getProcessedAutoDiffFunctionInsts().count(adfi)) continue;
    errorOccurred |= context.processAutoDiffFunctionInst(adfi);
  }

  // If any error occurred while processing `[differentiable]` attributes or
  // `autodiff_function` instructions, clean up.
  if (errorOccurred) {
    context.cleanUp();
    return;
  }

  LLVM_DEBUG(getADDebugStream() << "All differentiation finished\n");
}

//===----------------------------------------------------------------------===//
// Pass creation
//===----------------------------------------------------------------------===//

SILTransform *swift::createDifferentiation() {
  return new Differentiation;
}<|MERGE_RESOLUTION|>--- conflicted
+++ resolved
@@ -4335,15 +4335,9 @@
     }
     for (auto *origBB : postOrderPostDomOrder) {
       auto *pullbackBB = pullback.createBasicBlock();
-<<<<<<< HEAD
-      adjointBBMap.insert({origBB, pullbackBB});
+      pullbackBBMap.insert({origBB, pullbackBB});
       auto pbStructLoweredType =
           remapType(getPullbackInfo().getLinearMapStructLoweredType(origBB));
-=======
-      pullbackBBMap.insert({origBB, pullbackBB});
-      auto pbStructLoweredType =
-          remapType(getPullbackInfo().getPullbackStructLoweredType(origBB));
->>>>>>> 4dd00411
       // If the BB is the original exit, then the pullback block that we just
       // created must be the pullback function's entry. For the pullback entry,
       // create entry arguments and continue to the next block.
@@ -4373,13 +4367,8 @@
           builder.setInsertionPoint(pullback.getEntryBlock());
           getAdjointBuffer(origBB, activeValue);
         } else {
-<<<<<<< HEAD
-          // Create and register adjoint block argument for the active value.
-          auto *adjointArg = pullbackBB->createPhiArgument(
-=======
           // Create and register pullback block argument for the active value.
           auto *pullbackArg = pullbackBB->createPhiArgument(
->>>>>>> 4dd00411
               getRemappedTangentType(activeValue->getType()),
               ValueOwnershipKind::Guaranteed);
           activeValuePullbackBBArgumentMap[{origBB, activeValue}] = pullbackArg;
@@ -4390,14 +4379,6 @@
           pbStructLoweredType, ValueOwnershipKind::Guaranteed);
       pullbackStructArguments[origBB] = pbStructArg;
       // - Create pullback trampoline blocks for each successor block of the
-<<<<<<< HEAD
-      //   original block. Adjoint trampoline blocks only have a pullback
-      //   struct argument, and branch from the adjoint successor block to the
-      //   adjoint original block, trampoline adjoint values of active values.
-      for (auto *succBB : origBB->getSuccessorBlocks()) {
-        auto *pullbackTrampolineBB = pullback.createBasicBlockBefore(pullbackBB);
-        pullbackTrampolineBBMap.insert({{origBB, succBB}, pullbackTrampolineBB});
-=======
       //   original block. Pullback trampoline blocks only have a pullback
       //   struct argument. They branch from a pullback successor block to the
       //   pullback original block, passing adjoint values of active values.
@@ -4406,7 +4387,6 @@
             pullback.createBasicBlockBefore(pullbackBB);
         pullbackTrampolineBBMap.insert({{origBB, succBB},
                                        pullbackTrampolineBB});
->>>>>>> 4dd00411
         // Get the enum element type (i.e. the pullback struct type). The enum
         // element type may be boxed if the enum is indirect.
         auto enumLoweredTy =
@@ -4416,18 +4396,7 @@
         auto enumEltType = remapType(
             enumLoweredTy.getEnumElementType(enumEltDecl, getModule()));
         pullbackTrampolineBB->createPhiArgument(enumEltType,
-<<<<<<< HEAD
                                                 ValueOwnershipKind::Guaranteed);
-      }
-    }
-
-    auto *adjointEntry = pullback.getEntryBlock();
-    // The adjoint function has type (seed, exit_pbs) -> ([arg0], ..., [argn]).
-    auto adjParamArgs = pullback.getArgumentsWithoutIndirectResults();
-    assert(adjParamArgs.size() == 2);
-    seed = adjParamArgs[0];
-=======
-                                               ValueOwnershipKind::Guaranteed);
       }
     }
 
@@ -4436,7 +4405,6 @@
     auto pbParamArgs = pullback.getArgumentsWithoutIndirectResults();
     assert(pbParamArgs.size() == 2);
     seed = pbParamArgs[0];
->>>>>>> 4dd00411
 
     // Assign adjoint for original result.
     SmallVector<SILValue, 8> origFormalResults;
@@ -4611,36 +4579,20 @@
           if (!boxType) {
             trampolineArguments.push_back(predPBStructVal);
           } else {
-<<<<<<< HEAD
-            auto *projectBox = adjointTrampolineBBBuilder.createProjectBox(
-                pbLoc, predPBStructVal, /*index*/ 0);
-            auto *loadInst = adjointTrampolineBBBuilder.createLoad(
-=======
             auto *projectBox = pullbackTrampolineBBBuilder.createProjectBox(
                 pbLoc, predPBStructVal, /*index*/ 0);
             auto *loadInst = pullbackTrampolineBBBuilder.createLoad(
->>>>>>> 4dd00411
                 pbLoc, projectBox,
                 getBufferLOQ(projectBox->getType().getASTType(), pullback));
             trampolineArguments.push_back(loadInst);
           }
-<<<<<<< HEAD
-          // Branch from adjoint trampoline block to adjoint block.
-          adjointTrampolineBBBuilder.createBranch(pbLoc, adjointBB,
-                                                  trampolineArguments);
-        }
-        auto *enumEltDecl =
-            getPullbackInfo().lookUpLinearMapEnumElement(predBB, bb);
-        adjointSuccessorCases.push_back({enumEltDecl, adjointSuccBB});
-=======
           // Branch from pullback trampoline block to pullback block.
           pullbackTrampolineBBBuilder.createBranch(pbLoc, pullbackBB,
                                                    trampolineArguments);
         }
         auto *enumEltDecl =
-            getPullbackInfo().lookUpPredecessorEnumElement(predBB, bb);
+            getPullbackInfo().lookUpLinearMapEnumElement(predBB, bb);
         pullbackSuccessorCases.push_back({enumEltDecl, pullbackSuccBB});
->>>>>>> 4dd00411
       }
       // Emit cleanups for all block-local adjoint values.
       for (auto adjVal : blockLocalAdjointValues[bb])
@@ -4658,22 +4610,14 @@
         std::tie(enumEltDecl, pullbackSuccBB) = pullbackSuccessorCases.front();
         auto *predPBStructVal =
             builder.createUncheckedEnumData(pbLoc, predEnumVal, enumEltDecl);
-<<<<<<< HEAD
-        builder.createBranch(pbLoc, adjointSuccBB, {predPBStructVal});
-=======
         builder.createBranch(pbLoc, pullbackSuccBB, {predPBStructVal});
->>>>>>> 4dd00411
       }
       // - Otherwise, if the original block has multiple predecessors, then the
       //   pullback block has multiple successors. Do `switch_enum` to branch on
       //   the predecessor enum values to pullback successor blocks.
       else {
         builder.createSwitchEnum(
-<<<<<<< HEAD
-            pbLoc, predEnumVal, /*DefaultBB*/ nullptr, adjointSuccessorCases);
-=======
             pbLoc, predEnumVal, /*DefaultBB*/ nullptr, pullbackSuccessorCases);
->>>>>>> 4dd00411
       }
     }
 
@@ -4748,11 +4692,7 @@
     }
     builder.createReturn(pbLoc, joinElements(retElts, builder, pbLoc));
 
-<<<<<<< HEAD
-    LLVM_DEBUG(getADDebugStream() << "Generated adjoint for "
-=======
     LLVM_DEBUG(getADDebugStream() << "Generated pullback for "
->>>>>>> 4dd00411
                                   << original.getName() << ":\n" << pullback);
     return errorOccurred;
   }
