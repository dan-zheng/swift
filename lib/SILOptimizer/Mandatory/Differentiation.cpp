--- conflicted
+++ resolved
@@ -3431,10 +3431,7 @@
 namespace {
 class JVPEmitter final
     : public TypeSubstCloner<JVPEmitter, SILOptFunctionBuilder> {
-<<<<<<< HEAD
   friend class DifferentialEmitter;
-=======
->>>>>>> a5bff235
 private:
   /// The global context.
   ADContext &context;
@@ -3454,7 +3451,7 @@
   /// The differentiation invoker.
   DifferentiationInvoker invoker;
 
-<<<<<<< HEAD
+
   /// Info from activity analysis on the original function.
   const DifferentiableActivityInfo &activityInfo;
 
@@ -3462,13 +3459,6 @@
   /// predecessor enum argument).
   SmallPtrSet<SILBasicBlock *, 4> remappedBasicBlocks;
 
-  /// Temporary boolean for determine whether we should be generating the body of the JVP.
-  /// If true, then skip the JVP generation process since we cannot generate JVPs for the
-  /// primitive VJPs defined on addition for Float for example.
-  bool vjpGenerated;
-
-=======
->>>>>>> a5bff235
   bool errorOccurred = false;
 
   ASTContext &getASTContext() const { return jvp->getASTContext(); }
@@ -3483,7 +3473,6 @@
     return substMap;
   }
 
-<<<<<<< HEAD
   static const DifferentiableActivityInfo &getActivityInfo(
        ADContext &context, SILFunction *original,
        const SILAutoDiffIndices &indices, SILFunction *vjp) {
@@ -3502,21 +3491,11 @@
 public:
   explicit JVPEmitter(ADContext &context, SILFunction *original,
                       SILDifferentiableAttr *attr, SILFunction *jvp,
-                      DifferentiationInvoker invoker, bool vjpGenerated)
-      : TypeSubstCloner(*jvp, *original, getSubstitutionMap(original, jvp)),
-        context(context), original(original), attr(attr), jvp(jvp),
-        invoker(invoker), activityInfo(getActivityInfo(
-                              context, original, attr->getIndices(), jvp)),
-        vjpGenerated(vjpGenerated) {
-=======
-public:
-  explicit JVPEmitter(ADContext &context, SILFunction *original,
-                      SILDifferentiableAttr *attr, SILFunction *jvp,
                       DifferentiationInvoker invoker)
       : TypeSubstCloner(*jvp, *original, getSubstitutionMap(original, jvp)),
         context(context), original(original), attr(attr), jvp(jvp),
         invoker(invoker) {
->>>>>>> a5bff235
+
     // Create empty differential function.
     differential = createEmptyDifferential();
     context.getGeneratedFunctions().push_back(differential);
@@ -3540,34 +3519,18 @@
 
     // Add differential result for the seed.
     auto origResInfo = origTy->getResults()[indices.source];
-<<<<<<< HEAD
-    diffResults.push_back(SILResultInfo(
-                              origResInfo.getType()
-                                  ->getAutoDiffAssociatedTangentSpace(
-                                        lookupConformance)
-                                  ->getCanonicalType(),
-                              origResInfo.getConvention()));
-=======
     diffResults.push_back(
         SILResultInfo(origResInfo.getType()
             ->getAutoDiffAssociatedTangentSpace(lookupConformance)
             ->getCanonicalType(), origResInfo.getConvention()));
->>>>>>> a5bff235
 
     // Add pullback results for the requested wrt parameters.
     for (auto i : indices.parameters->getIndices()) {
       auto origParam = origParams[i];
-<<<<<<< HEAD
-      diffParams.push_back(SILParameterInfo(
-          origParam.getType()
-          ->getAutoDiffAssociatedTangentSpace(lookupConformance)
-          ->getCanonicalType(), origParam.getConvention()));
-=======
       diffParams.push_back(
           SILParameterInfo(origParam.getType()
               ->getAutoDiffAssociatedTangentSpace(lookupConformance)
               ->getCanonicalType(), origParam.getConvention()));
->>>>>>> a5bff235
     }
 
     auto diffName = original->getASTContext()
@@ -3592,24 +3555,8 @@
         original->isBare(), IsNotTransparent, original->isSerialized(),
         original->isDynamicallyReplaceable());
     differential->setOwnershipEliminated();
-<<<<<<< HEAD
-    differential->setDebugScope(new (module)
-                                    SILDebugScope(original->getLocation(),
-                                                  differential));
-=======
     differential->setDebugScope(
         new (module) SILDebugScope(original->getLocation(), differential));
-    // Create empty body of differential.
-    auto diffConv = differential->getConventions();
-    auto *entry = differential->createBasicBlock();
-    createEntryArguments(differential);
-    // Return undef.
-    SILBuilder builder(entry);
-    auto loc = differential->getLocation();
-    builder.createReturn(loc, SILUndef::get(
-        differential->mapTypeIntoContext(diffConv.getSILResultType()),
-        *differential));
->>>>>>> a5bff235
     return differential;
   }
 
@@ -3622,15 +3569,12 @@
     SILClonerWithScopes::postProcess(orig, cloned);
   }
 
-<<<<<<< HEAD
   /// Remap original basic blocks, adding predecessor enum arguments.
   SILBasicBlock *remapBasicBlock(SILBasicBlock *bb) {
     auto *jvpBB = BBMap[bb];
     return jvpBB;
   }
 
-=======
->>>>>>> a5bff235
   /// General visitor for all instructions. If any error is emitted by previous
   /// visits, bail out.
   void visit(SILInstruction *inst) {
@@ -3676,20 +3620,11 @@
     auto jvpResultArray = jvp->getLoweredFunctionType()->getResults();
     auto funcType = jvpResultArray.back().getType();
     auto silFuncCanType = funcType->castTo<SILFunctionType>()
-<<<<<<< HEAD
-                              ->getCanonicalType();
-
-    directResults.push_back(
-        SILUndef::get(jvp->mapTypeIntoContext(SILType::getPrimitiveObjectType(
-                                                  silFuncCanType)),
-                      *jvp));
-=======
         ->getCanonicalType();
 
     directResults.push_back(
         SILUndef::get(jvp->mapTypeIntoContext(
             SILType::getPrimitiveObjectType(silFuncCanType)), *jvp));
->>>>>>> a5bff235
     builder.createReturn(
         ri->getLoc(), joinElements(directResults, builder, loc));
   }
@@ -6965,45 +6900,12 @@
   // Create entry BB and arguments.
   auto *entry = jvp->createBasicBlock();
   createEntryArguments(jvp);
-<<<<<<< HEAD
-
-  if (vjpGenerated) {
-    // Clone. Since the VJP was generated, the SIL code was verified for being
-    // differentiable, thus creating the original body of the JVP should also
-    // be possible.
-    SmallVector<SILValue, 4> entryArgs(entry->getArguments().begin(),
-                                       entry->getArguments().end());
-    cloneFunctionBody(original, entry, entryArgs);
-    // If errors occurred, back out.
-    if (errorOccurred)
-      return true;
-
-    // Generate differential code.
-    DifferentialEmitter DifferentialEmitter(*this);
-    if (DifferentialEmitter.run()) {
-      errorOccurred = true;
-      return true;
-    }
-  } else {
-    // Create empty body of JVP if the user defined their own custom VJP.
-    // Return undef.
-    auto diffConv = jvp->getConventions();
-    SILBuilder builder(entry);
-    auto loc = jvp->getLocation();
-    builder.createReturn(loc, SILUndef::get(
-                                  jvp->mapTypeIntoContext(
-                                      diffConv.getSILResultType()),
-                              *jvp));
-  }
-
-=======
   SmallVector<SILValue, 4> entryArgs(entry->getArguments().begin(),
                                      entry->getArguments().end());
   cloneFunctionBody(original, entry, entryArgs);
   // If errors occurred, back out.
   if (errorOccurred)
     return true;
->>>>>>> a5bff235
 
   LLVM_DEBUG(getADDebugStream() << "Generated JVP for "
              << original->getName() << ":\n" << *jvp);
@@ -7217,13 +7119,6 @@
     if (vjpGenerated && (diagnoseNoReturn(*this, original, invoker) ||
         diagnoseUnsupportedControlFlow(*this, original, invoker)))
       return true;
-<<<<<<< HEAD
-    
-    jvp = createEmptyJVP(*this, original, attr, isAssocFnExported);
-    getGeneratedFunctions().push_back(jvp);
-    JVPEmitter emitter(*this, original, attr, jvp, invoker, vjpGenerated);
-    return emitter.run();
-=======
 
     jvp = createEmptyJVP(*this, original, attr, isAssocFnExported);
     getGeneratedFunctions().push_back(jvp);
@@ -7248,7 +7143,6 @@
       LLVM_DEBUG(getADDebugStream() << "Generated empty JVP for "
                  << original->getName() << ":\n" << *jvp);
     }
->>>>>>> a5bff235
   }
 
   return false;
