//===--- TypeCheckStmt.cpp - Type Checking for Statements -----------------===//
//
// This source file is part of the Swift.org open source project
//
// Copyright (c) 2014 - 2018 Apple Inc. and the Swift project authors
// Licensed under Apache License v2.0 with Runtime Library Exception
//
// See https://swift.org/LICENSE.txt for license information
// See https://swift.org/CONTRIBUTORS.txt for the list of Swift project authors
//
//===----------------------------------------------------------------------===//
//
// This file implements semantic analysis for statements.
//
//===----------------------------------------------------------------------===//

#include "TypeChecker.h"
#include "TypeCheckAvailability.h"
#include "TypeCheckConcurrency.h"
#include "TypeCheckType.h"
#include "MiscDiagnostics.h"
#include "swift/Subsystems.h"
#include "swift/AST/ASTPrinter.h"
#include "swift/AST/ASTScope.h"
#include "swift/AST/ASTWalker.h"
#include "swift/AST/ASTVisitor.h"
#include "swift/AST/DiagnosticsSema.h"
#include "swift/AST/DiagnosticSuppression.h"
#include "swift/AST/Identifier.h"
#include "swift/AST/Initializer.h"
#include "swift/AST/NameLookup.h"
#include "swift/AST/ParameterList.h"
#include "swift/AST/PrettyStackTrace.h"
#include "swift/AST/SourceFile.h"
#include "swift/AST/TypeCheckRequests.h"
#include "swift/Basic/Range.h"
#include "swift/Basic/STLExtras.h"
#include "swift/Basic/SourceManager.h"
#include "swift/Basic/Statistic.h"
#include "swift/Basic/TopCollection.h"
#include "swift/Parse/Lexer.h"
#include "swift/Parse/LocalContext.h"
#include "swift/Sema/IDETypeChecking.h"
#include "swift/Syntax/TokenKinds.h"
#include "llvm/ADT/DenseMap.h"
#include "llvm/ADT/PointerUnion.h"
#include "llvm/ADT/SmallString.h"
#include "llvm/ADT/TinyPtrVector.h"
#include "llvm/ADT/Twine.h"
#include "llvm/Support/Compiler.h"
#include "llvm/Support/Debug.h"
#include "llvm/Support/Format.h"
#include "llvm/Support/Timer.h"
#include <iterator>

using namespace swift;

#define DEBUG_TYPE "TypeCheckStmt"

#ifndef NDEBUG
/// Determine whether the given context is for the backing property of a
/// property wrapper.
static bool isPropertyWrapperBackingInitContext(DeclContext *dc) {
  auto initContext = dyn_cast<Initializer>(dc);
  if (!initContext) return false;

  auto patternInitContext = dyn_cast<PatternBindingInitializer>(initContext);
  if (!patternInitContext) return false;

  auto binding = patternInitContext->getBinding();
  if (!binding) return false;

  auto singleVar = binding->getSingleVar();
  if (!singleVar) return false;

  return singleVar->getOriginalWrappedProperty() != nullptr;
}
#endif

namespace {
  class ContextualizeClosures : public ASTWalker {
    DeclContext *ParentDC;
  public:
    unsigned NextDiscriminator = 0;

    ContextualizeClosures(DeclContext *parent,
                          unsigned nextDiscriminator = 0)
      : ParentDC(parent), NextDiscriminator(nextDiscriminator) {}

    std::pair<bool, Expr *> walkToExprPre(Expr *E) override {
      // Autoclosures need to be numbered and potentially reparented.
      // Reparenting is required with:
      //   - nested autoclosures, because the inner autoclosure will be
      //     parented to the outer context, not the outer autoclosure
      //   - non-local initializers
      if (auto CE = dyn_cast<AutoClosureExpr>(E)) {
        // FIXME: Work around an apparent reentrancy problem with the REPL.
        // I don't understand what's going on here well enough to fix the
        // underlying issue. -Joe
        if (CE->getParent() == ParentDC
            && CE->getDiscriminator() != AutoClosureExpr::InvalidDiscriminator)
          return { false, E };
        
        assert(CE->getDiscriminator() == AutoClosureExpr::InvalidDiscriminator);
        CE->setDiscriminator(NextDiscriminator++);
        CE->setParent(ParentDC);

        // Recurse into the autoclosure body using the same sequence,
        // but parenting to the autoclosure instead of the outer closure.
        auto oldParentDC = ParentDC;
        ParentDC = CE;
        CE->getBody()->walk(*this);
        ParentDC = oldParentDC;

        TypeChecker::computeCaptures(CE);
        return { false, E };
      } 

      // Capture lists need to be reparented to enclosing autoclosures.
      if (auto CapE = dyn_cast<CaptureListExpr>(E)) {
        if (isa<AutoClosureExpr>(ParentDC)) {
          for (auto &Cap : CapE->getCaptureList()) {
            Cap.Init->setDeclContext(ParentDC);
            Cap.Var->setDeclContext(ParentDC);
          }
        }
      }

      // Explicit closures start their own sequence.
      if (auto CE = dyn_cast<ClosureExpr>(E)) {
        // In the repl, the parent top-level context may have been re-written.
        if (CE->getParent() != ParentDC) {
          if ((CE->getParent()->getContextKind() !=
                    ParentDC->getContextKind()) ||
              ParentDC->getContextKind() != DeclContextKind::TopLevelCodeDecl) {
            // If a closure is nested within an auto closure, we'll need to update
            // its parent to the auto closure parent.
            assert((ParentDC->getContextKind() ==
                      DeclContextKind::AbstractClosureExpr ||
                    isPropertyWrapperBackingInitContext(ParentDC)) &&
                   "Incorrect parent decl context for closure");
            CE->setParent(ParentDC);
          }
        }

        // If the closure was type checked within its enclosing context,
        // we need to walk into it with a new sequence.
        // Otherwise, it'll have been separately type-checked.
        if (!CE->isSeparatelyTypeChecked())
          CE->getBody()->walk(ContextualizeClosures(CE));

        TypeChecker::computeCaptures(CE);
        return { false, E };
      }

      // Caller-side default arguments need their @autoclosures checked.
      if (auto *DAE = dyn_cast<DefaultArgumentExpr>(E))
        if (DAE->isCallerSide() && DAE->getParamDecl()->isAutoClosure())
          DAE->getCallerSideDefaultExpr()->walk(*this);

      return { true, E };
    }

    /// We don't want to recurse into most local declarations.
    bool walkToDeclPre(Decl *D) override {
      // But we do want to walk into the initializers of local
      // variables.
      return isa<PatternBindingDecl>(D);
    }
  };

  static DeclName getDescriptiveName(AbstractFunctionDecl *AFD) {
    DeclName name = AFD->getName();
    if (!name) {
      if (auto *accessor = dyn_cast<AccessorDecl>(AFD)) {
        name = accessor->getStorage()->getName();
      }
    }
    return name;
  }

  /// Used for debugging which parts of the code are taking a long time to
  /// compile.
  class FunctionBodyTimer {
    AnyFunctionRef Function;
    llvm::TimeRecord StartTime = llvm::TimeRecord::getCurrentTime();

  public:
    FunctionBodyTimer(AnyFunctionRef Fn) : Function(Fn) {}

    ~FunctionBodyTimer() {
      llvm::TimeRecord endTime = llvm::TimeRecord::getCurrentTime(false);

      auto elapsed = endTime.getProcessTime() - StartTime.getProcessTime();
      unsigned elapsedMS = static_cast<unsigned>(elapsed * 1000);

      ASTContext &ctx = Function.getAsDeclContext()->getASTContext();
      auto *AFD = Function.getAbstractFunctionDecl();

      if (ctx.TypeCheckerOpts.DebugTimeFunctionBodies) {
        // Round up to the nearest 100th of a millisecond.
        llvm::errs() << llvm::format("%0.2f", ceil(elapsed * 100000) / 100) << "ms\t";
        Function.getLoc().print(llvm::errs(), ctx.SourceMgr);

        if (AFD) {
          llvm::errs()
            << "\t" << Decl::getDescriptiveKindName(AFD->getDescriptiveKind())
            << " " << getDescriptiveName(AFD);
        } else {
          llvm::errs() << "\t(closure)";
        }
        llvm::errs() << "\n";
      }

      const auto WarnLimit = ctx.TypeCheckerOpts.WarnLongFunctionBodies;
      if (WarnLimit != 0 && elapsedMS >= WarnLimit) {
        if (AFD) {
          ctx.Diags.diagnose(AFD, diag::debug_long_function_body,
                             AFD->getDescriptiveKind(), getDescriptiveName(AFD),
                             elapsedMS, WarnLimit);
        } else {
          ctx.Diags.diagnose(Function.getLoc(), diag::debug_long_closure_body,
                             elapsedMS, WarnLimit);
        }
      }
    }
  };
} // end anonymous namespace

void TypeChecker::contextualizeInitializer(Initializer *DC, Expr *E) {
  ContextualizeClosures CC(DC);
  E->walk(CC);
}

void TypeChecker::contextualizeTopLevelCode(TopLevelCodeDecl *TLCD) {
  auto &Context = TLCD->DeclContext::getASTContext();
  unsigned nextDiscriminator = Context.NextAutoClosureDiscriminator;
  ContextualizeClosures CC(TLCD, nextDiscriminator);
  TLCD->getBody()->walk(CC);
  assert(nextDiscriminator == Context.NextAutoClosureDiscriminator &&
         "reentrant/concurrent invocation of contextualizeTopLevelCode?");
  Context.NextAutoClosureDiscriminator = CC.NextDiscriminator;
}

/// Emits an error with a fixit for the case of unnecessary cast over a
/// OptionSet value. The primary motivation is to help with SDK changes.
/// Example:
/// \code
///   func supported() -> MyMask {
///     return Int(MyMask.Bingo.rawValue)
///   }
/// \endcode
static void tryDiagnoseUnnecessaryCastOverOptionSet(ASTContext &Ctx,
                                                    Expr *E,
                                                    Type ResultType,
                                                    ModuleDecl *module) {
  auto *NTD = ResultType->getAnyNominal();
  if (!NTD)
    return;
  auto optionSetType = dyn_cast_or_null<ProtocolDecl>(Ctx.getOptionSetDecl());
  if (!optionSetType)
    return;
  SmallVector<ProtocolConformance *, 4> conformances;
  if (!(optionSetType &&
        NTD->lookupConformance(module, optionSetType, conformances)))
    return;

  auto *CE = dyn_cast<CallExpr>(E);
  if (!CE)
    return;
  if (!isa<ConstructorRefCallExpr>(CE->getFn()))
    return;
  auto *ParenE = dyn_cast<ParenExpr>(CE->getArg());
  if (!ParenE)
    return;
  auto *ME = dyn_cast<MemberRefExpr>(ParenE->getSubExpr());
  if (!ME)
    return;
  ValueDecl *VD = ME->getMember().getDecl();
  if (!VD || VD->getBaseName() != Ctx.Id_rawValue)
    return;
  auto *BME = dyn_cast<MemberRefExpr>(ME->getBase());
  if (!BME)
    return;
  if (!BME->getType()->isEqual(ResultType))
    return;

  Ctx.Diags.diagnose(E->getLoc(), diag::unnecessary_cast_over_optionset,
                     ResultType)
    .highlight(E->getSourceRange())
    .fixItRemoveChars(E->getLoc(), ME->getStartLoc())
    .fixItRemove(SourceRange(ME->getDotLoc(), E->getEndLoc()));
}

/// Whether the given enclosing context is a "defer" body.
static bool isDefer(DeclContext *dc) {
  if (auto *func = dyn_cast<FuncDecl>(dc))
    return func->isDeferBody();

  return false;
}

/// Check that a labeled statement doesn't shadow another statement with the
/// same label.
static void checkLabeledStmtShadowing(
    ASTContext &ctx, SourceFile *sourceFile, LabeledStmt *ls) {
  auto name = ls->getLabelInfo().Name;
  if (name.empty() || !sourceFile || ls->getStartLoc().isInvalid())
    return;

  auto activeLabeledStmtsVec = ASTScope::lookupLabeledStmts(
      sourceFile, ls->getStartLoc());
  auto activeLabeledStmts = llvm::makeArrayRef(activeLabeledStmtsVec);
  for (auto prevLS : activeLabeledStmts.slice(1)) {
    if (prevLS->getLabelInfo().Name == name) {
      ctx.Diags.diagnose(
          ls->getLabelInfo().Loc, diag::label_shadowed, name);
      ctx.Diags.diagnose(
          prevLS->getLabelInfo().Loc, diag::invalid_redecl_prev, name);
    }
  }
}

static void
emitUnresolvedLabelDiagnostics(DiagnosticEngine &DE,
                               SourceLoc targetLoc, Identifier targetName,
                               TopCollection<unsigned, LabeledStmt *> corrections) {
  // If an unresolved label was used, but we have a single correction,
  // produce the specific diagnostic and fixit.
  if (corrections.size() == 1) {
    DE.diagnose(targetLoc, diag::unresolved_label_corrected,
                targetName, corrections.begin()->Value->getLabelInfo().Name)
      .highlight(SourceRange(targetLoc))
      .fixItReplace(SourceRange(targetLoc),
                    corrections.begin()->Value->getLabelInfo().Name.str());
    DE.diagnose(corrections.begin()->Value->getLabelInfo().Loc,
                diag::decl_declared_here,
                corrections.begin()->Value->getLabelInfo().Name);
  } else {
    // If we have multiple corrections or none, produce a generic diagnostic
    // and all corrections available.
    DE.diagnose(targetLoc, diag::unresolved_label, targetName)
      .highlight(SourceRange(targetLoc));
    for (auto &entry : corrections)
      DE.diagnose(entry.Value->getLabelInfo().Loc, diag::note_typo_candidate,
                  entry.Value->getLabelInfo().Name.str())
        .fixItReplace(SourceRange(targetLoc),
                      entry.Value->getLabelInfo().Name.str());
  }
}

/// Find the target of a break or continue statement without a label.
///
/// \returns the target, if one was found, or \c nullptr if no such target
/// exists.
static LabeledStmt *findUnlabeledBreakOrContinueStmtTarget(
    ASTContext &ctx, SourceFile *sourceFile, SourceLoc loc,
    bool isContinue, DeclContext *dc,
    ArrayRef<LabeledStmt *> activeLabeledStmts) {
  for (auto labeledStmt : activeLabeledStmts) {
    // 'break' with no label looks through non-loop structures
    // except 'switch'.
    // 'continue' ignores non-loop structures.
    if (!labeledStmt->requiresLabelOnJump() &&
        (!isContinue || labeledStmt->isPossibleContinueTarget())) {
      return labeledStmt;
    }
  }

  // If we're in a defer, produce a tailored diagnostic.
  if (isDefer(dc)) {
    ctx.Diags.diagnose(
        loc, diag::jump_out_of_defer, isContinue ? "continue": "break");
    return nullptr;
  }

  // If we're dealing with an unlabeled break inside of an 'if' or 'do'
  // statement, produce a more specific error.
  if (!isContinue &&
      llvm::any_of(activeLabeledStmts,
                   [&](Stmt *S) -> bool {
                     return isa<IfStmt>(S) || isa<DoStmt>(S);
                   })) {
    ctx.Diags.diagnose(
        loc, diag::unlabeled_break_outside_loop);
    return nullptr;
  }

  // Otherwise produce a generic error.
  ctx.Diags.diagnose(
      loc,
      isContinue ? diag::continue_outside_loop : diag::break_outside_loop);
  return nullptr;
}

/// Find the target of a break or continue statement.
///
/// \returns the target, if one was found, or \c nullptr if no such target
/// exists.
static LabeledStmt *findBreakOrContinueStmtTarget(
    ASTContext &ctx, SourceFile *sourceFile,
    SourceLoc loc, Identifier targetName, SourceLoc targetLoc,
    bool isContinue, DeclContext *dc) {

  // Retrieve the active set of labeled statements.
  SmallVector<LabeledStmt *, 4> activeLabeledStmts;
  activeLabeledStmts = ASTScope::lookupLabeledStmts(sourceFile, loc);

  // Handle an unlabeled break separately; that's the easy case.
  if (targetName.empty()) {
    return findUnlabeledBreakOrContinueStmtTarget(
        ctx, sourceFile, loc, isContinue, dc, activeLabeledStmts);
  }

  // Scan inside out until we find something with the right label.
  TopCollection<unsigned, LabeledStmt *> labelCorrections(3);
  for (auto labeledStmt : activeLabeledStmts) {
    if (targetName == labeledStmt->getLabelInfo().Name) {
      // Continue cannot be used to repeat switches, use fallthrough instead.
      if (isContinue && !labeledStmt->isPossibleContinueTarget()) {
        ctx.Diags.diagnose(
            loc, diag::continue_not_in_this_stmt,
            isa<SwitchStmt>(labeledStmt) ? "switch" : "if");
        return nullptr;
      }

      return labeledStmt;
    }

    unsigned distance =
      TypeChecker::getCallEditDistance(
          DeclNameRef(targetName),
          labeledStmt->getLabelInfo().Name,
          TypeChecker::UnreasonableCallEditDistance);
    if (distance < TypeChecker::UnreasonableCallEditDistance)
      labelCorrections.insert(distance, std::move(labeledStmt));
  }
  labelCorrections.filterMaxScoreRange(
    TypeChecker::MaxCallEditDistanceFromBestCandidate);

  // If we're in a defer, produce a tailored diagnostic.
  if (isDefer(dc)) {
    ctx.Diags.diagnose(
        loc, diag::jump_out_of_defer, isContinue ? "continue": "break");
    return nullptr;
  }

  // Provide potential corrections for an incorrect label.
  emitUnresolvedLabelDiagnostics(
      ctx.Diags, targetLoc, targetName, labelCorrections);
  return nullptr;
}

/// Type check the given 'if', 'while', or 'guard' statement condition.
///
/// \param stmt The conditional statement to type-check, which will be modified
/// in place.
///
/// \returns true if an error occurred, false otherwise.
static bool typeCheckConditionForStatement(LabeledConditionalStmt *stmt,
                                           DeclContext *dc) {
  auto &Context = dc->getASTContext();
  bool hadError = false;
  bool hadAnyFalsable = false;
  auto cond = stmt->getCond();
  for (auto &elt : cond) {
    if (elt.getKind() == StmtConditionElement::CK_Availability) {
      hadAnyFalsable = true;

      // Reject inlinable code using availability macros.
      PoundAvailableInfo *info = elt.getAvailability();
      if (auto *decl = dc->getAsDecl()) {
        if (decl->getAttrs().hasAttribute<InlinableAttr>() ||
            decl->getAttrs().hasAttribute<AlwaysEmitIntoClientAttr>())
          for (auto queries : info->getQueries())
            if (auto availSpec =
                  dyn_cast<PlatformVersionConstraintAvailabilitySpec>(queries))
              if (availSpec->getMacroLoc().isValid()) {
                Context.Diags.diagnose(
                    availSpec->getMacroLoc(),
                    swift::diag::availability_macro_in_inlinable,
                    decl->getDescriptiveKind());
                break;
              }
      }

      continue;
    }

    if (auto E = elt.getBooleanOrNull()) {
      assert(!E->getType() && "the bool condition is already type checked");
      hadError |= TypeChecker::typeCheckCondition(E, dc);
      elt.setBoolean(E);
      hadAnyFalsable = true;
      continue;
    }
    assert(elt.getKind() != StmtConditionElement::CK_Boolean);

    // This is cleanup goop run on the various paths where type checking of the
    // pattern binding fails.
    auto typeCheckPatternFailed = [&] {
      hadError = true;
      elt.getPattern()->setType(ErrorType::get(Context));
      elt.getInitializer()->setType(ErrorType::get(Context));

      elt.getPattern()->forEachVariable([&](VarDecl *var) {
        // Don't change the type of a variable that we've been able to
        // compute a type for.
        if (var->hasInterfaceType() && !var->isInvalid())
          return;
        var->setInvalid();
      });
    };

    // Resolve the pattern.
    assert(!elt.getPattern()->hasType() &&
           "the pattern binding condition is already type checked");
    auto *pattern = TypeChecker::resolvePattern(elt.getPattern(), dc,
                                                /*isStmtCondition*/ true);
    if (!pattern) {
      typeCheckPatternFailed();
      continue;
    }
    elt.setPattern(pattern);

    TypeChecker::diagnoseDuplicateBoundVars(pattern);

    // Check the pattern, it allows unspecified types because the pattern can
    // provide type information.
    auto contextualPattern = ContextualPattern::forRawPattern(pattern, dc);
    Type patternType = TypeChecker::typeCheckPattern(contextualPattern);
    if (patternType->hasError()) {
      typeCheckPatternFailed();
      continue;
    }

    // If the pattern didn't get a type, it's because we ran into some
    // unknown types along the way. We'll need to check the initializer.
    auto init = elt.getInitializer();
    hadError |= TypeChecker::typeCheckBinding(pattern, init, dc, patternType);
    elt.setPattern(pattern);
    elt.setInitializer(init);
    hadAnyFalsable |= pattern->isRefutablePattern();
  }

  // If the binding is not refutable, and there *is* an else, reject it as
  // unreachable.
  if (!hadAnyFalsable && !hadError) {
    auto &diags = dc->getASTContext().Diags;
    Diag<> msg = diag::invalid_diagnostic;
    switch (stmt->getKind()) {
    case StmtKind::If:
      msg = diag::if_always_true;
      break;
    case StmtKind::While:
      msg = diag::while_always_true;
      break;
    case StmtKind::Guard:
      msg = diag::guard_always_succeeds;
      break;
    default:
      llvm_unreachable("unknown LabeledConditionalStmt kind");
    }
    diags.diagnose(cond[0].getStartLoc(), msg);
  }

  stmt->setCond(cond);
  return false;
}

/// Verify that the pattern bindings for the cases that we're falling through
/// from and to are equivalent.
static void checkFallthroughPatternBindingsAndTypes(
    ASTContext &ctx,
    CaseStmt *caseBlock, CaseStmt *previousBlock,
    FallthroughStmt *fallthrough) {
  auto firstPattern = caseBlock->getCaseLabelItems()[0].getPattern();
  SmallVector<VarDecl *, 4> vars;
  firstPattern->collectVariables(vars);

  // We know that the typechecker has already guaranteed that all of
  // the case label items in the fallthrough have the same var
  // decls. So if we match against the case body var decls,
  // transitively we will match all of the other case label items in
  // the fallthrough destination as well.
  auto previousVars = previousBlock->getCaseBodyVariablesOrEmptyArray();
  for (auto *expected : vars) {
    bool matched = false;
    if (!expected->hasName())
      continue;

    for (auto *previous : previousVars) {
      if (!previous->hasName() ||
          expected->getName() != previous->getName()) {
        continue;
      }

      if (!previous->getType()->isEqual(expected->getType())) {
        ctx.Diags.diagnose(
            previous->getLoc(), diag::type_mismatch_fallthrough_pattern_list,
            previous->getType(), expected->getType());
        previous->setInvalid();
        expected->setInvalid();
      }

      // Ok, we found our match. Make the previous fallthrough statement var
      // decl our parent var decl.
      expected->setParentVarDecl(previous);
      matched = true;
      break;
    }

    if (!matched) {
      ctx.Diags.diagnose(
          fallthrough->getLoc(), diag::fallthrough_into_case_with_var_binding,
          expected->getName());
    }
  }
}

/// Check the correctness of a 'fallthrough' statement.
///
/// \returns true if an error occurred.
static bool checkFallthroughStmt(DeclContext *dc, FallthroughStmt *stmt) {
  CaseStmt *fallthroughSource;
  CaseStmt *fallthroughDest;
  ASTContext &ctx = dc->getASTContext();
  auto sourceFile = dc->getParentSourceFile();
  std::tie(fallthroughSource, fallthroughDest) =
      ASTScope::lookupFallthroughSourceAndDest(sourceFile, stmt->getLoc());

  if (!fallthroughSource) {
    ctx.Diags.diagnose(stmt->getLoc(), diag::fallthrough_outside_switch);
    return true;
  }
  if (!fallthroughDest) {
    ctx.Diags.diagnose(stmt->getLoc(), diag::fallthrough_from_last_case);
    return true;
  }
  stmt->setFallthroughSource(fallthroughSource);
  stmt->setFallthroughDest(fallthroughDest);

  checkFallthroughPatternBindingsAndTypes(
      ctx, fallthroughDest, fallthroughSource, stmt);
  return false;
}

namespace {
class StmtChecker : public StmtVisitor<StmtChecker, Stmt*> {
public:
  ASTContext &Ctx;

  /// DC - This is the current DeclContext.
  DeclContext *DC;

  /// Skip type checking any elements inside 'BraceStmt', also this is
  /// propagated to ConstraintSystem.
  bool LeaveBraceStmtBodyUnchecked = false;

  ASTContext &getASTContext() const { return Ctx; };

  StmtChecker(DeclContext *DC) : Ctx(DC->getASTContext()), DC(DC) { }

  //===--------------------------------------------------------------------===//
  // Helper Functions.
  //===--------------------------------------------------------------------===//
  
  bool isInDefer() const {
    return isDefer(DC);
  }
  
  template<typename StmtTy>
  bool typeCheckStmt(StmtTy *&S) {
    FrontendStatsTracer StatsTracer(getASTContext().Stats,
                                    "typecheck-stmt", S);
    PrettyStackTraceStmt trace(getASTContext(), "type-checking", S);
    StmtTy *S2 = cast_or_null<StmtTy>(visit(S));
    if (S2 == nullptr)
      return true;
    S = S2;
    performStmtDiagnostics(S, DC);
    return false;
  }

  /// Type-check an entire function body.
  bool typeCheckBody(BraceStmt *&S) {
    bool HadError = typeCheckStmt(S);
    S->walk(ContextualizeClosures(DC));
    return HadError;
  }

  void typeCheckASTNode(ASTNode &node);
  
  //===--------------------------------------------------------------------===//
  // Visit Methods.
  //===--------------------------------------------------------------------===//

  Stmt *visitBraceStmt(BraceStmt *BS);

  Stmt *visitReturnStmt(ReturnStmt *RS) {
    auto TheFunc = AnyFunctionRef::fromDeclContext(DC);

    if (!TheFunc.hasValue()) {
      getASTContext().Diags.diagnose(RS->getReturnLoc(),
                                     diag::return_invalid_outside_func);
      return nullptr;
    }
    
    // If the return is in a defer, then it isn't valid either.
    if (isInDefer()) {
      getASTContext().Diags.diagnose(RS->getReturnLoc(),
                                     diag::jump_out_of_defer, "return");
      return nullptr;
    }

    Type ResultTy = TheFunc->getBodyResultType();
    if (!ResultTy || ResultTy->hasError())
      return nullptr;

    if (!RS->hasResult()) {
      if (!ResultTy->isVoid())
        getASTContext().Diags.diagnose(RS->getReturnLoc(),
                                       diag::return_expr_missing);
      return RS;
    }

    // If the body consisted of a single return without a result
    // 
    //   func foo() -> Int {
    //     return
    //   }
    // 
    // in parseAbstractFunctionBody the return is given an empty, implicit tuple
    // as its result
    //
    //   func foo() -> Int {
    //     return ()
    //   }
    //
    // Look for that case and diagnose it as missing return expression.
    if (!ResultTy->isVoid() && TheFunc->hasSingleExpressionBody()) {
      auto expr = TheFunc->getSingleExpressionBody();
      if (expr->isImplicit() && isa<TupleExpr>(expr) &&
          cast<TupleExpr>(expr)->getNumElements() == 0) {
        getASTContext().Diags.diagnose(RS->getReturnLoc(),
                                       diag::return_expr_missing);
        return RS;
      }
    }

    Expr *E = RS->getResult();

    // In an initializer, the only expression allowed is "nil", which indicates
    // failure from a failable initializer.
    if (auto ctor = dyn_cast_or_null<ConstructorDecl>(
                                          TheFunc->getAbstractFunctionDecl())) {
      // The only valid return expression in an initializer is the literal
      // 'nil'.
      auto nilExpr = dyn_cast<NilLiteralExpr>(E->getSemanticsProvidingExpr());
      if (!nilExpr) {
        getASTContext().Diags.diagnose(RS->getReturnLoc(),
                                       diag::return_init_non_nil)
          .highlight(E->getSourceRange());
        RS->setResult(nullptr);
        return RS;
      }

      // "return nil" is only permitted in a failable initializer.
      if (!ctor->isFailable()) {
        getASTContext().Diags.diagnose(RS->getReturnLoc(),
                                       diag::return_non_failable_init)
          .highlight(E->getSourceRange());
        getASTContext().Diags.diagnose(ctor->getLoc(), diag::make_init_failable,
                    ctor->getName())
          .fixItInsertAfter(ctor->getLoc(), "?");
        RS->setResult(nullptr);
        return RS;
      }

      // Replace the "return nil" with a new 'fail' statement.
      return new (getASTContext()) FailStmt(RS->getReturnLoc(),
                                            nilExpr->getLoc(),
                                            RS->isImplicit());
    }
    
    TypeCheckExprOptions options = {};
    
    if (LeaveBraceStmtBodyUnchecked) {
      assert(DiagnosticSuppression::isEnabled(getASTContext().Diags) &&
             "Diagnosing and AllowUnresolvedTypeVariables don't seem to mix");
      options |= TypeCheckExprFlags::LeaveClosureBodyUnchecked;
      options |= TypeCheckExprFlags::AllowUnresolvedTypeVariables;
    }

    ContextualTypePurpose ctp = CTP_ReturnStmt;
    if (auto func =
            dyn_cast_or_null<FuncDecl>(TheFunc->getAbstractFunctionDecl())) {
      if (func->hasSingleExpressionBody()) {
        ctp = CTP_ReturnSingleExpr;
      }
    }

    auto exprTy =
        TypeChecker::typeCheckExpression(E, DC, {ResultTy, ctp}, options);
    RS->setResult(E);

    if (!exprTy) {
      tryDiagnoseUnnecessaryCastOverOptionSet(getASTContext(), E, ResultTy,
                                              DC->getParentModule());
    }

    return RS;
  }

  Stmt *visitYieldStmt(YieldStmt *YS) {
    // If the yield is in a defer, then it isn't valid.
    if (isInDefer()) {
      getASTContext().Diags.diagnose(YS->getYieldLoc(),
                                     diag::jump_out_of_defer, "yield");
      return YS;
    }

    SmallVector<AnyFunctionType::Yield, 4> buffer;
    auto TheFunc = AnyFunctionRef::fromDeclContext(DC);
    auto yieldResults = TheFunc->getBodyYieldResults(buffer);

    auto yieldExprs = YS->getMutableYields();
    if (yieldExprs.size() != yieldResults.size()) {
      getASTContext().Diags.diagnose(YS->getYieldLoc(), diag::bad_yield_count,
                  yieldResults.size());
      return YS;
    }

    for (auto i : indices(yieldExprs)) {
      Type yieldType = yieldResults[i].getType();
      auto exprToCheck = yieldExprs[i];

      InOutExpr *inout = nullptr;

      // Classify whether we're yielding by reference or by value.
      ContextualTypePurpose contextTypePurpose;
      Type contextType = yieldType;
      if (yieldResults[i].isInOut()) {
        contextTypePurpose = CTP_YieldByReference;
        contextType = LValueType::get(contextType);

        // Check that the yielded expression is a &.
        if ((inout = dyn_cast<InOutExpr>(exprToCheck))) {
          // Strip the & off so that the constraint system doesn't complain
          // about the unparented &.
          exprToCheck = inout->getSubExpr();
        } else {
          getASTContext().Diags.diagnose(exprToCheck->getLoc(),
                      diag::missing_address_of_yield, yieldType)
            .highlight(exprToCheck->getSourceRange());
          inout = new (getASTContext()) InOutExpr(exprToCheck->getStartLoc(),
                                             exprToCheck,
                                             Type(), /*implicit*/ true);
        }
      } else {
        contextTypePurpose = CTP_YieldByValue;
      }

      TypeChecker::typeCheckExpression(exprToCheck, DC,
                                       {contextType, contextTypePurpose});

      // Propagate the change into the inout expression we stripped before.
      if (inout) {
        inout->setSubExpr(exprToCheck);
        inout->setType(InOutType::get(yieldType));
        exprToCheck = inout;
      }

      // Note that this modifies the statement's expression list in-place.
      yieldExprs[i] = exprToCheck;
    }
    return YS;
  }
  
  Stmt *visitThrowStmt(ThrowStmt *TS) {
    // Coerce the operand to the exception type.
    auto E = TS->getSubExpr();

    Type exnType = getASTContext().getErrorDecl()->getDeclaredInterfaceType();
    if (!exnType) return TS;

    TypeChecker::typeCheckExpression(E, DC, {exnType, CTP_ThrowStmt});
    TS->setSubExpr(E);

    return TS;
  }

  Stmt *visitPoundAssertStmt(PoundAssertStmt *PA) {
    Expr *C = PA->getCondition();
    TypeChecker::typeCheckCondition(C, DC);
    PA->setCondition(C);
    return PA;
  }
    
  Stmt *visitDeferStmt(DeferStmt *DS) {
    TypeChecker::typeCheckDecl(DS->getTempDecl());

    Expr *theCall = DS->getCallExpr();
    TypeChecker::typeCheckExpression(theCall, DC);
    DS->setCallExpr(theCall);

    return DS;
  }
  
  Stmt *visitIfStmt(IfStmt *IS) {
    typeCheckConditionForStatement(IS, DC);

    auto sourceFile = DC->getParentSourceFile();
    checkLabeledStmtShadowing(getASTContext(), sourceFile, IS);

    Stmt *S = IS->getThenStmt();
    typeCheckStmt(S);
    IS->setThenStmt(S);

    if ((S = IS->getElseStmt())) {
      typeCheckStmt(S);
      IS->setElseStmt(S);
    }
    
    return IS;
  }
  
  Stmt *visitGuardStmt(GuardStmt *GS) {
    typeCheckConditionForStatement(GS, DC);

    BraceStmt *S = GS->getBody();
    typeCheckStmt(S);
    GS->setBody(S);
    return GS;
  }

  Stmt *visitDoStmt(DoStmt *DS) {
    auto sourceFile = DC->getParentSourceFile();
    checkLabeledStmtShadowing(getASTContext(), sourceFile, DS);

    BraceStmt *S = DS->getBody();
    typeCheckStmt(S);
    DS->setBody(S);
    return DS;
  }
  
  Stmt *visitWhileStmt(WhileStmt *WS) {
    typeCheckConditionForStatement(WS, DC);

    auto sourceFile = DC->getParentSourceFile();
    checkLabeledStmtShadowing(getASTContext(), sourceFile, WS);

    Stmt *S = WS->getBody();
    typeCheckStmt(S);
    WS->setBody(S);
    
    return WS;
  }
  Stmt *visitRepeatWhileStmt(RepeatWhileStmt *RWS) {
    auto sourceFile = DC->getParentSourceFile();
    checkLabeledStmtShadowing(getASTContext(), sourceFile, RWS);

    Stmt *S = RWS->getBody();
    typeCheckStmt(S);
    RWS->setBody(S);

    Expr *E = RWS->getCond();
    TypeChecker::typeCheckCondition(E, DC);
    RWS->setCond(E);
    return RWS;
  }
  
  Stmt *visitForEachStmt(ForEachStmt *S) {
    if (TypeChecker::typeCheckForEachBinding(DC, S))
      return nullptr;

    TypeChecker::diagnoseDuplicateBoundVars(S->getPattern());

    // Type-check the body of the loop.
    auto sourceFile = DC->getParentSourceFile();
    checkLabeledStmtShadowing(getASTContext(), sourceFile, S);

    BraceStmt *Body = S->getBody();
    typeCheckStmt(Body);
    S->setBody(Body);
    
    return S;
  }

  Stmt *visitBreakStmt(BreakStmt *S) {
    if (auto target = findBreakOrContinueStmtTarget(
            getASTContext(), DC->getParentSourceFile(), S->getLoc(),
            S->getTargetName(), S->getTargetLoc(), /*isContinue=*/false,
            DC)) {
      S->setTarget(target);
    }

    return S;
  }

  Stmt *visitContinueStmt(ContinueStmt *S) {
    if (auto target = findBreakOrContinueStmtTarget(
            getASTContext(), DC->getParentSourceFile(), S->getLoc(),
            S->getTargetName(), S->getTargetLoc(), /*isContinue=*/true,
            DC)) {
      S->setTarget(target);
    }

    return S;
  }

  Stmt *visitFallthroughStmt(FallthroughStmt *S) {
    if (checkFallthroughStmt(DC, S))
      return nullptr;

    return S;
  }

  void checkCaseLabelItemPattern(CaseStmt *caseBlock, CaseLabelItem &labelItem,
                                 bool &limitExhaustivityChecks,
                                 Type subjectType) {
    Pattern *pattern = labelItem.getPattern();
    if (!labelItem.isPatternResolved()) {
      pattern = TypeChecker::resolvePattern(
          pattern, DC, /*isStmtCondition*/ false);
      if (!pattern) {
        return;
      }
    }

    // Coerce the pattern to the subject's type.
    bool coercionError = false;
    if (subjectType) {
      auto contextualPattern = ContextualPattern::forRawPattern(pattern, DC);
      TypeResolutionOptions patternOptions(TypeResolverContext::InExpression);
      auto coercedPattern = TypeChecker::coercePatternToType(
          contextualPattern, subjectType, patternOptions);
      if (coercedPattern)
        pattern = coercedPattern;
      else
        coercionError = true;
    }

    if (!subjectType || coercionError) {
      limitExhaustivityChecks = true;

      // If that failed, mark any variables binding pieces of the pattern
      // as invalid to silence follow-on errors.
      pattern->forEachVariable([&](VarDecl *VD) {
        VD->setInvalid();
      });
    }
    labelItem.setPattern(pattern, /*resolved=*/true);

    TypeChecker::diagnoseDuplicateBoundVars(pattern);

    // Otherwise for each variable in the pattern, make sure its type is
    // identical to the initial case decl and stash the previous case decl as
    // the parent of the decl.
    pattern->forEachVariable([&](VarDecl *vd) {
      if (!vd->hasName())
        return;

      // We know that prev var decls matches the initial var decl. So if we can
      // match prevVarDecls, we can also match initial var decl... So for each
      // decl in prevVarDecls...
      auto expected = vd->getParentVarDecl();
      if (!expected)
        return;

      // Then we check for errors.
      //
      // NOTE: We emit the diagnostics against the initial case label item var
      // decl associated with expected to ensure that we always emit
      // diagnostics against a single reference var decl. If we used expected
      // instead, we would emit confusing diagnostics since a correct var decl
      // after an incorrect var decl will be marked as incorrect. For instance
      // given the following case statement.
      //
      //   case .a(let x), .b(var x), .c(let x):
      //
      // if we use expected, we will emit errors saying that .b(var x) needs
      // to be a let and .c(let x) needs to be a var. Thus if one
      // automatically applied both fix-its, one would still get an error
      // producing program:
      //
      //   case .a(let x), .b(let x), .c(var x):
      //
      // More complex case label item lists could cause even longer fixup
      // sequences. Thus, we emit errors against the VarDecl associated with
      // expected in the initial case label item list.
      //
      // Luckily, it is easy for us to compute this since we only change the
      // parent field of the initial case label item's VarDecls /after/ we
      // finish updating the parent pointers of the VarDecls associated with
      // all other CaseLabelItems. So that initial group of VarDecls are
      // guaranteed to still have a parent pointer pointing at our
      // CaseStmt. Since we have setup the parent pointer VarDecl linked list
      // for all other CaseLabelItem var decls that we have already processed,
      // we can use our VarDecl linked list to find that initial case label
      // item VarDecl.
      auto *initialCaseVarDecl = expected;
      while (auto *prev = initialCaseVarDecl->getParentVarDecl()) {
        initialCaseVarDecl = prev;
      }
      assert(isa<CaseStmt>(initialCaseVarDecl->getParentPatternStmt()));

      if (!initialCaseVarDecl->isInvalid() &&
          !vd->getType()->isEqual(initialCaseVarDecl->getType())) {
        getASTContext().Diags.diagnose(
            vd->getLoc(), diag::type_mismatch_multiple_pattern_list,
            vd->getType(), initialCaseVarDecl->getType());
        vd->setInvalid();
        initialCaseVarDecl->setInvalid();
      }
    });
  }

  template <typename Iterator>
  void checkSiblingCaseStmts(Iterator casesBegin, Iterator casesEnd,
                             CaseParentKind parentKind,
                             bool &limitExhaustivityChecks, Type subjectType) {
    static_assert(
        std::is_same<typename std::iterator_traits<Iterator>::value_type,
                     CaseStmt *>::value,
        "Expected an iterator over CaseStmt *");

    // First pass: check all of the bindings.
    for (auto *caseBlock : make_range(casesBegin, casesEnd)) {
      // Bind all of the pattern variables together so we can follow the
      // "parent" pointers later on.
      bindSwitchCasePatternVars(DC, caseBlock);

      auto caseLabelItemArray = caseBlock->getMutableCaseLabelItems();
      for (auto &labelItem : caseLabelItemArray) {
        // Resolve the pattern in our case label if it has not been resolved and
        // check that our var decls follow invariants.
        checkCaseLabelItemPattern(caseBlock, labelItem, limitExhaustivityChecks,
                                  subjectType);

        // Check the guard expression, if present.
        if (auto *guard = labelItem.getGuardExpr()) {
          limitExhaustivityChecks |= TypeChecker::typeCheckCondition(guard, DC);
          labelItem.setGuardExpr(guard);
        }
      }

      // Setup the types of our case body var decls.
      for (auto *expected : caseBlock->getCaseBodyVariablesOrEmptyArray()) {
        assert(expected->hasName());
        auto prev = expected->getParentVarDecl();
        if (prev->hasInterfaceType())
          expected->setInterfaceType(prev->getInterfaceType());
      }
    }

    // Second pass: type-check the body statements.
    for (auto i = casesBegin; i != casesEnd; ++i) {
      auto *caseBlock = *i;

      // Check restrictions on '@unknown'.
      if (caseBlock->hasUnknownAttr()) {
        assert(parentKind == CaseParentKind::Switch &&
               "'@unknown' can only appear on switch cases");
        checkUnknownAttrRestrictions(
            getASTContext(), caseBlock, limitExhaustivityChecks);
      }

      BraceStmt *body = caseBlock->getBody();
      limitExhaustivityChecks |= typeCheckStmt(body);
      caseBlock->setBody(body);
    }
  }

  Stmt *visitSwitchStmt(SwitchStmt *switchStmt) {
    // Type-check the subject expression.
    Expr *subjectExpr = switchStmt->getSubjectExpr();
    auto resultTy = TypeChecker::typeCheckExpression(subjectExpr, DC);
    auto limitExhaustivityChecks = !resultTy;
    if (Expr *newSubjectExpr =
            TypeChecker::coerceToRValue(getASTContext(), subjectExpr))
      subjectExpr = newSubjectExpr;
    switchStmt->setSubjectExpr(subjectExpr);
    Type subjectType = switchStmt->getSubjectExpr()->getType();

    // Type-check the case blocks.
    auto sourceFile = DC->getParentSourceFile();
    checkLabeledStmtShadowing(getASTContext(), sourceFile, switchStmt);

    // Pre-emptively visit all Decls (#if/#warning/#error) that still exist in
    // the list of raw cases.
    for (auto &node : switchStmt->getRawCases()) {
      if (!node.is<Decl *>())
        continue;
      TypeChecker::typeCheckDecl(node.get<Decl *>());
    }

    auto cases = switchStmt->getCases();
    checkSiblingCaseStmts(cases.begin(), cases.end(), CaseParentKind::Switch,
                          limitExhaustivityChecks, subjectType);

    if (!switchStmt->isImplicit()) {
      TypeChecker::checkSwitchExhaustiveness(switchStmt, DC,
                                             limitExhaustivityChecks);
    }

    return switchStmt;
  }

  Stmt *visitCaseStmt(CaseStmt *S) {
    // Cases are handled in visitSwitchStmt.
    llvm_unreachable("case stmt outside of switch?!");
  }

  Stmt *visitDoCatchStmt(DoCatchStmt *S) {
    // The labels are in scope for both the 'do' and all of the catch
    // clauses.  This allows the user to break out of (or restart) the
    // entire construct.
    auto sourceFile = DC->getParentSourceFile();
    checkLabeledStmtShadowing(getASTContext(), sourceFile, S);

    // Type-check the 'do' body.  Type failures in here will generally
    // not cause type failures in the 'catch' clauses.
    Stmt *newBody = S->getBody();
    typeCheckStmt(newBody);
    S->setBody(newBody);

    // Do-catch statements always limit exhaustivity checks.
    bool limitExhaustivityChecks = true;

    auto catches = S->getCatches();
    checkSiblingCaseStmts(catches.begin(), catches.end(),
                          CaseParentKind::DoCatch, limitExhaustivityChecks,
                          getASTContext().getExceptionType());

    return S;
  }

  Stmt *visitFailStmt(FailStmt *S) {
    // These are created as part of type-checking "return" in an initializer.
    // There is nothing more to do.
    return S;
  }

};
} // end anonymous namespace

static bool isDiscardableType(Type type) {
  return (type->hasError() ||
          type->isUninhabited() ||
          type->lookThroughAllOptionalTypes()->isVoid());
}

static void diagnoseIgnoredLiteral(ASTContext &Ctx, LiteralExpr *LE) {
  const auto getLiteralDescription = [](LiteralExpr *LE) -> StringRef {
    switch (LE->getKind()) {
    case ExprKind::IntegerLiteral: return "integer";
    case ExprKind::FloatLiteral: return "floating-point";
    case ExprKind::BooleanLiteral: return "boolean";
    case ExprKind::StringLiteral: return "string";
    case ExprKind::InterpolatedStringLiteral: return "string";
    case ExprKind::MagicIdentifierLiteral:
      return MagicIdentifierLiteralExpr::getKindString(
          cast<MagicIdentifierLiteralExpr>(LE)->getKind());
    case ExprKind::NilLiteral: return "nil";
    case ExprKind::ObjectLiteral: return "object";

    // Define an unreachable case for all non-literal expressions.
    // This way, if a new literal is added in the future, the compiler
    // will warn that a case is missing from this switch.
#define LITERAL_EXPR(Id, Parent)
#define EXPR(Id, Parent) case ExprKind::Id:
#include "swift/AST/ExprNodes.def"
      llvm_unreachable("Not a literal expression");
    }

    llvm_unreachable("Unhandled ExprKind in switch.");
  };

  Ctx.Diags.diagnose(LE->getLoc(), diag::expression_unused_literal,
                     getLiteralDescription(LE))
    .highlight(LE->getSourceRange());
}

void TypeChecker::checkIgnoredExpr(Expr *E) {
  // For parity with C, several places in the grammar accept multiple
  // comma-separated expressions and then bind them together as an implicit
  // tuple.  Break these apart and check them separately.
  if (E->isImplicit() && isa<TupleExpr>(E)) {
    for (auto Elt : cast<TupleExpr>(E)->getElements()) {
      checkIgnoredExpr(Elt);
    }
    return;
  }

  // Skip checking if there is no type, which presumably means there was a
  // type error.
  if (!E->getType()) {
    return;
  }

  // Complain about l-values that are neither loaded nor stored.
  auto &Context = E->getType()->getASTContext();
  auto &DE = Context.Diags;
  if (E->getType()->hasLValueType()) {
    // This must stay in sync with diag::expression_unused_lvalue.
    enum {
        SK_Variable = 0,
        SK_Property,
        SK_Subscript
    } storageKind = SK_Variable;
    if (auto declRef = E->getReferencedDecl()) {
      auto decl = declRef.getDecl();
      if (isa<SubscriptDecl>(decl))
        storageKind = SK_Subscript;
      else if (decl->getDeclContext()->isTypeContext())
        storageKind = SK_Property;
    }
    DE.diagnose(E->getLoc(), diag::expression_unused_lvalue, storageKind)
      .highlight(E->getSourceRange());
    return;
  }

  // Drill through noop expressions we don't care about.
  auto valueE = E;
  while (1) {
    valueE = valueE->getValueProvidingExpr();
    
    if (auto *OEE = dyn_cast<OpenExistentialExpr>(valueE))
      valueE = OEE->getSubExpr();
    else if (auto *CRCE = dyn_cast<CovariantReturnConversionExpr>(valueE))
      valueE = CRCE->getSubExpr();
    else if (auto *EE = dyn_cast<ErasureExpr>(valueE))
      valueE = EE->getSubExpr();
    else
      break;
  }
  
  // Complain about functions that aren't called.
  // TODO: What about tuples which contain functions by-value that are
  // dead?
  if (E->getType()->is<AnyFunctionType>()) {
    bool isDiscardable = false;

    // The called function could be wrapped inside a `dot_syntax_call_expr`
    // node, for example:
    //
    // class Bar {
    //   @discardableResult
    //   func foo() -> Int { return 0 }
    //
    //   func baz() {
    //     self.foo
    //     foo
    //   }
    // }
    //
    // So look through the DSCE and get the function being called.
    auto expr =
        isa<DotSyntaxCallExpr>(E) ? cast<DotSyntaxCallExpr>(E)->getFn() : E;

    if (auto *Fn = dyn_cast<ApplyExpr>(expr)) {
      if (auto *calledValue = Fn->getCalledValue()) {
        if (auto *FD = dyn_cast<AbstractFunctionDecl>(calledValue)) {
          if (FD->getAttrs().hasAttribute<DiscardableResultAttr>()) {
            isDiscardable = true;
          }
        }
      }
    }

    if (!isDiscardable) {
      DE.diagnose(E->getLoc(), diag::expression_unused_function)
          .highlight(E->getSourceRange());
      return;
    }
  }

  // If the result of this expression is of type "Never" or "()"
  // (the latter potentially wrapped in optionals) then it is
  // safe to ignore.
  if (isDiscardableType(valueE->getType()))
    return;
  
  // Complain about '#selector'.
  if (auto *ObjCSE = dyn_cast<ObjCSelectorExpr>(valueE)) {
    DE.diagnose(ObjCSE->getLoc(), diag::expression_unused_selector_result)
      .highlight(E->getSourceRange());
    return;
  }

  // Complain about '#keyPath'.
  if (isa<KeyPathExpr>(valueE)) {
    DE.diagnose(valueE->getLoc(), diag::expression_unused_keypath_result)
      .highlight(E->getSourceRange());
    return;
  }
    
  // Always complain about 'try?'.
  if (auto *OTE = dyn_cast<OptionalTryExpr>(valueE)) {
    DE.diagnose(OTE->getTryLoc(), diag::expression_unused_optional_try)
      .highlight(E->getSourceRange());
    return;
  }

  // If we have an OptionalEvaluationExpr at the top level, then someone is
  // "optional chaining" and ignoring the result.  Produce a diagnostic if it
  // doesn't make sense to ignore it.
  if (auto *OEE = dyn_cast<OptionalEvaluationExpr>(valueE)) {
    if (auto *IIO = dyn_cast<InjectIntoOptionalExpr>(OEE->getSubExpr()))
      return checkIgnoredExpr(IIO->getSubExpr());
    if (auto *C = dyn_cast<CallExpr>(OEE->getSubExpr()))
      return checkIgnoredExpr(C);
    if (auto *OE = dyn_cast<OpenExistentialExpr>(OEE->getSubExpr()))
      return checkIgnoredExpr(OE);
  }

  if (auto *LE = dyn_cast<LiteralExpr>(valueE)) {
    diagnoseIgnoredLiteral(Context, LE);
    return;
  }

  // Check if we have a call to a function not marked with
  // '@discardableResult'.
  if (auto call = dyn_cast<ApplyExpr>(valueE)) {
    // Dig through all levels of calls.
    Expr *fn = call->getFn();
    while (true) {
      fn = fn->getSemanticsProvidingExpr();
      if (auto applyFn = dyn_cast<ApplyExpr>(fn)) {
        fn = applyFn->getFn();
      } else if (auto FVE = dyn_cast<ForceValueExpr>(fn)) {
        fn = FVE->getSubExpr();
      } else if (auto dotSyntaxRef = dyn_cast<DotSyntaxBaseIgnoredExpr>(fn)) {
        fn = dotSyntaxRef->getRHS();
      } else {
        break;
      }
    }

    // Find the callee.
    AbstractFunctionDecl *callee = nullptr;
    if (auto declRef = dyn_cast<DeclRefExpr>(fn))
      callee = dyn_cast<AbstractFunctionDecl>(declRef->getDecl());
    else if (auto ctorRef = dyn_cast<OtherConstructorDeclRefExpr>(fn))
      callee = ctorRef->getDecl();
    else if (auto memberRef = dyn_cast<MemberRefExpr>(fn))
      callee = dyn_cast<AbstractFunctionDecl>(memberRef->getMember().getDecl());
    else if (auto dynMemberRef = dyn_cast<DynamicMemberRefExpr>(fn))
      callee = dyn_cast<AbstractFunctionDecl>(
                 dynMemberRef->getMember().getDecl());
    
    // If the callee explicitly allows its result to be ignored, then don't
    // complain.
    if (callee && callee->getAttrs().getAttribute<DiscardableResultAttr>())
      return;

    // Otherwise, complain.  Start with more specific diagnostics.

    // Diagnose unused literals that were translated to implicit
    // constructor calls during CSApply / ExprRewriter::convertLiteral.
    if (call->isImplicit()) {
      Expr *arg = call->getArg();
      if (auto *TE = dyn_cast<TupleExpr>(arg))
        if (TE->getNumElements() == 1)
          arg = TE->getElement(0);

      if (auto *LE = dyn_cast<LiteralExpr>(arg)) {
        diagnoseIgnoredLiteral(Context, LE);
        return;
      }
    }

    // Other unused constructor calls.
    if (callee && isa<ConstructorDecl>(callee) && !call->isImplicit()) {
      DE.diagnose(fn->getLoc(), diag::expression_unused_init_result,
               callee->getDeclContext()->getDeclaredInterfaceType())
        .highlight(call->getArg()->getSourceRange());
      return;
    }
    
    SourceRange SR1 = call->getArg()->getSourceRange(), SR2;
    if (auto *BO = dyn_cast<BinaryExpr>(call)) {
      SR1 = BO->getArg()->getElement(0)->getSourceRange();
      SR2 = BO->getArg()->getElement(1)->getSourceRange();
    }
    
    // Otherwise, produce a generic diagnostic.
    if (callee) {
      auto &ctx = callee->getASTContext();
      if (callee->isImplicit()) {
        // Translate calls to implicit functions to their user-facing names
        if (callee->getBaseName() == ctx.Id_derived_enum_equals ||
            callee->getBaseName() == ctx.Id_derived_struct_equals) {
          DE.diagnose(fn->getLoc(), diag::expression_unused_result_operator,
                   ctx.Id_EqualsOperator)
            .highlight(SR1).highlight(SR2);
          return;
        }
      }

      auto diagID = diag::expression_unused_result_call;
      if (callee->getName().isOperator())
        diagID = diag::expression_unused_result_operator;
      
      DE.diagnose(fn->getLoc(), diagID, callee->getName())
        .highlight(SR1).highlight(SR2);
    } else
      DE.diagnose(fn->getLoc(), diag::expression_unused_result_unknown,
               isa<ClosureExpr>(fn), valueE->getType())
        .highlight(SR1).highlight(SR2);

    return;
  }

  // Produce a generic diagnostic.
  DE.diagnose(valueE->getLoc(), diag::expression_unused_result,
              valueE->getType())
    .highlight(valueE->getSourceRange());
}

void StmtChecker::typeCheckASTNode(ASTNode &node) {
  // Type check the expression
  if (auto *E = node.dyn_cast<Expr *>()) {
    auto &ctx = DC->getASTContext();

    TypeCheckExprOptions options = TypeCheckExprFlags::IsExprStmt;
    bool isDiscarded =
        (!ctx.LangOpts.Playground && !ctx.LangOpts.DebuggerSupport);
    if (isDiscarded)
      options |= TypeCheckExprFlags::IsDiscarded;
    if (LeaveBraceStmtBodyUnchecked) {
      options |= TypeCheckExprFlags::LeaveClosureBodyUnchecked;
      options |= TypeCheckExprFlags::AllowUnresolvedTypeVariables;
    }

    auto resultTy =
        TypeChecker::typeCheckExpression(E, DC, /*contextualInfo=*/{}, options);

    // If a closure expression is unused, the user might have intended to write
    // "do { ... }".
    auto *CE = dyn_cast<ClosureExpr>(E);
    if (CE || isa<CaptureListExpr>(E)) {
      ctx.Diags.diagnose(E->getLoc(), diag::expression_unused_closure);

      if (CE && CE->hasAnonymousClosureVars() &&
          CE->getParameters()->size() == 0) {
        ctx.Diags.diagnose(CE->getStartLoc(), diag::brace_stmt_suggest_do)
            .fixItInsert(CE->getStartLoc(), "do ");
      }
    } else if (isDiscarded && resultTy) {
      TypeChecker::checkIgnoredExpr(E);
    }

    node = E;
    return;
  }

  // Type check the statement.
  if (auto *S = node.dyn_cast<Stmt *>()) {
    typeCheckStmt(S);
    node = S;
    return;
  }

  // Type check the declaration.
  if (auto *D = node.dyn_cast<Decl *>()) {
    TypeChecker::typeCheckDecl(D);
    return;
  }

  llvm_unreachable("Type checking null ASTNode");
}

Stmt *StmtChecker::visitBraceStmt(BraceStmt *BS) {
  if (LeaveBraceStmtBodyUnchecked)
    return BS;

  // Diagnose defer statement being last one in block (only if
  // BraceStmt does not start a TopLevelDecl).
  if (!BS->empty()) {
    if (auto stmt =
            BS->getLastElement().dyn_cast<Stmt *>()) {
      if (auto deferStmt = dyn_cast<DeferStmt>(stmt)) {
        if (!isa<TopLevelCodeDecl>(DC) ||
            cast<TopLevelCodeDecl>(DC)->getBody() != BS) {
          getASTContext().Diags.diagnose(deferStmt->getStartLoc(),
                                         diag::defer_stmt_at_block_end)
              .fixItReplace(deferStmt->getStartLoc(), "do");
        }
      }
    }
  }

  for (auto &elem : BS->getElements())
    typeCheckASTNode(elem);

  return BS;
}

void TypeChecker::typeCheckASTNode(ASTNode &node, DeclContext *DC,
                                   bool LeaveBodyUnchecked) {
  StmtChecker stmtChecker(DC);
  // FIXME: 'ActiveLabeledStmts', etc. in StmtChecker are not
  // populated. Since they don't affect "type checking", it's doesn't cause
  // any issue for now. But it should be populated nonetheless.
  stmtChecker.LeaveBraceStmtBodyUnchecked = LeaveBodyUnchecked;
  stmtChecker.typeCheckASTNode(node);
}

static Type getResultBuilderType(FuncDecl *FD) {
  Type builderType = FD->getResultBuilderType();

  // For getters, fall back on looking on the attribute on the storage.
  if (!builderType) {
    auto accessor = dyn_cast<AccessorDecl>(FD);
    if (accessor && accessor->getAccessorKind() == AccessorKind::Get) {
      builderType = accessor->getStorage()->getResultBuilderType();
    }
  }

  return builderType;
}

static Expr* constructCallToSuperInit(ConstructorDecl *ctor,
                                      ClassDecl *ClDecl) {
  ASTContext &Context = ctor->getASTContext();
  Expr *superRef = new (Context) SuperRefExpr(ctor->getImplicitSelfDecl(),
                                              SourceLoc(), /*Implicit=*/true);
  Expr *r = UnresolvedDotExpr::createImplicit(
      Context, superRef, DeclBaseName::createConstructor());
  r = CallExpr::createImplicit(Context, r, { }, { });

  if (ctor->hasThrows())
    r = new (Context) TryExpr(SourceLoc(), r, Type(), /*implicit=*/true);

  DiagnosticSuppression suppression(ctor->getASTContext().Diags);
  auto resultTy = TypeChecker::typeCheckExpression(
      r, ctor, /*contextualInfo=*/{}, TypeCheckExprFlags::IsDiscarded);
  if (!resultTy)
    return nullptr;
  
  return r;
}

/// Check a super.init call.
///
/// \returns true if an error occurred.
static bool checkSuperInit(ConstructorDecl *fromCtor,
                           ApplyExpr *apply, bool implicitlyGenerated) {
  // Make sure we are referring to a designated initializer.
  auto otherCtorRef = dyn_cast<OtherConstructorDeclRefExpr>(
                        apply->getSemanticFn());
  if (!otherCtorRef)
    return false;
  
  auto ctor = otherCtorRef->getDecl();
  if (!ctor->isDesignatedInit()) {
    if (!implicitlyGenerated) {
      auto selfTy = fromCtor->getDeclContext()->getSelfInterfaceType();
      if (auto classTy = selfTy->getClassOrBoundGenericClass()) {
        assert(classTy->getSuperclass());
        auto &Diags = fromCtor->getASTContext().Diags;
        Diags.diagnose(apply->getArg()->getLoc(), diag::chain_convenience_init,
                       classTy->getSuperclass());
        ctor->diagnose(diag::convenience_init_here);
      }
    }
    return true;
  }
  
  // For an implicitly generated super.init() call, make sure there's
  // only one designated initializer.
  if (implicitlyGenerated) {
    auto *dc = ctor->getDeclContext();
    auto *superclassDecl = dc->getSelfClassDecl();

    superclassDecl->synthesizeSemanticMembersIfNeeded(
        DeclBaseName::createConstructor());

    NLOptions subOptions = NL_QualifiedDefault;

    SmallVector<ValueDecl *, 4> lookupResults;
    fromCtor->lookupQualified(superclassDecl,
                              DeclNameRef::createConstructor(),
                              subOptions, lookupResults);

    for (auto decl : lookupResults) {
      auto superclassCtor = dyn_cast<ConstructorDecl>(decl);
    if (!superclassCtor || !superclassCtor->isDesignatedInit() ||
          superclassCtor == ctor)
        continue;

      // Found another designated initializer in the superclass. Don't add the
      // super.init() call.
      return true;
    }

    // Make sure we can reference the designated initializer correctly.
    auto loc = fromCtor->getLoc();
    diagnoseDeclAvailability(
        ctor, loc, nullptr,
        ExportContext::forFunctionBody(fromCtor, loc));
  }


  return false;
}

static bool isKnownEndOfConstructor(ASTNode N) {
  auto *S = N.dyn_cast<Stmt*>();
  if (!S) return false;

  return isa<ReturnStmt>(S) || isa<FailStmt>(S);
}

/// Check for problems specific to the body of a constructor within a
/// class, involving (e.g.) implicit calls to the superclass initializer and
/// issues related to designated/convenience initializers.
static void checkClassConstructorBody(ClassDecl *classDecl,
                                      ConstructorDecl *ctor,
                                      BraceStmt *body) {
  ASTContext &ctx = classDecl->getASTContext();
  bool wantSuperInitCall = false;
  bool isDelegating = false;
  auto initKindAndExpr = ctor->getDelegatingOrChainedInitKind();
  switch (initKindAndExpr.initKind) {
  case BodyInitKind::Delegating:
    isDelegating = true;
    wantSuperInitCall = false;
    break;

  case BodyInitKind::Chained:
    checkSuperInit(ctor, initKindAndExpr.initExpr, false);

    /// A convenience initializer cannot chain to a superclass constructor.
    if (ctor->isConvenienceInit()) {
      ctx.Diags.diagnose(initKindAndExpr.initExpr->getLoc(),
                         diag::delegating_convenience_super_init,
                         ctor->getDeclContext()->getDeclaredInterfaceType());
    }

    LLVM_FALLTHROUGH;

  case BodyInitKind::None:
    wantSuperInitCall = false;
    break;

  case BodyInitKind::ImplicitChained:
    wantSuperInitCall = true;
    break;
  }

  // A class designated initializer must never be delegating.
  if (ctor->isDesignatedInit() && isDelegating) {
    if (classDecl->getForeignClassKind() == ClassDecl::ForeignKind::CFType) {
      ctor->diagnose(diag::delegating_designated_init_in_extension,
                     ctor->getDeclContext()->getDeclaredInterfaceType());
    } else {
      ctor->diagnose(diag::delegating_designated_init,
                     ctor->getDeclContext()->getDeclaredInterfaceType())
          .fixItInsert(ctor->getLoc(), "convenience ");
    }

    ctx.Diags.diagnose(initKindAndExpr.initExpr->getLoc(), diag::delegation_here);
  }

  // An inlinable constructor in a class must always be delegating,
  // unless the class is '@_fixed_layout'.
  // Note: This is specifically not using isFormallyResilient. We relax this
  // rule for classes in non-resilient modules so that they can have inlinable
  // constructors, as long as those constructors don't reference private
  // declarations.
  if (!isDelegating && classDecl->isResilient()) {
    auto kind = ctor->getFragileFunctionKind();
    if (kind.kind != FragileFunctionKind::None) {
      ctor->diagnose(diag::class_designated_init_inlinable_resilient,
                     classDecl->getDeclaredInterfaceType(),
                     static_cast<unsigned>(kind.kind));
    }
  }

  // If we don't want a super.init call, we're done.
  if (!wantSuperInitCall)
    return;

  // Find a default initializer in the superclass.
  Expr *SuperInitCall = constructCallToSuperInit(ctor, classDecl);
  if (!SuperInitCall)
    return;

  // If the initializer we found is a designated initializer, we're okay.
  class FindOtherConstructorRef : public ASTWalker {
  public:
    ApplyExpr *Found = nullptr;

    std::pair<bool, Expr *> walkToExprPre(Expr *E) override {
      if (auto apply = dyn_cast<ApplyExpr>(E)) {
        if (isa<OtherConstructorDeclRefExpr>(apply->getSemanticFn())) {
          Found = apply;
          return { false, E };
        }
      }

      return { Found == nullptr, E };
    }
  };

  FindOtherConstructorRef finder;
  SuperInitCall->walk(finder);
  if (!checkSuperInit(ctor, finder.Found, true)) {
    // Store the super.init expression within the constructor declaration
    // to be emitted during SILGen.
    ctor->setSuperInitCall(SuperInitCall);
  }
}

bool TypeCheckASTNodeAtLocRequest::evaluate(Evaluator &evaluator,
                                            DeclContext *DC,
                                            SourceLoc Loc) const {
  auto &ctx = DC->getASTContext();
  assert(DiagnosticSuppression::isEnabled(ctx.Diags) &&
         "Diagnosing and Single ASTNode type checknig don't mix");

  // Find innermost ASTNode at Loc from DC. Results the reference to the found
  // ASTNode and the decl context of it.
  class ASTNodeFinder : public ASTWalker {
    SourceManager &SM;
    SourceLoc Loc;
    ASTNode *FoundNode = nullptr;
    DeclContext *DC = nullptr;

  public:
    ASTNodeFinder(SourceManager &SM, SourceLoc Loc) : SM(SM), Loc(Loc) {}

    bool isNull() const { return !FoundNode; }
    ASTNode &getRef() const {
      assert(FoundNode);
      return *FoundNode;
    }
    DeclContext *getDeclContext() const { return DC; }

    std::pair<bool, Stmt *> walkToStmtPre(Stmt *S) override {
      if (auto *brace = dyn_cast<BraceStmt>(S)) {
        auto braceCharRange = Lexer::getCharSourceRangeFromSourceRange(
            SM, brace->getSourceRange());
        // Unless this brace contains the loc, there's nothing to do.
        if (!braceCharRange.contains(Loc))
          return {false, S};

        // Reset the node found in a parent context.
        if (!brace->isImplicit())
          FoundNode = nullptr;

        for (ASTNode &node : brace->getElements()) {
          if (SM.isBeforeInBuffer(Loc, node.getStartLoc()))
            break;

          // NOTE: We need to check the character loc here because the target
          // loc can be inside the last token of the node. i.e. interpolated
          // string.
          SourceLoc endLoc = Lexer::getLocForEndOfToken(SM, node.getEndLoc());
          if (SM.isBeforeInBuffer(endLoc, Loc) || endLoc == Loc)
            continue;

          // 'node' may be the target node, except 'CaseStmt' which cannot be
          // type checked alone.
          if (!node.isStmt(StmtKind::Case))
            FoundNode = &node;

          // Walk into the node to narrow down.
          node.walk(*this);

          break;
        }
        // Already walked into.
        return {false, nullptr};
      }

      return {true, S};
    }

    std::pair<bool, Expr *> walkToExprPre(Expr *E) override {
      if (SM.isBeforeInBuffer(Loc, E->getStartLoc()))
        return {false, E};

      SourceLoc endLoc = Lexer::getLocForEndOfToken(SM, E->getEndLoc());
      if (SM.isBeforeInBuffer(endLoc, Loc))
        return {false, E};

      // Don't walk into 'TapExpr'. They should be type checked with parent
      // 'InterpolatedStringLiteralExpr'.
      if (isa<TapExpr>(E))
        return {false, E};

      if (auto closure = dyn_cast<ClosureExpr>(E)) {
        // NOTE: When a client wants to type check a closure signature, it
        // requests with closure's 'getLoc()' location.
        if (Loc == closure->getLoc())
          return {false, E};

        DC = closure;
      }
      return {true, E};
    }

    bool walkToDeclPre(Decl *D) override {
      if (auto *newDC = dyn_cast<DeclContext>(D))
        DC = newDC;
      return true;
    }

  } finder(ctx.SourceMgr, Loc);
  DC->walkContext(finder);

  // Nothing found at the location, or the decl context does not own the 'Loc'.
  if (finder.isNull())
    return true;

  DC = finder.getDeclContext();

  if (auto *AFD = dyn_cast<AbstractFunctionDecl>(DC)) {
    if (AFD->isBodyTypeChecked())
      return false;

    ASTScope::expandFunctionBody(AFD);
  }

  // Function builder function doesn't support partial type checking.
  if (auto *func = dyn_cast<FuncDecl>(DC)) {
    if (Type builderType = getResultBuilderType(func)) {
      auto optBody =
          TypeChecker::applyResultBuilderBodyTransform(func, builderType);
      if (!optBody || !*optBody)
        return true;
      // Wire up the function body now.
      func->setBody(*optBody, AbstractFunctionDecl::BodyKind::TypeChecked);
      return false;
    } else if (func->hasSingleExpressionBody() &&
                func->getResultInterfaceType()->isVoid()) {
       // The function returns void.  We don't need an explicit return, no matter
       // what the type of the expression is.  Take the inserted return back out.
      func->getBody()->setLastElement(func->getSingleExpressionBody());
    }
  }

  // The enclosing closure might be a single expression closure or a function
  // builder closure. In such cases, the body elements are type checked with
  // the closure itself. So we need to try type checking the enclosing closure
  // signature first unless it has already been type checked.
  if (auto CE = dyn_cast<ClosureExpr>(DC)) {
    if (CE->getBodyState() == ClosureExpr::BodyState::Parsed) {
      swift::typeCheckASTNodeAtLoc(CE->getParent(), CE->getLoc());
      if (CE->getBodyState() != ClosureExpr::BodyState::ReadyForTypeChecking)
        return false;
    }
  }

  TypeChecker::typeCheckASTNode(finder.getRef(), DC,
                                /*LeaveBodyUnchecked=*/true);
  return false;
}

BraceStmt *
TypeCheckFunctionBodyRequest::evaluate(Evaluator &evaluator,
                                       AbstractFunctionDecl *AFD) const {
  ASTContext &ctx = AFD->getASTContext();

  Optional<FunctionBodyTimer> timer;
  const auto &tyOpts = ctx.TypeCheckerOpts;
  if (tyOpts.DebugTimeFunctionBodies || tyOpts.WarnLongFunctionBodies)
    timer.emplace(AFD);

  BraceStmt *body = AFD->getBody();
  assert(body && "Expected body to type-check");

  // It's possible we sythesized an already type-checked body, in which case
  // we're done.
  if (AFD->isBodyTypeChecked())
    return body;

  auto errorBody = [&]() {
    // If we had an error, return an ErrorExpr body instead of returning the
    // un-type-checked body.
    // FIXME: This should be handled by typeCheckExpression.
    auto range = AFD->getBodySourceRange();
    return BraceStmt::create(ctx, range.Start,
                             {new (ctx) ErrorExpr(range, ErrorType::get(ctx))},
                             range.End);
  };

  bool alreadyTypeChecked = false;
  if (auto *func = dyn_cast<FuncDecl>(AFD)) {
    if (Type builderType = getResultBuilderType(func)) {
      if (auto optBody =
              TypeChecker::applyResultBuilderBodyTransform(
                func, builderType)) {
        if (!*optBody)
          return errorBody();

        body = *optBody;
        alreadyTypeChecked = true;

        body->walk(ContextualizeClosures(AFD));
      }
    } else if (func->hasSingleExpressionBody() &&
               func->getResultInterfaceType()->isVoid()) {
      // The function returns void.  We don't need an explicit return, no matter
      // what the type of the expression is.  Take the inserted return back out.
      body->setLastElement(func->getSingleExpressionBody());
    }
  } else if (isa<ConstructorDecl>(AFD) &&
             (body->empty() ||
                !isKnownEndOfConstructor(body->getLastElement()))) {
    // For constructors, we make sure that the body ends with a "return" stmt,
    // which we either implicitly synthesize, or the user can write.  This
    // simplifies SILGen.
    SmallVector<ASTNode, 8> Elts(body->getElements().begin(),
                                 body->getElements().end());
    Elts.push_back(new (ctx) ReturnStmt(body->getRBraceLoc(),
                                        /*value*/nullptr,
                                        /*implicit*/true));
    body = BraceStmt::create(ctx, body->getLBraceLoc(), Elts,
                             body->getRBraceLoc(), body->isImplicit());
  }

  // Typechecking, in particular ApplySolution is going to replace closures
  // with OpaqueValueExprs and then try to do lookups into the closures.
  // So, build out the body now.
  ASTScope::expandFunctionBody(AFD);

  // Type check the function body if needed.
  bool hadError = false;
  if (!alreadyTypeChecked) {
    StmtChecker SC(AFD);
    hadError = SC.typeCheckBody(body);
  }

  // If this was a function with a single expression body, let's see
  // if implicit return statement came out to be `Never` which means
  // that we have eagerly converted something like `{ fatalError() }`
  // into `{ return fatalError() }` that has to be corrected here.
  if (isa<FuncDecl>(AFD) && cast<FuncDecl>(AFD)->hasSingleExpressionBody()) {
    if (auto *stmt = body->getLastElement().dyn_cast<Stmt *>()) {
      if (auto *retStmt = dyn_cast<ReturnStmt>(stmt)) {
        if (retStmt->isImplicit() && retStmt->hasResult()) {
          auto returnType = retStmt->getResult()->getType();
          if (returnType && returnType->isUninhabited())
            body->setLastElement(retStmt->getResult());
        }
      }
    }
  }

  // Class constructor checking.
  if (auto *ctor = dyn_cast<ConstructorDecl>(AFD)) {
    if (auto classDecl = ctor->getDeclContext()->getSelfClassDecl()) {
      checkClassConstructorBody(classDecl, ctor, body);
    }
  }

  // Temporarily wire up the function body for some extra checks.
  // FIXME: Eliminate this.
  AFD->setBody(body, AbstractFunctionDecl::BodyKind::TypeChecked);

  // If nothing went wrong yet, perform extra checking.
  if (!hadError)
    performAbstractFuncDeclDiagnostics(AFD);

  TypeChecker::computeCaptures(AFD);
<<<<<<< HEAD
  // SWIFT_ENABLE_TENSORFLOW
  // Check `@compilerEvaluable` function body correctness.
  // Do this here, rather than in
  // `AttributeChecker::visitCompilerEvaluableAttr()` because we need the
  // function bodies to be type checked.
  TypeChecker::checkFunctionBodyCompilerEvaluable(AFD);
  // SWIFT_ENABLE_TENSORFLOW END
=======
  checkFunctionActorIsolation(AFD);
  TypeChecker::checkFunctionEffects(AFD);
>>>>>>> d4299d25

  return hadError ? errorBody() : body;
}

bool TypeChecker::typeCheckClosureBody(ClosureExpr *closure) {
  TypeChecker::checkParameterList(closure->getParameters(), closure);

  BraceStmt *body = closure->getBody();

  Optional<FunctionBodyTimer> timer;
  const auto &tyOpts = closure->getASTContext().TypeCheckerOpts;
  if (tyOpts.DebugTimeFunctionBodies || tyOpts.WarnLongFunctionBodies)
    timer.emplace(closure);

  bool HadError = StmtChecker(closure).typeCheckBody(body);
  if (body) {
    closure->setBody(body, closure->hasSingleExpressionBody());
  }
  closure->setBodyState(ClosureExpr::BodyState::SeparatelyTypeChecked);
  return HadError;
}

bool TypeChecker::typeCheckTapBody(TapExpr *expr, DeclContext *DC) {
  // We intentionally use typeCheckStmt instead of typeCheckBody here
  // because we want to contextualize TapExprs with the body they're in.
  BraceStmt *body = expr->getBody();
  bool HadError = StmtChecker(DC).typeCheckStmt(body);
  if (body) {
    expr->setBody(body);
  }
  return HadError;
}

void TypeChecker::typeCheckTopLevelCodeDecl(TopLevelCodeDecl *TLCD) {
  // We intentionally use typeCheckStmt instead of typeCheckBody here
  // because we want to contextualize all the TopLevelCode
  // declarations simultaneously.
  BraceStmt *Body = TLCD->getBody();
  StmtChecker(TLCD).typeCheckStmt(Body);
  TLCD->setBody(Body);
  checkTopLevelActorIsolation(TLCD);
  checkTopLevelEffects(TLCD);
  performTopLevelDeclDiagnostics(TLCD);
}

void swift::checkUnknownAttrRestrictions(
    ASTContext &ctx, CaseStmt *caseBlock,
    bool &limitExhaustivityChecks) {
  CaseStmt *fallthroughDest = caseBlock->findNextCaseStmt();
  if (caseBlock->getCaseLabelItems().size() != 1) {
    assert(!caseBlock->getCaseLabelItems().empty() &&
           "parser should not produce case blocks with no items");
    ctx.Diags.diagnose(caseBlock->getLoc(),
                       diag::unknown_case_multiple_patterns)
        .highlight(caseBlock->getCaseLabelItems()[1].getSourceRange());
    limitExhaustivityChecks = true;
  }

  if (fallthroughDest != nullptr) {
    if (!caseBlock->isDefault())
      ctx.Diags.diagnose(caseBlock->getLoc(),
                         diag::unknown_case_must_be_last);
    limitExhaustivityChecks = true;
  }

  const auto &labelItem = caseBlock->getCaseLabelItems().front();
  if (labelItem.getGuardExpr() && !labelItem.isDefault()) {
    ctx.Diags.diagnose(labelItem.getStartLoc(),
                                   diag::unknown_case_where_clause)
        .highlight(labelItem.getGuardExpr()->getSourceRange());
  }

  const Pattern *pattern =
      labelItem.getPattern()->getSemanticsProvidingPattern();
  if (!isa<AnyPattern>(pattern)) {
    ctx.Diags.diagnose(labelItem.getStartLoc(),
                       diag::unknown_case_must_be_catchall)
        .highlight(pattern->getSourceRange());
  }
}

void swift::bindSwitchCasePatternVars(DeclContext *dc, CaseStmt *caseStmt) {
  llvm::SmallDenseMap<Identifier, std::pair<VarDecl *, bool>, 4> latestVars;
  auto recordVar = [&](Pattern *pattern, VarDecl *var) {
    if (!var->hasName())
      return;

    // If there is an existing variable with this name, set it as the
    // parent of this new variable.
    auto &entry = latestVars[var->getName()];
    if (entry.first) {
      assert(!var->getParentVarDecl() ||
             var->getParentVarDecl() == entry.first);
      var->setParentVarDecl(entry.first);

      // Check for a mutability mismatch.
      if (pattern && entry.second != var->isLet()) {
        // Find the original declaration.
        auto initialCaseVarDecl = entry.first;
        while (auto parentVar = initialCaseVarDecl->getParentVarDecl())
          initialCaseVarDecl = parentVar;

        auto diag = var->diagnose(diag::mutability_mismatch_multiple_pattern_list,
                                  var->isLet(), initialCaseVarDecl->isLet());

        BindingPattern *foundVP = nullptr;
        pattern->forEachNode([&](Pattern *P) {
          if (auto *VP = dyn_cast<BindingPattern>(P))
            if (VP->getSingleVar() == var)
              foundVP = VP;
        });
        if (foundVP)
          diag.fixItReplace(foundVP->getLoc(),
                            initialCaseVarDecl->isLet() ? "let" : "var");

        var->setInvalid();
        initialCaseVarDecl->setInvalid();
      }
    } else {
      entry.second = var->isLet();
    }

    // Record this variable as the latest with this name.
    entry.first = var;
  };

  // Wire up the parent var decls for each variable that occurs within
  // the patterns of each case item. in source order.
  for (auto &caseItem : caseStmt->getMutableCaseLabelItems()) {
    // Resolve the pattern.
    auto *pattern = caseItem.getPattern();
    if (!caseItem.isPatternResolved()) {
      pattern = TypeChecker::resolvePattern(
          pattern, dc, /*isStmtCondition=*/false);
      if (!pattern)
        continue;
    }

    caseItem.setPattern(pattern, /*resolved=*/true);
    pattern->forEachVariable( [&](VarDecl *var) {
      recordVar(pattern, var);
    });
  }

  // Wire up the case body variables to the latest patterns.
  for (auto bodyVar : caseStmt->getCaseBodyVariablesOrEmptyArray()) {
    recordVar(nullptr, bodyVar);
  }
}<|MERGE_RESOLUTION|>--- conflicted
+++ resolved
@@ -2067,8 +2067,6 @@
   if (!hadError)
     performAbstractFuncDeclDiagnostics(AFD);
 
-  TypeChecker::computeCaptures(AFD);
-<<<<<<< HEAD
   // SWIFT_ENABLE_TENSORFLOW
   // Check `@compilerEvaluable` function body correctness.
   // Do this here, rather than in
@@ -2076,10 +2074,10 @@
   // function bodies to be type checked.
   TypeChecker::checkFunctionBodyCompilerEvaluable(AFD);
   // SWIFT_ENABLE_TENSORFLOW END
-=======
+
+  TypeChecker::computeCaptures(AFD);
   checkFunctionActorIsolation(AFD);
   TypeChecker::checkFunctionEffects(AFD);
->>>>>>> d4299d25
 
   return hadError ? errorBody() : body;
 }
