--- conflicted
+++ resolved
@@ -2283,6 +2283,10 @@
 
   // SWIFT_ENABLE_TENSORFLOW
   case DAK_Transpose: {
+    // `@transpose` in a local scope is not allowed.
+    if (CurDeclContext->isLocalContext())
+      diagnose(Loc, diag::attr_only_at_non_local_scope, '@' + AttrName.str());
+
     auto Attr = parseTransposeAttribute(AtLoc, Loc);
     if (Attr.isNonNull())
       Attributes.add(Attr.get());
@@ -2293,6 +2297,11 @@
   case DAK_Differentiating: {
     // Diagnose deprecated `@differentiating` attribute.
     diagnose(Loc, diag::attr_differentiating_deprecated);
+
+    // `@differentiating` in a local scope is not allowed.
+    if (CurDeclContext->isLocalContext())
+      diagnose(Loc, diag::attr_only_at_non_local_scope, '@' + AttrName.str());
+
     auto Attr = parseDifferentiatingAttribute(AtLoc, Loc);
     if (Attr.isNonNull())
       Attributes.add(Attr.get());
@@ -2301,15 +2310,13 @@
 
   // SWIFT_ENABLE_TENSORFLOW
   case DAK_Transposing: {
-<<<<<<< HEAD
     // Diagnose deprecated `@transposing` attribute.
     diagnose(Loc, diag::attr_transposing_deprecated);
-=======
+
     // `@transposing` in a local scope is not allowed.
     if (CurDeclContext->isLocalContext())
       diagnose(Loc, diag::attr_only_at_non_local_scope, '@' + AttrName.str());
 
->>>>>>> a1aace20
     auto Attr = parseTransposingAttribute(AtLoc, Loc);
     if (Attr.isNonNull())
       Attributes.add(Attr.get());
