--- conflicted
+++ resolved
@@ -90,14 +90,8 @@
       // necessary hack regarding deserialization.
       if (!paramIndices)
         continue;
-<<<<<<< HEAD
-      auto *loweredParamIndices = paramIndices->getLowered(
-          F->getASTContext(),
-          decl->getInterfaceType()->castTo<AnyFunctionType>());
-=======
-      auto loweredParamIndices = autodiff::getLoweredParameterIndices(
+      auto *loweredParamIndices = autodiff::getLoweredParameterIndices(
           paramIndices, decl->getInterfaceType()->castTo<AnyFunctionType>());
->>>>>>> cf71ed92
       SILAutoDiffIndices indices(/*source*/ 0, loweredParamIndices);
       // Get JVP/VJP names.
       std::string jvpName, vjpName;
