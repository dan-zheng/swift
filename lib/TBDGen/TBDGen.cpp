--- conflicted
+++ resolved
@@ -178,20 +178,14 @@
     // we will no longer need to see whether they are specified.
     if (!DA->getJVP()) {
       auto *id = AutoDiffAssociatedFunctionIdentifier::get(
-<<<<<<< HEAD
-          kind, /*differentiationOrder*/ 1, DA->getParameterIndices(),
-=======
-          AutoDiffAssociatedFunctionKind::JVP,
-          /*differentiationOrder*/ 1, DA->getCheckedParameterIndices(),
-          AFD->getASTContext());
+          AutoDiffAssociatedFunctionKind::JVP, /*differentiationOrder*/ 1,
+          DA->getParameterIndices(), AFD->getASTContext());
       addSymbol(SILDeclRef(AFD).asAutoDiffAssociatedFunction(id));
     }
     if (!DA->getVJP()) {
       auto *id = AutoDiffAssociatedFunctionIdentifier::get(
-          AutoDiffAssociatedFunctionKind::VJP,
-          /*differentiationOrder*/ 1, DA->getCheckedParameterIndices(),
->>>>>>> 29f60133
-          AFD->getASTContext());
+          AutoDiffAssociatedFunctionKind::VJP, /*differentiationOrder*/ 1,
+          DA->getParameterIndices(), AFD->getASTContext());
       addSymbol(SILDeclRef(AFD).asAutoDiffAssociatedFunction(id));
     }
   }
@@ -263,16 +257,14 @@
     // we will no longer need to see whether they are specified.
     if (!DA->getJVP()) {
       auto *id = AutoDiffAssociatedFunctionIdentifier::get(
-          AutoDiffAssociatedFunctionKind::JVP,
-          /*differentiationOrder*/ 1, DA->getCheckedParameterIndices(),
-          VD->getASTContext());
+          AutoDiffAssociatedFunctionKind::JVP, /*differentiationOrder*/ 1,
+          DA->getParameterIndices(), VD->getASTContext());
       addSymbol(SILDeclRef(VD->getGetter()).asAutoDiffAssociatedFunction(id));
     }
     if (!DA->getVJP()) {
       auto *id = AutoDiffAssociatedFunctionIdentifier::get(
-        AutoDiffAssociatedFunctionKind::VJP,
-        /*differentiationOrder*/ 1, DA->getCheckedParameterIndices(),
-        VD->getASTContext());
+          AutoDiffAssociatedFunctionKind::VJP, /*differentiationOrder*/ 1,
+          DA->getParameterIndices(), VD->getASTContext());
       addSymbol(SILDeclRef(VD->getGetter()).asAutoDiffAssociatedFunction(id));
     }
   }
