--- conflicted
+++ resolved
@@ -1830,42 +1830,14 @@
   /// - Returns: The square root of the value.
   @_transparent
   // SWIFT_ENABLE_TENSORFLOW
-<<<<<<< HEAD
-  @differentiable(wrt: (self), adjoint: _adjointSquareRoot
+  @differentiable(wrt: (self), vjp: _vjpSquareRoot
                   where Self : Differentiable, Self == Self.CotangentVector)
-=======
-  // FIXME: This causes AD to register a differentiation task for this function
-  // twice.
-  // @differentiable(reverse, wrt: (self), adjoint: _adjointSquareRoot)
-  // @differentiable(reverse, wrt: (self), vjp: _vjpSquareRoot)
->>>>>>> 06607a87
   public func squareRoot( ) -> Self {
     var lhs = self
     lhs.formSquareRoot( )
     return lhs
   }
 
-<<<<<<< HEAD
-=======
-  /*
-  /// SWIFT_ENABLE_TENSORFLOW
-  /// The adjoint of `squareRoot`. Returns the gradient of `squareRoot` with
-  /// respect to `self`.
-  @inlinable // FIXME(sil-serialize-all)
-  func _adjointSquareRoot(_ adjoint: Self, _ originalValue: Self) -> Self {
-    return 2 * self * adjoint
-  }
-  */
-
-  /// SWIFT_ENABLE_TENSORFLOW
-  /// The vector-Jacobian product of `squareRoot`. Returns the original result
-  /// and pullback of `squareRoot` with respect to `self`.
-  @inlinable // FIXME(sil-serialize-all)
-  func _vjpSquareRoot(_ x: Self) -> (Self, (Self) -> Self) {
-    return (x.squareRoot(), { adjoint in 2 * self * adjoint })
-  }
-
->>>>>>> 06607a87
   /// Returns the result of adding the product of the two given values to this
   /// value, computed without intermediate rounding.
   ///
@@ -1881,47 +1853,14 @@
   /// - Returns: The product of `lhs` and `rhs`, added to this value.
   @_transparent
   /// SWIFT_ENABLE_TENSORFLOW
-<<<<<<< HEAD
-  @differentiable(wrt: (self, .0, .1), adjoint: _adjointAddingProduct
+  @differentiable(wrt: (self, .0, .1), vjp: _vjpAddingProduct
                   where Self : Differentiable, Self == Self.CotangentVector)
-=======
-  // @differentiable(reverse, wrt: (self, .0, .1), adjoint: _adjointAddingProduct)
-  @differentiable(reverse, wrt: (self, .0, .1), vjp: _vjpAddingProduct)
->>>>>>> 06607a87
   public func addingProduct(_ lhs: Self, _ rhs: Self) -> Self {
     var addend = self
     addend.addProduct(lhs, rhs)
     return addend
   }
 
-<<<<<<< HEAD
-=======
-  /// SWIFT_ENABLE_TENSORFLOW
-  /// The vector-Jacobian product of `addingProduct`. Returns the original
-  /// result and pullback of `addingProduct` with respect to `self`, `lhs` and
-  /// `rhs`.
-  @inlinable
-  func _vjpAddingProduct(
-    _ lhs: Self, _ rhs: Self
-  ) -> (Self, (Self) -> (Self, Self, Self)) {
-    return (addingProduct(lhs, rhs), { _ in (1, rhs, lhs) })
-  }
-
-  /*
-  /// SWIFT_ENABLE_TENSORFLOW
-  /// The adjoint of `addingProduct`. Returns the gradient of `addingProduct`
-  /// with respect to `self`, `lhs` and `rhs`.
-  @inlinable
-  func _adjointAddingProduct(
-    _ adjoint: Self,
-    _ originalValue: Self,
-    _ lhs: Self, _ rhs: Self
-  ) -> (Self, Self, Self) {
-    return (1, rhs, lhs)
-  }
-  */
-
->>>>>>> 06607a87
   /// Returns the lesser of the two given values.
   ///
   /// This method returns the minimum of two values, preserving order and
@@ -2094,22 +2033,22 @@
 /// SWIFT_ENABLE_TENSORFLOW
 extension FloatingPoint where Self : Differentiable,
                               Self == Self.CotangentVector {
-  /// The adjoint of `addingProduct`. Returns the gradient of `addingProduct`
-  /// with respect to `self`, `lhs` and `rhs`.
+  /// The vector-Jacobian product of `squareRoot`. Returns the original result
+  /// and pullback of `squareRoot` with respect to `self`.
+  @inlinable // FIXME(sil-serialize-all)
+  func _vjpSquareRoot(_ x: Self) -> (Self, (Self) -> Self) {
+    return (x.squareRoot(), { adjoint in 2 * self * adjoint })
+  }
+
+  /// SWIFT_ENABLE_TENSORFLOW
+  /// The vector-Jacobian product of `addingProduct`. Returns the original
+  /// result and pullback of `addingProduct` with respect to `self`, `lhs` and
+  /// `rhs`.
   @inlinable
-  func _adjointAddingProduct(
-    _ adjoint: Self,
-    _ originalValue: Self,
+  func _vjpAddingProduct(
     _ lhs: Self, _ rhs: Self
-  ) -> (Self, Self, Self) {
-    return (1, rhs, lhs)
-  }
-
-  /// The adjoint of `squareRoot`. Returns the gradient of `squareRoot` with
-  /// respect to `self`.
-  @inlinable // FIXME(sil-serialize-all)
-  func _adjointSquareRoot(_ adjoint: Self, _ originalValue: Self) -> Self {
-    return 2 * self * adjoint
+  ) -> (Self, (Self) -> (Self, Self, Self)) {
+    return (addingProduct(lhs, rhs), { _ in (1, rhs, lhs) })
   }
 }
 
