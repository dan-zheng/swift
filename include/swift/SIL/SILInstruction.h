--- conflicted
+++ resolved
@@ -8032,11 +8032,8 @@
   MutableArrayRef<Operand> getAllOperands() { return operands.asArray(); }
 };
 
-<<<<<<< HEAD
 typedef LinearDifferentiableFunctionTypeComponent LinearFunctionExtractee;
 
-=======
->>>>>>> 5c03b64e
 class DifferentiabilityWitnessFunctionInst
     : public InstructionBase<
           SILInstructionKind::DifferentiabilityWitnessFunctionInst,
@@ -8045,27 +8042,6 @@
   friend SILBuilder;
   /// The original function.
   SILFunction *originalFunction;
-<<<<<<< HEAD
-  /// The differentiability kind.
-  DifferentiabilityKind differentiabilityKind;
-  /// The derivative kind.
-  // TODO(TF-???): When VJPs are removed and JVP is the only derivative kind,
-  // remove this field.
-  AutoDiffDerivativeFunctionKind derivativeKind;
-  /// The parameter indices to differentiate with respect to.
-  IndexSubset *parameterIndices;
-  /// The result indices to differentiate with respect to.
-  IndexSubset *resultIndices;
-  /// The witness generic signature.
-  GenericSignature *witnessGenericSignature;
-
-  static SILType getDifferentiabilityWitnessType(
-      SILModule &module, SILFunction *originalFunction,
-      DifferentiabilityKind differentiabilityKind,
-      AutoDiffDerivativeFunctionKind derivativeKind,
-      IndexSubset *parameterIndices, IndexSubset *resultIndices,
-      GenericSignature *witnessGenericSignature);
-=======
   /// The differentiability witness function kind.
   DifferentiabilityWitnessFunctionKind witnessKind;
   /// The autodiff config: parameter indices, result indices, and witness
@@ -8077,39 +8053,10 @@
       DifferentiabilityWitnessFunctionKind witnessKind,
       IndexSubset *parameterIndices, IndexSubset *resultIndices,
       GenericSignature witnessGenericSignature);
->>>>>>> 5c03b64e
 
 public:
   DifferentiabilityWitnessFunctionInst(
       SILModule &module, SILDebugLocation loc, SILFunction *originalFunction,
-<<<<<<< HEAD
-      DifferentiabilityKind differentiabilityKind,
-      AutoDiffDerivativeFunctionKind derivativeKind,
-      IndexSubset *parameterIndices, IndexSubset *resultIndices,
-      GenericSignature *witnessGenericSignature);
-
-  static DifferentiabilityWitnessFunctionInst *create(
-      SILModule &module, SILDebugLocation loc, SILFunction *originalFunction,
-      DifferentiabilityKind differentiabilityKind,
-      AutoDiffDerivativeFunctionKind derivativeKind,
-      IndexSubset *parameterIndices, IndexSubset *resultIndices,
-      GenericSignature *witnessGenericSignature);
-
-  DifferentiabilityKind getDifferentiabilityKind() const {
-    return differentiabilityKind;
-  }
-  AutoDiffDerivativeFunctionKind getDerivativeKind() const {
-    assert(differentiabilityKind == DifferentiabilityKind::Normal &&
-           "Derivative kind is defined only when differentiability kind is "
-           "normal");
-    return derivativeKind;
-  }
-  SILFunction *getOriginalFunction() const { return originalFunction; }
-  IndexSubset *getParameterIndices() const { return parameterIndices; }
-  IndexSubset *getResultIndices() const { return resultIndices; }
-  GenericSignature *getWitnessGenericSignature() const {
-    return witnessGenericSignature;
-=======
       DifferentiabilityWitnessFunctionKind witnessKind,
       IndexSubset *parameterIndices, IndexSubset *resultIndices,
       GenericSignature witnessGenericSignature);
@@ -8129,7 +8076,6 @@
   IndexSubset *getResultIndices() const { return config.resultIndices; }
   GenericSignature getWitnessGenericSignature() const {
     return config.derivativeGenericSignature;
->>>>>>> 5c03b64e
   }
 
   ArrayRef<Operand> getAllOperands() const { return {}; }
