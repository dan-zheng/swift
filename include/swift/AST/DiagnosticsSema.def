--- conflicted
+++ resolved
@@ -1698,11 +1698,7 @@
       (TypeLoc))
 WARNING(requires_no_same_type_archetype,none,
         "neither type in same-type constraint (%0 or %1) refers to a "
-<<<<<<< HEAD
         "generic parameter  or associated type",
-=======
-        "generic parameter or associated type",
->>>>>>> ca1cb647
         (Type, Type))
 
 ERROR(requires_generic_params_made_equal,none,
