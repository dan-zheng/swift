//===--- Attr.h - Swift Language Attribute ASTs -----------------*- C++ -*-===//
//
// This source file is part of the Swift.org open source project
//
// Copyright (c) 2014 - 2017 Apple Inc. and the Swift project authors
// Licensed under Apache License v2.0 with Runtime Library Exception
//
// See https://swift.org/LICENSE.txt for license information
// See https://swift.org/CONTRIBUTORS.txt for the list of Swift project authors
//
//===----------------------------------------------------------------------===//
//
// This file defines classes related to declaration attributes.
//
//===----------------------------------------------------------------------===//

#ifndef SWIFT_ATTR_H
#define SWIFT_ATTR_H

#include "swift/Basic/InlineBitfield.h"
#include "swift/Basic/SourceLoc.h"
#include "swift/Basic/UUID.h"
#include "swift/Basic/STLExtras.h"
#include "swift/Basic/Range.h"
#include "swift/Basic/OptimizationMode.h"
#include "swift/Basic/Version.h"
#include "swift/AST/Identifier.h"
#include "swift/AST/AttrKind.h"
#include "swift/AST/ConcreteDeclRef.h"
#include "swift/AST/DeclNameLoc.h"
#include "swift/AST/KnownProtocols.h"
#include "swift/AST/Ownership.h"
#include "swift/AST/PlatformKind.h"
#include "swift/AST/Requirement.h"
#include "swift/AST/TypeLoc.h"
// SWIFT_ENABLE_TENSORFLOW
#include "swift/AST/AutoDiff.h"
#include "llvm/ADT/SmallVector.h"
#include "llvm/ADT/StringRef.h"
#include "llvm/Support/ErrorHandling.h"
#include "llvm/Support/TrailingObjects.h"
#include "llvm/Support/VersionTuple.h"

namespace swift {
class ASTPrinter;
class ASTContext;
struct PrintOptions;
class Decl;
class ClassDecl;
class FuncDecl;
class GenericFunctionType;
class LazyConformanceLoader;
class TrailingWhereClause;

/// TypeAttributes - These are attributes that may be applied to types.
class TypeAttributes {
  // Get a SourceLoc for every possible attribute that can be parsed in source.
  // the presence of the attribute is indicated by its location being set.
  SourceLoc AttrLocs[TAK_Count];
public:
  /// AtLoc - This is the location of the first '@' in the attribute specifier.
  /// If this is an empty attribute specifier, then this will be an invalid loc.
  SourceLoc AtLoc;
  Optional<StringRef> convention = None;
  Optional<StringRef> conventionWitnessMethodProtocol = None;

  // For an opened existential type, the known ID.
  Optional<UUID> OpenedID;

  TypeAttributes() {}
  
  bool isValid() const { return AtLoc.isValid(); }
  
  void clearAttribute(TypeAttrKind A) {
    AttrLocs[A] = SourceLoc();
  }
  
  bool has(TypeAttrKind A) const {
    return getLoc(A).isValid();
  }
  
  SourceLoc getLoc(TypeAttrKind A) const {
    return AttrLocs[A];
  }
  
  void setAttr(TypeAttrKind A, SourceLoc L) {
    assert(!L.isInvalid() && "Cannot clear attribute with this method");
    AttrLocs[A] = L;
  }

  void getAttrRanges(SmallVectorImpl<SourceRange> &Ranges) const {
    for (auto Loc : AttrLocs) {
      if (Loc.isValid())
        Ranges.push_back(Loc);
    }
  }

  // This attribute list is empty if no attributes are specified.  Note that
  // the presence of the leading @ is not enough to tell, because we want
  // clients to be able to remove attributes they process until they get to
  // an empty list.
  bool empty() const {
    for (SourceLoc elt : AttrLocs)
      if (elt.isValid())
        return false;
    
    return true;
  }
  
  bool hasConvention() const { return convention.hasValue(); }
  StringRef getConvention() const { return *convention; }

  bool hasOwnership() const {
    return getOwnership() != ReferenceOwnership::Strong;
  }
  ReferenceOwnership getOwnership() const {
#define REF_STORAGE(Name, name, ...) \
    if (has(TAK_sil_##name)) return ReferenceOwnership::Name;
#include "swift/AST/ReferenceStorage.def"
    return ReferenceOwnership::Strong;
  }
  
  void clearOwnership() {
#define REF_STORAGE(Name, name, ...) \
    clearAttribute(TAK_sil_##name);
#include "swift/AST/ReferenceStorage.def"
  }

  bool hasOpenedID() const { return OpenedID.hasValue(); }
  UUID getOpenedID() const { return *OpenedID; }

  /// Given a name like "autoclosure", return the type attribute ID that
  /// corresponds to it.  This returns TAK_Count on failure.
  ///
  static TypeAttrKind getAttrKindFromString(StringRef Str);

  /// Return the name (like "autoclosure") for an attribute ID.
  static const char *getAttrName(TypeAttrKind kind);
};

class AttributeBase {
public:
  /// The location of the '@'.
  const SourceLoc AtLoc;

  /// The source range of the attribute.
  const SourceRange Range;

  /// The location of the attribute.
  SourceLoc getLocation() const { return Range.Start; }

  /// Return the source range of the attribute.
  SourceRange getRange() const { return Range; }

  SourceRange getRangeWithAt() const {
    if (AtLoc.isValid())
      return {AtLoc, Range.End};
    return Range;
  }

  // Only allow allocation of attributes using the allocator in ASTContext
  // or by doing a placement new.
  void *operator new(size_t Bytes, ASTContext &C,
                     unsigned Alignment = alignof(AttributeBase));

  void operator delete(void *Data) throw() { }
  void *operator new(size_t Bytes, void *Mem) throw() { return Mem; }

  // Make vanilla new/delete illegal for attributes.
  void *operator new(size_t Bytes) throw() = delete;

  AttributeBase(const AttributeBase &) = delete;

protected:
  AttributeBase(SourceLoc AtLoc, SourceRange Range)
    : AtLoc(AtLoc), Range(Range) {}
};

class DeclAttributes;
enum class DeclKind : uint8_t;

  /// Represents one declaration attribute.
class DeclAttribute : public AttributeBase {
  friend class DeclAttributes;

protected:
  union {
    uint64_t OpaqueBits;

    SWIFT_INLINE_BITFIELD_BASE(DeclAttribute, bitmax(NumDeclAttrKindBits,8)+1+1,
      Kind : bitmax(NumDeclAttrKindBits,8),
      // Whether this attribute was implicitly added.
      Implicit : 1,

      Invalid : 1
    );

    SWIFT_INLINE_BITFIELD(ObjCAttr, DeclAttribute, 1+1+1,
      /// Whether this attribute has location information that trails the main
      /// record, which contains the locations of the parentheses and any names.
      HasTrailingLocationInfo : 1,

      /// Whether the name is implicit, produced as the result of caching.
      ImplicitName : 1,

      /// Whether the @objc was inferred using Swift 3's deprecated inference
      /// rules.
      Swift3Inferred : 1
    );

    SWIFT_INLINE_BITFIELD(AbstractAccessControlAttr, DeclAttribute, 3,
      AccessLevel : 3
    );

    SWIFT_INLINE_BITFIELD_FULL(AlignmentAttr, DeclAttribute, 32,
      : NumPadBits,
      // The alignment value.
      Value : 32
    );

    SWIFT_INLINE_BITFIELD(ClangImporterSynthesizedTypeAttr, DeclAttribute, 1,
      kind : 1
    );

    SWIFT_INLINE_BITFIELD(EffectsAttr, DeclAttribute, NumEffectsKindBits,
      kind : NumEffectsKindBits
    );

    SWIFT_INLINE_BITFIELD(InlineAttr, DeclAttribute, NumInlineKindBits,
      kind : NumInlineKindBits
    );

    SWIFT_INLINE_BITFIELD(OptimizeAttr, DeclAttribute, NumOptimizationModeBits,
      mode : NumOptimizationModeBits
    );

    SWIFT_INLINE_BITFIELD(ReferenceOwnershipAttr, DeclAttribute,
                          NumReferenceOwnershipBits,
      ownership : NumReferenceOwnershipBits
    );

    SWIFT_INLINE_BITFIELD_FULL(SpecializeAttr, DeclAttribute, 1+1+32,
      exported : 1,
      kind : 1,
      : NumPadBits,
      numRequirements : 32
    );

    SWIFT_INLINE_BITFIELD(SynthesizedProtocolAttr, DeclAttribute,
                          NumKnownProtocolKindBits,
      kind : NumKnownProtocolKindBits
    );
  } Bits;

  DeclAttribute *Next = nullptr;

  DeclAttribute(DeclAttrKind DK, SourceLoc AtLoc, SourceRange Range,
                bool Implicit) : AttributeBase(AtLoc, Range) {
    Bits.OpaqueBits = 0;
    Bits.DeclAttribute.Kind = static_cast<unsigned>(DK);
    Bits.DeclAttribute.Implicit = Implicit;
    Bits.DeclAttribute.Invalid = false;
  }

private:
  // NOTE: We cannot use DeclKind due to layering. Even if we could, there is no
  // guarantee that the first DeclKind starts at zero. This is only used to
  // build "OnXYZ" flags.
  enum class DeclKindIndex : unsigned {
#define DECL(Name, _) Name,
#define LAST_DECL(Name) Last_Decl = Name
#include "swift/AST/DeclNodes.def"
  };

public:
  enum DeclAttrOptions : uint64_t {
    // There is one entry for each DeclKind, and some higher level buckets
    // below. These are used in Attr.def to control which kinds of declarations
    // an attribute can be attached to.
#define DECL(Name, _) On##Name = 1ull << unsigned(DeclKindIndex::Name),
#include "swift/AST/DeclNodes.def"

    // Abstract class aggregations for use in Attr.def.
    OnValue = 0
#define DECL(Name, _)
#define VALUE_DECL(Name, _) |On##Name
#include "swift/AST/DeclNodes.def"
    ,

    OnNominalType = 0
#define DECL(Name, _)
#define NOMINAL_TYPE_DECL(Name, _) |On##Name
#include "swift/AST/DeclNodes.def"
    ,
    OnConcreteNominalType = OnNominalType & ~OnProtocol,
    OnGenericType = OnNominalType | OnTypeAlias,

    OnAbstractFunction = 0
#define DECL(Name, _)
#define ABSTRACT_FUNCTION_DECL(Name, _) |On##Name
#include "swift/AST/DeclNodes.def"
    ,

    OnOperator = 0
#define DECL(Name, _)
#define OPERATOR_DECL(Name, _) |On##Name
#include "swift/AST/DeclNodes.def"
    ,

    OnAnyDecl = 0
#define DECL(Name, _) |On##Name
#include "swift/AST/DeclNodes.def"
    ,

    /// True if multiple instances of this attribute are allowed on a single
    /// declaration.
    AllowMultipleAttributes = 1ull << (unsigned(DeclKindIndex::Last_Decl) + 1),

    /// True if this is a decl modifier - i.e., that it should not be spelled
    /// with an @.
    DeclModifier = 1ull << (unsigned(DeclKindIndex::Last_Decl) + 2),

    /// True if this is a long attribute that should be printed on its own line.
    ///
    /// Currently has no effect on DeclModifier attributes.
    LongAttribute = 1ull << (unsigned(DeclKindIndex::Last_Decl) + 3),

    /// True if this shouldn't be serialized.
    NotSerialized = 1ull << (unsigned(DeclKindIndex::Last_Decl) + 4),
    
    /// True if this attribute is only valid when parsing a .sil file.
    SILOnly = 1ull << (unsigned(DeclKindIndex::Last_Decl) + 5),

    /// The attribute should be reported by parser as unknown.
    RejectByParser = 1ull << (unsigned(DeclKindIndex::Last_Decl) + 6),

    /// Whether client code cannot use the attribute.
    UserInaccessible = 1ull << (unsigned(DeclKindIndex::Last_Decl) + 7),
  };

  LLVM_READNONE
  static uint64_t getOptions(DeclAttrKind DK);

  uint64_t getOptions() const {
    return getOptions(getKind());
  }

  /// Prints this attribute (if applicable), returning `true` if anything was
  /// printed.
  bool printImpl(ASTPrinter &Printer, const PrintOptions &Options,
                 const Decl *D = nullptr) const;

public:
  DeclAttrKind getKind() const {
    return static_cast<DeclAttrKind>(Bits.DeclAttribute.Kind);
  }

  /// Whether this attribute was implicitly added.
  bool isImplicit() const { return Bits.DeclAttribute.Implicit; }

  /// Set whether this attribute was implicitly added.
  void setImplicit(bool Implicit = true) {
    Bits.DeclAttribute.Implicit = Implicit;
  }

  /// Returns true if this attribute was find to be invalid in some way by
  /// semantic analysis.  In that case, the attribute should not be considered,
  /// the attribute node should be only used to retrieve source information.
  bool isInvalid() const { return Bits.DeclAttribute.Invalid; }
  void setInvalid() { Bits.DeclAttribute.Invalid = true; }

  bool isValid() const { return !isInvalid(); }

  /// Returns the address of the next pointer field.
  /// Used for object deserialization.
  DeclAttribute **getMutableNext() {
    return &Next;
  }

  /// Print the attribute to the provided ASTPrinter.
  void print(ASTPrinter &Printer, const PrintOptions &Options,
             const Decl *D = nullptr) const;

  /// Print the attribute to the provided stream.
  void print(llvm::raw_ostream &OS, const Decl *D = nullptr) const;

  /// Returns true if this attribute can appear on the specified decl.  This is
  /// controlled by the flags in Attr.def.
  bool canAppearOnDecl(const Decl *D) const {
    return canAttributeAppearOnDecl(getKind(), D);
  }

  LLVM_READONLY
  static bool canAttributeAppearOnDecl(DeclAttrKind DK, const Decl *D);

  /// Returns true if multiple instances of an attribute kind
  /// can appear on a declaration.
  static bool allowMultipleAttributes(DeclAttrKind DK) {
    return getOptions(DK) & AllowMultipleAttributes;
  }

  bool isLongAttribute() const {
    return isLongAttribute(getKind());
  }
  static bool isLongAttribute(DeclAttrKind DK) {
    return getOptions(DK) & LongAttribute;
  }

  static bool shouldBeRejectedByParser(DeclAttrKind DK) {
    return getOptions(DK) & RejectByParser;
  }

  static bool isSilOnly(DeclAttrKind DK) {
    return getOptions(DK) & SILOnly;
  }

  static bool isUserInaccessible(DeclAttrKind DK) {
    return getOptions(DK) & UserInaccessible;
  }

  bool isDeclModifier() const {
    return isDeclModifier(getKind());
  }
  static bool isDeclModifier(DeclAttrKind DK) {
    return getOptions(DK) & DeclModifier;
  }

  static bool isOnParam(DeclAttrKind DK) {
    return getOptions(DK) & OnParam;
  }

  static bool isOnFunc(DeclAttrKind DK) {
    return getOptions(DK) & OnFunc;
  }

  static bool isOnClass(DeclAttrKind DK) {
    return getOptions(DK) & OnClass;
  }

  static bool isNotSerialized(DeclAttrKind DK) {
    return getOptions(DK) & NotSerialized;
  }
  bool isNotSerialized() const {
    return isNotSerialized(getKind());
  }

  LLVM_READNONE
  static bool canAttributeAppearOnDeclKind(DeclAttrKind DAK, DeclKind DK);

  /// Returns the source name of the attribute, without the @ or any arguments.
  StringRef getAttrName() const;

  /// Given a name like "inline", return the decl attribute ID that corresponds
  /// to it.  Note that this is a many-to-one mapping, and that the identifier
  /// passed in may only be the first portion of the attribute (e.g. in the case
  /// of the 'unowned(unsafe)' attribute, the string passed in is 'unowned'.
  ///
  /// Also note that this recognizes both attributes like '@inline' (with no @)
  /// and decl modifiers like 'final'.  This returns DAK_Count on failure.
  ///
  static DeclAttrKind getAttrKindFromString(StringRef Str);
};

/// Describes a "simple" declaration attribute that carries no data.
template<DeclAttrKind Kind>
class SimpleDeclAttr : public DeclAttribute {
public:
  SimpleDeclAttr(bool IsImplicit)
    : DeclAttribute(Kind, SourceLoc(), SourceLoc(), IsImplicit) {}

  SimpleDeclAttr(SourceLoc AtLoc, SourceLoc NameLoc)
    : DeclAttribute(Kind, AtLoc,
                    SourceRange(AtLoc.isValid() ? AtLoc : NameLoc, NameLoc),
                    /*Implicit=*/false) { }
  SimpleDeclAttr(SourceLoc NameLoc)
    : DeclAttribute(Kind, SourceLoc(), SourceRange(NameLoc, NameLoc),
                    /*Implicit=*/false) { }

  static bool classof(const DeclAttribute *DA) {
    return DA->getKind() == Kind;
  }
};

// Declare typedefs for all of the simple declaration attributes.
#define SIMPLE_DECL_ATTR(_, CLASS, ...) \
 typedef SimpleDeclAttr<DAK_##CLASS> CLASS##Attr;
#include "swift/AST/Attr.def"

/// Defines the @_silgen_name attribute.
class SILGenNameAttr : public DeclAttribute {
public:
  SILGenNameAttr(StringRef Name, SourceLoc AtLoc, SourceRange Range, bool Implicit)
    : DeclAttribute(DAK_SILGenName, AtLoc, Range, Implicit),
      Name(Name) {}

  SILGenNameAttr(StringRef Name, bool Implicit)
    : SILGenNameAttr(Name, SourceLoc(), SourceRange(), /*Implicit=*/true) {}

  /// The symbol name.
  const StringRef Name;

  static bool classof(const DeclAttribute *DA) {
    return DA->getKind() == DAK_SILGenName;
  }
};

/// Defines the @_cdecl attribute.
class CDeclAttr : public DeclAttribute {
public:
  CDeclAttr(StringRef Name, SourceLoc AtLoc, SourceRange Range, bool Implicit)
    : DeclAttribute(DAK_CDecl, AtLoc, Range, Implicit),
      Name(Name) {}

  CDeclAttr(StringRef Name, bool Implicit)
    : CDeclAttr(Name, SourceLoc(), SourceRange(), /*Implicit=*/true) {}

  /// The symbol name.
  const StringRef Name;

  static bool classof(const DeclAttribute *DA) {
    return DA->getKind() == DAK_CDecl;
  }
};

/// Defines the @_semantics attribute.
class SemanticsAttr : public DeclAttribute {
public:
  SemanticsAttr(StringRef Value, SourceLoc AtLoc, SourceRange Range,
                bool Implicit)
  : DeclAttribute(DAK_Semantics, AtLoc, Range, Implicit),
  Value(Value) {}

  SemanticsAttr(StringRef Value, bool Implicit)
  : SemanticsAttr(Value, SourceLoc(), SourceRange(), /*Implicit=*/true) {}

  /// The semantics tag value.
  const StringRef Value;

  static bool classof(const DeclAttribute *DA) {
    return DA->getKind() == DAK_Semantics;
  }
};

/// Defines the @_alignment attribute.
class AlignmentAttr : public DeclAttribute {
public:
  AlignmentAttr(unsigned Value, SourceLoc AtLoc, SourceRange Range,
                bool Implicit)
      : DeclAttribute(DAK_Alignment, AtLoc, Range, Implicit) {
    Bits.AlignmentAttr.Value = Value;
  }

  unsigned getValue() const { return Bits.AlignmentAttr.Value; }
  
  static bool classof(const DeclAttribute *DA) {
    return DA->getKind() == DAK_Alignment;
  }
};

/// Defines the @_swift_native_objc_runtime_base attribute.
///
/// This attribute indicates a class that should be treated semantically
/// as a native Swift root class, but which inherits a specific Objective-C
/// class at runtime. For most classes this is the runtime's "SwiftObject"
/// root class. The compiler does not need to know about the class; it's the
/// build system's responsibility to link against the ObjC code that implements
/// the root class, and the ObjC implementation's responsibility to ensure
/// instances begin with a Swift-refcounting-compatible object header and
/// override all the necessary NSObject refcounting methods.
class SwiftNativeObjCRuntimeBaseAttr : public DeclAttribute {
public:
  SwiftNativeObjCRuntimeBaseAttr(Identifier BaseClassName,
                                 SourceLoc AtLoc, SourceRange Range,
                                 bool Implicit)
    : DeclAttribute(DAK_SwiftNativeObjCRuntimeBase, AtLoc, Range, Implicit),
      BaseClassName(BaseClassName) {}
  
  // The base class's name.
  const Identifier BaseClassName;
  
  static bool classof(const DeclAttribute *DA) {
    return DA->getKind() == DAK_SwiftNativeObjCRuntimeBase;
  }
};

/// Determine the result of comparing an availability attribute to a specific
/// platform or language version.
enum class AvailableVersionComparison {
  /// The entity is guaranteed to be available.
  Available,

  /// The entity is never available.
  Unavailable,

  /// The entity might be unavailable at runtime, because it was introduced
  /// after the requested minimum platform version.
  PotentiallyUnavailable,

  /// The entity has been obsoleted.
  Obsoleted,
};

/// Describes the platform-agnostic availability of a declaration.
enum class PlatformAgnosticAvailabilityKind {
  /// The associated availability attribute is not platform-agnostic.
  None,
  /// The declaration is deprecated, but can still be used.
  Deprecated,
  /// The declaration is unavailable in Swift, specifically
  UnavailableInSwift,
  /// The declaration is available in some but not all versions
  /// of Swift, as specified by the VersionTuple members.
  SwiftVersionSpecific,
  /// The declaration is unavailable for other reasons.
  Unavailable,
};

/// Defines the @available attribute.
class AvailableAttr : public DeclAttribute {
public:
#define INIT_VER_TUPLE(X)\
  X(X.empty() ? Optional<llvm::VersionTuple>() : X)

  AvailableAttr(SourceLoc AtLoc, SourceRange Range,
                   PlatformKind Platform,
                   StringRef Message, StringRef Rename,
                   const llvm::VersionTuple &Introduced,
                   SourceRange IntroducedRange,
                   const llvm::VersionTuple &Deprecated,
                   SourceRange DeprecatedRange,
                   const llvm::VersionTuple &Obsoleted,
                   SourceRange ObsoletedRange,
                   PlatformAgnosticAvailabilityKind PlatformAgnostic,
                   bool Implicit)
    : DeclAttribute(DAK_Available, AtLoc, Range, Implicit),
      Message(Message), Rename(Rename),
      INIT_VER_TUPLE(Introduced), IntroducedRange(IntroducedRange),
      INIT_VER_TUPLE(Deprecated), DeprecatedRange(DeprecatedRange),
      INIT_VER_TUPLE(Obsoleted), ObsoletedRange(ObsoletedRange),
      PlatformAgnostic(PlatformAgnostic),
      Platform(Platform)
  {}

#undef INIT_VER_TUPLE

  /// The optional message.
  const StringRef Message;

  /// An optional replacement string to emit in a fixit.  This allows simple
  /// declaration renames to be applied by Xcode.
  ///
  /// This should take the form of an operator, identifier, or full function
  /// name, optionally with a prefixed type, similar to the syntax used for
  /// the `NS_SWIFT_NAME` annotation in Objective-C.
  const StringRef Rename;

  /// Indicates when the symbol was introduced.
  const Optional<llvm::VersionTuple> Introduced;

  /// Indicates where the Introduced version was specified.
  const SourceRange IntroducedRange;

  /// Indicates when the symbol was deprecated.
  const Optional<llvm::VersionTuple> Deprecated;

  /// Indicates where the Deprecated version was specified.
  const SourceRange DeprecatedRange;

  /// Indicates when the symbol was obsoleted.
  const Optional<llvm::VersionTuple> Obsoleted;

  /// Indicates where the Obsoleted version was specified.
  const SourceRange ObsoletedRange;

  /// Indicates if the declaration has platform-agnostic availability.
  const PlatformAgnosticAvailabilityKind PlatformAgnostic;

  /// The platform of the availability.
  const PlatformKind Platform;

  /// Whether this is a language-version-specific entity.
  bool isLanguageVersionSpecific() const;

  /// Whether this is an unconditionally unavailable entity.
  bool isUnconditionallyUnavailable() const;

  /// Whether this is an unconditionally deprecated entity.
  bool isUnconditionallyDeprecated() const;

  /// Returns the platform-agnostic availability.
  PlatformAgnosticAvailabilityKind getPlatformAgnosticAvailability() const {
    return PlatformAgnostic;
  }

  /// Determine if a given declaration should be considered unavailable given
  /// the current settings.
  ///
  /// \returns The attribute responsible for making the declaration unavailable.
  static const AvailableAttr *isUnavailable(const Decl *D);

  /// Returns true if the availability applies to a specific
  /// platform.
  bool hasPlatform() const {
    return Platform != PlatformKind::none;
  }

  /// Returns the string for the platform of the attribute.
  StringRef platformString() const {
    return swift::platformString(Platform);
  }

  /// Returns the human-readable string for the platform of the attribute.
  StringRef prettyPlatformString() const {
    return swift::prettyPlatformString(Platform);
  }

  /// Returns true if this attribute is active given the current platform.
  bool isActivePlatform(const ASTContext &ctx) const;

  /// Compare this attribute's version information against the platform or
  /// language version (assuming the this attribute pertains to the active
  /// platform).
  AvailableVersionComparison getVersionAvailability(const ASTContext &ctx) const;

  /// Create an AvailableAttr that indicates specific availability
  /// for all platforms.
  static AvailableAttr *
  createPlatformAgnostic(ASTContext &C, StringRef Message, StringRef Rename = "",
                      PlatformAgnosticAvailabilityKind Reason
                         = PlatformAgnosticAvailabilityKind::Unavailable,
                         llvm::VersionTuple Obsoleted
                         = llvm::VersionTuple());

  static bool classof(const DeclAttribute *DA) {
    return DA->getKind() == DAK_Available;
  }
};

/// Indicates that the given declaration is visible to Objective-C.
class ObjCAttr final : public DeclAttribute,
    private llvm::TrailingObjects<ObjCAttr, SourceLoc> {
  friend TrailingObjects;

  /// The Objective-C name associated with this entity, stored in its opaque
  /// representation so that we can use null as an indicator for "no name".
  void *NameData;

  /// Create an implicit @objc attribute with the given (optional) name.
  explicit ObjCAttr(Optional<ObjCSelector> name, bool implicitName)
    : DeclAttribute(DAK_ObjC, SourceLoc(), SourceRange(), /*Implicit=*/true),
      NameData(nullptr)
  {
    Bits.ObjCAttr.HasTrailingLocationInfo = false;
    Bits.ObjCAttr.ImplicitName = implicitName;
    Bits.ObjCAttr.Swift3Inferred = false;

    if (name) {
      NameData = name->getOpaqueValue();
    }
  }

  /// Create an @objc attribute written in the source.
  ObjCAttr(SourceLoc atLoc, SourceRange baseRange, Optional<ObjCSelector> name,
           SourceRange parenRange, ArrayRef<SourceLoc> nameLocs);

  /// Determine whether this attribute has trailing location information.
  bool hasTrailingLocationInfo() const {
    return Bits.ObjCAttr.HasTrailingLocationInfo;
  }

  /// Retrieve the trailing location information.
  MutableArrayRef<SourceLoc> getTrailingLocations() {
    assert(hasTrailingLocationInfo() && "No trailing location information");
    unsigned length = 2;
    if (auto name = getName())
      length += name->getNumSelectorPieces();
    return {getTrailingObjects<SourceLoc>(), length};
  }

  /// Retrieve the trailing location information.
  ArrayRef<SourceLoc> getTrailingLocations() const {
    assert(hasTrailingLocationInfo() && "No trailing location information");
    unsigned length = 2;
    if (auto name = getName())
      length += name->getNumSelectorPieces();
    return {getTrailingObjects<SourceLoc>(), length};
  }

public:
  /// Create implicit ObjC attribute with a given (optional) name.
  static ObjCAttr *create(ASTContext &Ctx, Optional<ObjCSelector> name,
                          bool implicitName);

  /// Create an unnamed Objective-C attribute, i.e., @objc.
  static ObjCAttr *createUnnamed(ASTContext &Ctx, SourceLoc AtLoc, 
                                 SourceLoc ObjCLoc);

  static ObjCAttr *createUnnamedImplicit(ASTContext &Ctx);

  /// Create a nullary Objective-C attribute, which has a single name
  /// with no colon following it.
  ///
  /// Note that a nullary Objective-C attribute may represent either a
  /// selector for a zero-parameter function or some other Objective-C
  /// entity, such as a class or protocol.
  static ObjCAttr *createNullary(ASTContext &Ctx, SourceLoc AtLoc, 
                                 SourceLoc ObjCLoc, SourceLoc LParenLoc, 
                                 SourceLoc NameLoc, Identifier Name,
                                 SourceLoc RParenLoc);

  /// Create an implicit nullary Objective-C attribute, which has a
  /// single name with no colon following it.
  ///
  /// Note that a nullary Objective-C attribute may represent either a
  /// selector for a zero-parameter function or some other Objective-C
  /// entity, such as a class or protocol.
  static ObjCAttr *createNullary(ASTContext &Ctx, Identifier Name, 
                                 bool isNameImplicit);

  /// Create a "selector" Objective-C attribute, which has some number
  /// of identifiers followed by colons.
  static ObjCAttr *createSelector(ASTContext &Ctx, SourceLoc AtLoc, 
                                  SourceLoc ObjCLoc, SourceLoc LParenLoc, 
                                  ArrayRef<SourceLoc> NameLocs,
                                  ArrayRef<Identifier> Names,
                                  SourceLoc RParenLoc);

  /// Create an implicit "selector" Objective-C attribute, which has
  /// some number of identifiers followed by colons.
  static ObjCAttr *createSelector(ASTContext &Ctx, ArrayRef<Identifier> Names,
                                  bool isNameImplicit);

  /// Determine whether this attribute has a name associated with it.
  bool hasName() const { return NameData != nullptr; }

  /// Retrieve the name of this entity, if specified.
  Optional<ObjCSelector> getName() const {
    if (!hasName())
      return None;

    return ObjCSelector::getFromOpaqueValue(NameData);
  }

  /// Determine whether the name associated with this attribute was
  /// implicit.
  bool isNameImplicit() const { return Bits.ObjCAttr.ImplicitName; }

  /// Set the name of this entity.
  void setName(ObjCSelector name, bool implicit) {
    // If we already have a name and we have location information, make sure
    // drop the location information rather than allowing it to corrupt our
    // state
    if (hasTrailingLocationInfo() &&
        (!hasName() ||
         getName()->getNumSelectorPieces() < name.getNumSelectorPieces())) {
      Bits.ObjCAttr.HasTrailingLocationInfo = false;
    }

    NameData = name.getOpaqueValue();
    Bits.ObjCAttr.ImplicitName = implicit;
  }

  /// Determine whether this attribute was inferred based on Swift 3's
  /// deprecated @objc inference rules.
  bool isSwift3Inferred() const {
    return Bits.ObjCAttr.Swift3Inferred;
  }

  /// Set whether this attribute was inferred based on Swift 3's deprecated
  /// @objc inference rules.
  void setSwift3Inferred(bool inferred = true) {
    Bits.ObjCAttr.Swift3Inferred = inferred;
  }

  /// Clear the name of this entity.
  void clearName() {
    NameData = nullptr;
  }

  /// Retrieve the source locations for the names in a non-implicit
  /// nullary or selector attribute.
  ArrayRef<SourceLoc> getNameLocs() const;

  /// Retrieve the location of the opening parentheses, if there is one.
  SourceLoc getLParenLoc() const;

  /// Retrieve the location of the closing parentheses, if there is one.
  SourceLoc getRParenLoc() const;

  /// Clone the given attribute, producing an implicit copy of the
  /// original without source location information.
  ObjCAttr *clone(ASTContext &context) const;

  static bool classof(const DeclAttribute *DA) {
    return DA->getKind() == DAK_ObjC;
  }
};

/// Represents any sort of access control modifier.
class AbstractAccessControlAttr : public DeclAttribute {
protected:
  AbstractAccessControlAttr(DeclAttrKind DK, SourceLoc atLoc, SourceRange range,
                            AccessLevel access, bool implicit)
      : DeclAttribute(DK, atLoc, range, implicit) {
    Bits.AbstractAccessControlAttr.AccessLevel = static_cast<unsigned>(access);
    assert(getAccess() == access && "not enough bits for access control");
  }

public:
  AccessLevel getAccess() const {
    return static_cast<AccessLevel>(Bits.AbstractAccessControlAttr.AccessLevel);
  }

  static bool classof(const DeclAttribute *DA) {
    return DA->getKind() == DAK_AccessControl ||
           DA->getKind() == DAK_SetterAccess;
  }
};

/// Represents a 'private', 'internal', or 'public' marker on a declaration.
class AccessControlAttr : public AbstractAccessControlAttr {
public:
  AccessControlAttr(SourceLoc atLoc, SourceRange range, AccessLevel access,
                    bool implicit = false)
      : AbstractAccessControlAttr(DAK_AccessControl, atLoc, range, access,
                                  implicit) {}

  static bool classof(const DeclAttribute *DA) {
    return DA->getKind() == DAK_AccessControl;
  }
};

/// Represents a 'private', 'internal', or 'public' marker for a setter on a
/// declaration.
class SetterAccessAttr : public AbstractAccessControlAttr {
public:
  SetterAccessAttr(SourceLoc atLoc, SourceRange range,
                          AccessLevel access, bool implicit = false)
      : AbstractAccessControlAttr(DAK_SetterAccess, atLoc, range, access,
                                  implicit) {}

  static bool classof(const DeclAttribute *DA) {
    return DA->getKind() == DAK_SetterAccess;
  }
};

/// Represents an inline attribute.
class InlineAttr : public DeclAttribute {
public:
  InlineAttr(SourceLoc atLoc, SourceRange range, InlineKind kind)
      : DeclAttribute(DAK_Inline, atLoc, range, /*Implicit=*/false) {
    Bits.InlineAttr.kind = unsigned(kind);
  }

  InlineAttr(InlineKind kind)
    : InlineAttr(SourceLoc(), SourceRange(), kind) {}

  InlineKind getKind() const { return InlineKind(Bits.InlineAttr.kind); }
  static bool classof(const DeclAttribute *DA) {
    return DA->getKind() == DAK_Inline;
  }
};

/// Represents the optimize attribute.
class OptimizeAttr : public DeclAttribute {
public:
  OptimizeAttr(SourceLoc atLoc, SourceRange range, OptimizationMode mode)
      : DeclAttribute(DAK_Optimize, atLoc, range, /*Implicit=*/false) {
    Bits.OptimizeAttr.mode = unsigned(mode);
  }

  OptimizeAttr(OptimizationMode mode)
    : OptimizeAttr(SourceLoc(), SourceRange(), mode) {}

  OptimizationMode getMode() const {
    return OptimizationMode(Bits.OptimizeAttr.mode);
  }
  static bool classof(const DeclAttribute *DA) {
    return DA->getKind() == DAK_Optimize;
  }
};

/// Represents the side effects attribute.
class EffectsAttr : public DeclAttribute {
public:
  EffectsAttr(SourceLoc atLoc, SourceRange range, EffectsKind kind)
      : DeclAttribute(DAK_Effects, atLoc, range, /*Implicit=*/false) {
    Bits.EffectsAttr.kind = unsigned(kind);
  }

  EffectsAttr(EffectsKind kind)
  : EffectsAttr(SourceLoc(), SourceRange(), kind) {}

  EffectsKind getKind() const { return EffectsKind(Bits.EffectsAttr.kind); }
  static bool classof(const DeclAttribute *DA) {
    return DA->getKind() == DAK_Effects;
  }
};



/// Represents weak/unowned/unowned(unsafe) decl modifiers.
class ReferenceOwnershipAttr : public DeclAttribute {
public:
  ReferenceOwnershipAttr(SourceRange range, ReferenceOwnership kind)
      : DeclAttribute(DAK_ReferenceOwnership, range.Start, range,
                      /*Implicit=*/false) {
    Bits.ReferenceOwnershipAttr.ownership = unsigned(kind);
  }

  ReferenceOwnershipAttr(ReferenceOwnership kind)
      : ReferenceOwnershipAttr(SourceRange(), kind) {}

  ReferenceOwnership get() const {
    return ReferenceOwnership(Bits.ReferenceOwnershipAttr.ownership);
  }

  /// Returns a copy of this attribute without any source information.
  ReferenceOwnershipAttr *clone(ASTContext &context) const {
    return new (context) ReferenceOwnershipAttr(get());
  }

  static bool classof(const DeclAttribute *DA) {
    return DA->getKind() == DAK_ReferenceOwnership;
  }
};

/// Defines the attribute that we use to model documentation comments.
class RawDocCommentAttr : public DeclAttribute {
  /// Source range of the attached comment.  This comment is located before
  /// the declaration.
  CharSourceRange CommentRange;

public:
  RawDocCommentAttr(CharSourceRange CommentRange)
      : DeclAttribute(DAK_RawDocComment, SourceLoc(), SourceRange(),
                      /*Implicit=*/false),
        CommentRange(CommentRange) {}

  CharSourceRange getCommentRange() const { return CommentRange; }

  static bool classof(const DeclAttribute *DA) {
    return DA->getKind() == DAK_RawDocComment;
  }
};

/// An attribute applied to a CoreFoundation class that is toll-free bridged to
/// an Objective-C class.
///
/// This attribute is introduced by the Clang importer, and is therefore always
/// implicit.
class ObjCBridgedAttr : public DeclAttribute {
  ClassDecl *ObjCClass;

public:
  ObjCBridgedAttr(ClassDecl *ObjCClass)
    : DeclAttribute(DAK_ObjCBridged, SourceLoc(), SourceRange(),
                    /*Implicit=*/true),
      ObjCClass(ObjCClass)
  {
  }

  /// Retrieve the Objective-C class to which this foreign class is toll-free
  /// bridged.
  ClassDecl *getObjCClass() const { return ObjCClass; }

  static bool classof(const DeclAttribute *DA) {
    return DA->getKind() == DAK_ObjCBridged;
  }
};

/// An attribute that specifies a synthesized conformance of a known
/// protocol for the declaration to which it appertains.
///
/// There is no spelling for this particular attribute in source code;
/// rather, it is introduced by the Clang importer to indicate
/// synthesized conformances.
class SynthesizedProtocolAttr : public DeclAttribute {
  LazyConformanceLoader *Loader;

public:
  SynthesizedProtocolAttr(KnownProtocolKind protocolKind,
                          LazyConformanceLoader *Loader)
    : DeclAttribute(DAK_SynthesizedProtocol, SourceLoc(), SourceRange(),
                    /*Implicit=*/true), Loader(Loader)
  {
    Bits.SynthesizedProtocolAttr.kind = unsigned(protocolKind);
  }

  /// Retrieve the known protocol kind naming the protocol to be
  /// synthesized.
  KnownProtocolKind getProtocolKind() const {
    return KnownProtocolKind(Bits.SynthesizedProtocolAttr.kind);
  }

  /// Retrieve the lazy loader that will be used to populate the
  /// synthesized conformance.
  LazyConformanceLoader *getLazyLoader() const { return Loader; }

  static bool classof(const DeclAttribute *DA) {
    return DA->getKind() == DAK_SynthesizedProtocol;
  }
};

/// The @_specialize attribute, which forces specialization on the specified
/// type list.
class SpecializeAttr : public DeclAttribute {
public:
  // NOTE: When adding new kinds, you must update the inline bitfield macro.
  enum class SpecializationKind {
    Full,
    Partial
  };

private:
  TrailingWhereClause *trailingWhereClause;

  Requirement *getRequirementsData() {
    return reinterpret_cast<Requirement *>(this+1);
  }

  SpecializeAttr(SourceLoc atLoc, SourceRange Range,
                 TrailingWhereClause *clause, bool exported,
                 SpecializationKind kind);

  SpecializeAttr(SourceLoc atLoc, SourceRange Range,
                 ArrayRef<Requirement> requirements,
                 bool exported,
                 SpecializationKind kind);

public:
  static SpecializeAttr *create(ASTContext &Ctx, SourceLoc atLoc,
                                SourceRange Range, TrailingWhereClause *clause,
                                bool exported, SpecializationKind kind);

  static SpecializeAttr *create(ASTContext &Ctx, SourceLoc atLoc,
                                SourceRange Range,
                                ArrayRef<Requirement> requirement,
                                bool exported, SpecializationKind kind);

  TrailingWhereClause *getTrailingWhereClause() const;

  ArrayRef<Requirement> getRequirements() const;

  MutableArrayRef<Requirement> getRequirements() {
    return { getRequirementsData(), Bits.SpecializeAttr.numRequirements };
  }

  void setRequirements(ASTContext &Ctx, ArrayRef<Requirement> requirements);

  bool isExported() const {
    return Bits.SpecializeAttr.exported;
  }

  SpecializationKind getSpecializationKind() const {
    return SpecializationKind(Bits.SpecializeAttr.kind);
  }

  bool isFullSpecialization() const {
    return getSpecializationKind() == SpecializationKind::Full;
  }

  bool isPartialSpecialization() const {
    return getSpecializationKind() == SpecializationKind::Partial;
  }

  static bool classof(const DeclAttribute *DA) {
    return DA->getKind() == DAK_Specialize;
  }
};

/// The @_implements attribute, which treats a decl as the implementation for
/// some named protocol requirement (but otherwise not-visible by that name).
class ImplementsAttr : public DeclAttribute {

  TypeLoc ProtocolType;
  DeclName MemberName;
  DeclNameLoc MemberNameLoc;

public:
  ImplementsAttr(SourceLoc atLoc, SourceRange Range,
                 TypeLoc ProtocolType,
                 DeclName MemberName,
                 DeclNameLoc MemberNameLoc);

  static ImplementsAttr *create(ASTContext &Ctx, SourceLoc atLoc,
                                SourceRange Range,
                                TypeLoc ProtocolType,
                                DeclName MemberName,
                                DeclNameLoc MemberNameLoc);

  TypeLoc getProtocolType() const;
  TypeLoc &getProtocolType();
  DeclName getMemberName() const { return MemberName; }
  DeclNameLoc getMemberNameLoc() const { return MemberNameLoc; }

  static bool classof(const DeclAttribute *DA) {
    return DA->getKind() == DAK_Implements;
  }
};

/// A limited variant of \c @objc that's used for classes with generic ancestry.
class ObjCRuntimeNameAttr : public DeclAttribute {
  static StringRef getSimpleName(const ObjCAttr &Original) {
    assert(Original.hasName());
    return Original.getName()->getSimpleName().str();
  }
public:
  ObjCRuntimeNameAttr(StringRef Name, SourceLoc AtLoc, SourceRange Range,
                      bool Implicit)
    : DeclAttribute(DAK_ObjCRuntimeName, AtLoc, Range, Implicit),
      Name(Name) {}

  explicit ObjCRuntimeNameAttr(const ObjCAttr &Original)
    : ObjCRuntimeNameAttr(getSimpleName(Original), Original.AtLoc,
                          Original.Range, Original.isImplicit()) {}

  const StringRef Name;

  static bool classof(const DeclAttribute *DA) {
    return DA->getKind() == DAK_ObjCRuntimeName;
  }
};

/// Attribute that specifies a protocol conformance that has been restated
/// (i.e., is redundant) but should still be emitted in Objective-C metadata.
class RestatedObjCConformanceAttr : public DeclAttribute {
public:
  explicit RestatedObjCConformanceAttr(ProtocolDecl *proto)
    : DeclAttribute(DAK_RestatedObjCConformance, SourceLoc(), SourceRange(),
                    /*Implicit=*/true),
      Proto(proto) {}

  /// The protocol to which this type conforms.
  ProtocolDecl * const Proto;

  static bool classof(const DeclAttribute *DA) {
    return DA->getKind() == DAK_RestatedObjCConformance;
  }
};

/// Attached to type declarations synthesized by the Clang importer.
///
/// Used to control manglings.
class ClangImporterSynthesizedTypeAttr : public DeclAttribute {
public:
  // NOTE: When adding new kinds, you must update the inline bitfield macro.
  enum class Kind : char {
    /// A struct synthesized by the importer to represent an NSError with a
    /// particular domain, as specified by an enum with the \c ns_error_domain
    /// Clang attribute.
    ///
    /// This one is for enums with names.
    NSErrorWrapper,

    /// A struct synthesized by the importer to represent an NSError with a
    /// particular domain, as specified by an enum with the \c ns_error_domain
    /// Clang attribute.
    ///
    /// This one is for anonymous enums that are immediately typedef'd, giving
    /// them a unique name for linkage purposes according to the C++ standard.
    NSErrorWrapperAnon,
  };

  /// The (Clang) name of the declaration that caused this type declaration to
  /// be synthesized.
  ///
  /// Must be a valid Swift identifier as well, for mangling purposes.
  const StringRef originalTypeName;

  explicit ClangImporterSynthesizedTypeAttr(StringRef originalTypeName,
                                            Kind kind)
    : DeclAttribute(DAK_ClangImporterSynthesizedType, SourceLoc(),
                    SourceRange(), /*Implicit=*/true),
      originalTypeName(originalTypeName) {
    assert(!originalTypeName.empty());
    Bits.ClangImporterSynthesizedTypeAttr.kind = unsigned(kind);
  }

  Kind getKind() const {
    return Kind(Bits.ClangImporterSynthesizedTypeAttr.kind);
  }

  StringRef getManglingName() const {
    return manglingNameForKind(getKind());
  }

  static StringRef manglingNameForKind(Kind kind) {
    switch (kind) {
    case Kind::NSErrorWrapper:
      return "e";
    case Kind::NSErrorWrapperAnon:
      return "E";
    }
    llvm_unreachable("unhandled kind");
  }

  static bool classof(const DeclAttribute *DA) {
    return DA->getKind() == DAK_ClangImporterSynthesizedType;
  }
};

/// SWIFT_ENABLE_TENSORFLOW
/// Attribute that marks a function differentiable and optionally specifies
/// custom associated autodiff functions: 'primal', 'adjoint', 'jvp', and
/// 'vjp'.
///
/// Note: 'primal' and 'adjoint' are legacy functions that we will keep around
/// until we have fully switched to 'jvp' and 'vjp'.
///
/// Note: 'jvp' and 'vjp' are not fully supported yet. In particular, the core
/// AD pass does not use them. We are incrementally adding support for them.
///
/// For example:
///   @differentiable(reverse, adjoint: foo(_:_:seed:) where T : FloatingPoint)
///   @differentiable(reverse, wrt: (self, .0, .1), adjoint: bar(_:_:_:seed:))
class DifferentiableAttr final
    : public DeclAttribute,
      private llvm::TrailingObjects<DifferentiableAttr,
                                    ParsedAutoDiffParameter> {
public:
  struct DeclNameWithLoc {
    DeclName Name;
    DeclNameLoc Loc;
  };
private:
  friend TrailingObjects;

  /// The number of parameters specified in 'wrt:'.
  unsigned NumParsedParameters = 0;
  /// The primal function.
  Optional<DeclNameWithLoc> Primal;
  /// The adjoint function.
  Optional<DeclNameWithLoc> Adjoint;
  /// The JVP function.
  Optional<DeclNameWithLoc> JVP;
  /// The VJP function.
  Optional<DeclNameWithLoc> VJP;
  /// The primal function (optional), to be resolved by the type checker if
  /// specified.
  FuncDecl *PrimalFunction = nullptr;
  /// The adjoint function (optional), to be resolved by the type checker if
  /// specified.
  FuncDecl *AdjointFunction = nullptr;
  /// The JVP function (optional), to be resolved by the type checker if
  /// specified.
  FuncDecl *JVPFunction = nullptr;
  /// The VJP function (optional), to be resolved by the type checker if
  /// specified.
  FuncDecl *VJPFunction = nullptr;
  /// The differentiation parameters' indices, to be resolved by the type
  /// checker.
  AutoDiffParameterIndices *ParameterIndices = nullptr;
  /// The trailing where clause, if it exists.
  TrailingWhereClause *WhereClause = nullptr;
  /// The requirements for autodiff associated functions. Resolved by the type
  /// checker based on the original function's generic signature and the
  /// attribute's where clause requirements. This is set only if the attribute's
  /// where clause exists.
  MutableArrayRef<Requirement> Requirements;

<<<<<<< HEAD
  explicit DifferentiableAttr(ASTContext &context, SourceLoc atLoc,
                              SourceRange baseRange,
                              ArrayRef<ParsedAutoDiffParameter> parameters,
=======
  explicit DifferentiableAttr(ASTContext &context, bool implicit,
                              SourceLoc atLoc, SourceRange baseRange,
                              ArrayRef<AutoDiffParameter> parameters,
>>>>>>> f9182e11
                              Optional<DeclNameWithLoc> primal,
                              Optional<DeclNameWithLoc> adjoint,
                              Optional<DeclNameWithLoc> jvp,
                              Optional<DeclNameWithLoc> vjp,
                              TrailingWhereClause *clause);

<<<<<<< HEAD
  explicit DifferentiableAttr(ASTContext &context, SourceLoc atLoc,
                              SourceRange baseRange,
                              AutoDiffParameterIndices *indices,
=======
  explicit DifferentiableAttr(ASTContext &context, bool implicit,
                              SourceLoc atLoc, SourceRange baseRange,
                              ArrayRef<AutoDiffParameter> parameters,
>>>>>>> f9182e11
                              Optional<DeclNameWithLoc> primal,
                              Optional<DeclNameWithLoc> adjoint,
                              Optional<DeclNameWithLoc> jvp,
                              Optional<DeclNameWithLoc> vjp,
                              ArrayRef<Requirement> requirements);

public:
<<<<<<< HEAD
  static DifferentiableAttr *create(ASTContext &context, SourceLoc atLoc,
                                    SourceRange baseRange,
                                    ArrayRef<ParsedAutoDiffParameter> params,
=======
  static DifferentiableAttr *create(ASTContext &context, bool implicit,
                                    SourceLoc atLoc, SourceRange baseRange,
                                    ArrayRef<AutoDiffParameter> parameters,
>>>>>>> f9182e11
                                    Optional<DeclNameWithLoc> primal,
                                    Optional<DeclNameWithLoc> adjoint,
                                    Optional<DeclNameWithLoc> jvp,
                                    Optional<DeclNameWithLoc> vjp,
                                    TrailingWhereClause *clause);

<<<<<<< HEAD
  static DifferentiableAttr *create(ASTContext &context, SourceLoc atLoc,
                                    SourceRange baseRange,
                                    AutoDiffParameterIndices *indices,
=======
  static DifferentiableAttr *create(ASTContext &context, bool implicit,
                                    SourceLoc atLoc, SourceRange baseRange,
                                    ArrayRef<AutoDiffParameter> parameters,
>>>>>>> f9182e11
                                    Optional<DeclNameWithLoc> primal,
                                    Optional<DeclNameWithLoc> adjoint,
                                    Optional<DeclNameWithLoc> jvp,
                                    Optional<DeclNameWithLoc> vjp,
                                    ArrayRef<Requirement> requirements);

  Optional<DeclNameWithLoc> getPrimal() const { return Primal; }
  Optional<DeclNameWithLoc> getAdjoint() const { return Adjoint; }
  Optional<DeclNameWithLoc> getJVP() const { return JVP; }
  Optional<DeclNameWithLoc> getVJP() const { return VJP; }

  AutoDiffParameterIndices *getParameterIndices() const {
    return ParameterIndices;
  }
  void setParameterIndices(AutoDiffParameterIndices *pi) {
    ParameterIndices = pi;
  }

  /// The parsed differentiation parameters, i.e. the list of parameters
  /// specified in 'wrt:'.
  ArrayRef<ParsedAutoDiffParameter> getParsedParameters() const {
    return {getTrailingObjects<ParsedAutoDiffParameter>(), NumParsedParameters};
  }
  MutableArrayRef<ParsedAutoDiffParameter> getParsedParameters() {
    return {getTrailingObjects<ParsedAutoDiffParameter>(), NumParsedParameters};
  }
  size_t numTrailingObjects(OverloadToken<ParsedAutoDiffParameter>) const {
    return NumParsedParameters;
 }

  TrailingWhereClause *getWhereClause() const { return WhereClause; }

  ArrayRef<Requirement> getRequirements() const { return Requirements; }
  MutableArrayRef<Requirement> getRequirements() { return Requirements; }
  void setRequirements(ASTContext &context, ArrayRef<Requirement> requirements);

  FuncDecl *getPrimalFunction() const { return PrimalFunction; }
  void setPrimalFunction(FuncDecl *decl) { PrimalFunction = decl; }
  FuncDecl *getAdjointFunction() const { return AdjointFunction; }
  void setAdjointFunction(FuncDecl *decl) { AdjointFunction = decl; }
  FuncDecl *getJVPFunction() const { return JVPFunction; }
  void setJVPFunction(FuncDecl *decl) { JVPFunction = decl; }
  FuncDecl *getVJPFunction() const { return VJPFunction; }
  void setVJPFunction(FuncDecl *decl) { VJPFunction = decl; }

  static bool classof(const DeclAttribute *DA) {
    return DA->getKind() == DAK_Differentiable;
  }
};

/// \brief Attributes that may be applied to declarations.
class DeclAttributes {
  /// Linked list of declaration attributes.
  DeclAttribute *DeclAttrs;

public:
  DeclAttributes() : DeclAttrs(nullptr) {}

  bool isEmpty() const {
    return DeclAttrs == nullptr;
  }

  void getAttrRanges(SmallVectorImpl<SourceRange> &Ranges) const {
    for (auto Attr : *this) {
      auto R = Attr->getRangeWithAt();
      if (R.isValid())
        Ranges.push_back(R);
    }
  }

  /// If this attribute set has a prefix/postfix attribute on it, return this.
  UnaryOperatorKind getUnaryOperatorKind() const {
    if (hasAttribute<PrefixAttr>())
      return UnaryOperatorKind::Prefix;
    if (hasAttribute<PostfixAttr>())
      return UnaryOperatorKind::Postfix;
    return UnaryOperatorKind::None;
  }

  bool isUnavailable(const ASTContext &ctx) const {
    return getUnavailable(ctx) != nullptr;
  }

  /// Determine whether there is a swiftVersionSpecific attribute that's
  /// unavailable relative to the provided language version.
  bool
  isUnavailableInSwiftVersion(const version::Version &effectiveVersion) const;

  /// Returns the first @available attribute that indicates
  /// a declaration is unavailable, or null otherwise.
  const AvailableAttr *getUnavailable(const ASTContext &ctx) const;

  /// Returns the first @available attribute that indicates
  /// a declaration is deprecated on all deployment targets, or null otherwise.
  const AvailableAttr *getDeprecated(const ASTContext &ctx) const;

  void dump(const Decl *D = nullptr) const;
  void print(ASTPrinter &Printer, const PrintOptions &Options,
             const Decl *D = nullptr) const;

  template <typename T, typename DERIVED>
  class iterator_base : public std::iterator<std::forward_iterator_tag, T *> {
    T *Impl;
  public:
    explicit iterator_base(T *Impl) : Impl(Impl) {}
    DERIVED &operator++() { Impl = Impl->Next; return (DERIVED&)*this; }
    bool operator==(const iterator_base &X) const { return X.Impl == Impl; }
    bool operator!=(const iterator_base &X) const { return X.Impl != Impl; }
    T *operator*() const { return Impl; }
    T &operator->() const { return *Impl; }
  };

  /// Add a constructed DeclAttribute to this list.
  void add(DeclAttribute *Attr) {
    Attr->Next = DeclAttrs;
    DeclAttrs = Attr;
  }

  // Iterator interface over DeclAttribute objects.
  class iterator : public iterator_base<DeclAttribute, iterator> {
  public:
    explicit iterator(DeclAttribute *Impl) : iterator_base(Impl) {}
  };

  class const_iterator : public iterator_base<const DeclAttribute,
                                              const_iterator> {
  public:
    explicit const_iterator(const DeclAttribute *Impl)
        : iterator_base(Impl) {}
  };

  iterator begin() { return iterator(DeclAttrs); }
  iterator end() { return iterator(nullptr); }
  const_iterator begin() const { return const_iterator(DeclAttrs); }
  const_iterator end() const { return const_iterator(nullptr); }

  /// Retrieve the first attribute of the given attribute class.
  template <typename ATTR>
  const ATTR *getAttribute(bool AllowInvalid = false) const {
    return const_cast<DeclAttributes *>(this)->getAttribute<ATTR>(AllowInvalid);
  }

  template <typename ATTR>
  ATTR *getAttribute(bool AllowInvalid = false) {
    for (auto Attr : *this)
      if (auto *SpecificAttr = dyn_cast<ATTR>(Attr))
        if (SpecificAttr->isValid() || AllowInvalid)
          return SpecificAttr;
    return nullptr;
  }

  /// Determine whether there is an attribute with the given attribute class.
  template <typename ATTR>
  bool hasAttribute(bool AllowInvalid = false) const {
    return getAttribute<ATTR>(AllowInvalid) != nullptr;
  }

  /// Retrieve the first attribute with the given kind.
  const DeclAttribute *getAttribute(DeclAttrKind DK,
                                    bool AllowInvalid = false) const {
    for (auto Attr : *this)
      if (Attr->getKind() == DK && (Attr->isValid() || AllowInvalid))
        return Attr;
    return nullptr;
  }

private:
  /// Predicate used to filter MatchingAttributeRange.
  template <typename ATTR, bool AllowInvalid> struct ToAttributeKind {
    ToAttributeKind() {}

    Optional<const ATTR *>
    operator()(const DeclAttribute *Attr) const {
      if (isa<ATTR>(Attr) && (Attr->isValid() || AllowInvalid))
        return cast<ATTR>(Attr);
      return None;
    }
  };

public:
  template <typename ATTR, bool AllowInvalid>
  using AttributeKindRange =
      OptionalTransformRange<llvm::iterator_range<const_iterator>,
                             ToAttributeKind<ATTR, AllowInvalid>,
                             const_iterator>;

  /// Return a range with all attributes in DeclAttributes with AttrKind
  /// ATTR.
  template <typename ATTR, bool AllowInvalid = false>
  AttributeKindRange<ATTR, AllowInvalid> getAttributes() const {
    return AttributeKindRange<ATTR, AllowInvalid>(
        make_range(begin(), end()), ToAttributeKind<ATTR, AllowInvalid>());
  }

  // Remove the given attribute from the list of attributes. Used when
  // the attribute was semantically invalid.
  void removeAttribute(const DeclAttribute *attr) {
    // If it's the first attribute, remove it.
    if (DeclAttrs == attr) {
      DeclAttrs = attr->Next;
      return;
    }

    // Otherwise, find it in the list. This is inefficient, but rare.
    for (auto **prev = &DeclAttrs; *prev; prev = &(*prev)->Next) {
      if ((*prev)->Next == attr) {
        (*prev)->Next = attr->Next;
        return;
      }
    }
    llvm_unreachable("Attribute not found for removal");
  }

  /// Set the raw chain of attributes.  Used for deserialization.
  void setRawAttributeChain(DeclAttribute *Chain) {
    DeclAttrs = Chain;
  }

  SourceLoc getStartLoc(bool forModifiers = false) const;
};

} // end namespace swift

#endif<|MERGE_RESOLUTION|>--- conflicted
+++ resolved
@@ -1359,30 +1359,18 @@
   /// where clause exists.
   MutableArrayRef<Requirement> Requirements;
 
-<<<<<<< HEAD
-  explicit DifferentiableAttr(ASTContext &context, SourceLoc atLoc,
-                              SourceRange baseRange,
-                              ArrayRef<ParsedAutoDiffParameter> parameters,
-=======
   explicit DifferentiableAttr(ASTContext &context, bool implicit,
                               SourceLoc atLoc, SourceRange baseRange,
-                              ArrayRef<AutoDiffParameter> parameters,
->>>>>>> f9182e11
+                              ArrayRef<ParsedAutoDiffParameter> parameters,
                               Optional<DeclNameWithLoc> primal,
                               Optional<DeclNameWithLoc> adjoint,
                               Optional<DeclNameWithLoc> jvp,
                               Optional<DeclNameWithLoc> vjp,
                               TrailingWhereClause *clause);
 
-<<<<<<< HEAD
-  explicit DifferentiableAttr(ASTContext &context, SourceLoc atLoc,
-                              SourceRange baseRange,
-                              AutoDiffParameterIndices *indices,
-=======
   explicit DifferentiableAttr(ASTContext &context, bool implicit,
                               SourceLoc atLoc, SourceRange baseRange,
-                              ArrayRef<AutoDiffParameter> parameters,
->>>>>>> f9182e11
+                              AutoDiffParameterIndices *indices,
                               Optional<DeclNameWithLoc> primal,
                               Optional<DeclNameWithLoc> adjoint,
                               Optional<DeclNameWithLoc> jvp,
@@ -1390,30 +1378,18 @@
                               ArrayRef<Requirement> requirements);
 
 public:
-<<<<<<< HEAD
-  static DifferentiableAttr *create(ASTContext &context, SourceLoc atLoc,
-                                    SourceRange baseRange,
-                                    ArrayRef<ParsedAutoDiffParameter> params,
-=======
   static DifferentiableAttr *create(ASTContext &context, bool implicit,
                                     SourceLoc atLoc, SourceRange baseRange,
-                                    ArrayRef<AutoDiffParameter> parameters,
->>>>>>> f9182e11
+                                    ArrayRef<ParsedAutoDiffParameter> params,
                                     Optional<DeclNameWithLoc> primal,
                                     Optional<DeclNameWithLoc> adjoint,
                                     Optional<DeclNameWithLoc> jvp,
                                     Optional<DeclNameWithLoc> vjp,
                                     TrailingWhereClause *clause);
 
-<<<<<<< HEAD
-  static DifferentiableAttr *create(ASTContext &context, SourceLoc atLoc,
-                                    SourceRange baseRange,
-                                    AutoDiffParameterIndices *indices,
-=======
   static DifferentiableAttr *create(ASTContext &context, bool implicit,
                                     SourceLoc atLoc, SourceRange baseRange,
-                                    ArrayRef<AutoDiffParameter> parameters,
->>>>>>> f9182e11
+                                    AutoDiffParameterIndices *indices,
                                     Optional<DeclNameWithLoc> primal,
                                     Optional<DeclNameWithLoc> adjoint,
                                     Optional<DeclNameWithLoc> jvp,
