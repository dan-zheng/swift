--- conflicted
+++ resolved
@@ -536,7 +536,9 @@
 /// willThrow: Error -> ()
 BUILTIN_MISC_OPERATION(WillThrow, "willThrow", "", Special)
 
-<<<<<<< HEAD
+/// poundAssert has type (Builtin.Int1, Builtin.RawPointer) -> ().
+BUILTIN_MISC_OPERATION(PoundAssert, "poundAssert", "", Special)
+
 // SWIFT_ENABLE_TENSORFLOW
 /// tensorflowSend_X has type <T> (T) -> ().  The X in the name is an integer
 /// ID number that allows matching sends and receives.
@@ -556,11 +558,6 @@
 /// autodiffDestroyTape has type <T> (Builtin.AutoDiffTape<T>) -> ().
 BUILTIN_MISC_OPERATION(AutoDiffDestroyTape, "autodiffDestroyTape", "", Special)
 
-=======
->>>>>>> a820992c
-/// poundAssert has type (Builtin.Int1, Builtin.RawPointer) -> ().
-BUILTIN_MISC_OPERATION(PoundAssert, "poundAssert", "", Special)
-
 #undef BUILTIN_MISC_OPERATION
 
 /// Builtins for instrumentation added by sanitizers during SILGen.
