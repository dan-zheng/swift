// RUN: rm -rf %t
// RUN: mkdir -p %t
// RUN: %target-build-swift %s -o %t/a.out
// RUN: %target-run %t/a.out
// REQUIRES: executable_test

// REQUIRES: objc_interop

//
// Tests for the NSString APIs as exposed by String
//

import StdlibUnittest
import Foundation
import StdlibUnittestFoundationExtras

// The most simple subclass of NSString that CoreFoundation does not know
// about.
class NonContiguousNSString : NSString {
  required init(coder aDecoder: NSCoder) {
    fatalError("don't call this initializer")
  }

  override init() { 
    _value = []
    super.init() 
  }

  init(_ value: [UInt16]) {
    _value = value
    super.init()
  }

  @objc override func copy(zone zone: NSZone) -> AnyObject {
    // Ensure that copying this string produces a class that CoreFoundation
    // does not know about.
    return self
  }

  @objc override var length: Int {
    return _value.length
  }

  @objc override func characterAt(index: Int) -> unichar {
    return _value[index]
  }

  var _value: [UInt16]
}

let temporaryFileContents =
  "Lorem ipsum dolor sit amet, consectetur adipisicing elit,\n" +
  "sed do eiusmod tempor incididunt ut labore et dolore magna\n" +
  "aliqua.\n"

func createNSStringTemporaryFile()
  -> (existingPath: String, nonExistentPath: String) {
  let existingPath =
    createTemporaryFile("NSStringAPIs.", ".txt", temporaryFileContents)
  let nonExistentPath = existingPath + "-NoNeXiStEnT"
  return (existingPath, nonExistentPath)
}

var NSStringAPIs = TestSuite("NSStringAPIs")

NSStringAPIs.test("Encodings") {
  let availableEncodings: [NSStringEncoding] =
    String.availableStringEncodings()
  expectNotEqual(0, availableEncodings.length)

  let defaultCStringEncoding = String.defaultCStringEncoding()
  expectTrue(availableEncodings.contains(defaultCStringEncoding))

  expectNotEqual("", String.localizedNameOfStringEncoding(NSUTF8StringEncoding))
}

NSStringAPIs.test("NSStringEncoding") {
  // Make sure NSStringEncoding and its values are type-compatible.
  var enc: NSStringEncoding
  enc = NSWindowsCP1250StringEncoding
  enc = NSUTF32LittleEndianStringEncoding
  enc = NSUTF32BigEndianStringEncoding
  enc = NSASCIIStringEncoding
  enc = NSUTF8StringEncoding
}

NSStringAPIs.test("localizedStringWithFormat(_:...)") {
  var world: NSString = "world"
  expectEqual("Hello, world!%42", String.localizedStringWithFormat(
    "Hello, %@!%%%ld", world, 42))

  withOverriddenNSLocaleCurrentLocale("en_US") {
    expectEqual("0.5", String.localizedStringWithFormat("%g", 0.5))
  }

  withOverriddenNSLocaleCurrentLocale("uk") {
    expectEqual("0,5", String.localizedStringWithFormat("%g", 0.5))
  }
}

NSStringAPIs.test("init(contentsOfFile:encoding:error:)") {
  let (existingPath, nonExistentPath) = createNSStringTemporaryFile()

  do {
    let content = try String(
      contentsOfFile: existingPath, encoding: NSASCIIStringEncoding)
    expectEqual(
      "Lorem ipsum dolor sit amet, consectetur adipisicing elit,",
      content._lines[0])
  } catch {
    expectUnreachableCatch(error)
  }

  do {
    let content = try String(
      contentsOfFile: nonExistentPath, encoding: NSASCIIStringEncoding)
    expectUnreachable()
  } catch {
  }
}

NSStringAPIs.test("init(contentsOfFile:usedEncoding:error:)") {
  let (existingPath, nonExistentPath) = createNSStringTemporaryFile()

  do {
    var usedEncoding: NSStringEncoding = 0
    let content = try String(
      contentsOfFile: existingPath, usedEncoding: &usedEncoding)
    expectNotEqual(0, usedEncoding)
    expectEqual(
      "Lorem ipsum dolor sit amet, consectetur adipisicing elit,",
      content._lines[0])
  } catch {
    expectUnreachableCatch(error)
  }

  var usedEncoding: NSStringEncoding = 0
  do {
    _ = try String(contentsOfFile: nonExistentPath)
    expectUnreachable()
  } catch {
    expectEqual(0, usedEncoding)
  }
}


NSStringAPIs.test("init(contentsOf:encoding:error:)") {
  let (existingPath, nonExistentPath) = createNSStringTemporaryFile()
  let existingURL = NSURL(string: "file://" + existingPath)!
  let nonExistentURL = NSURL(string: "file://" + nonExistentPath)!
  do {
    let content = try String(
      contentsOf: existingURL, encoding: NSASCIIStringEncoding)
    expectEqual(
      "Lorem ipsum dolor sit amet, consectetur adipisicing elit,",
      content._lines[0])
  } catch {
    expectUnreachableCatch(error)
  }

  do {
    _ = try String(contentsOf: nonExistentURL, encoding: NSASCIIStringEncoding)
    expectUnreachable()
  } catch {
  }
}

NSStringAPIs.test("init(contentsOf:usedEncoding:error:)") {
  let (existingPath, nonExistentPath) = createNSStringTemporaryFile()
  let existingURL = NSURL(string: "file://" + existingPath)!
  let nonExistentURL = NSURL(string: "file://" + nonExistentPath)!
  do {
    var usedEncoding: NSStringEncoding = 0
    let content = try String(
      contentsOf: existingURL, usedEncoding: &usedEncoding)

    expectNotEqual(0, usedEncoding)
    expectEqual(
      "Lorem ipsum dolor sit amet, consectetur adipisicing elit,",
      content._lines[0])
  } catch {
    expectUnreachableCatch(error)
  }

  var usedEncoding: NSStringEncoding = 0
  do {
    _ = try String(contentsOf: nonExistentURL, usedEncoding: &usedEncoding)
    expectUnreachable()
  } catch {
    expectEqual(0, usedEncoding)
  }
}

NSStringAPIs.test("init(cString_:encoding:)") {
  expectOptionalEqual("foo, a basmati bar!",
      String(cString: 
          "foo, a basmati bar!", encoding: String.defaultCStringEncoding()))
}

NSStringAPIs.test("init(utF8String:)") {
  var s = "foo あいう"
  var up = UnsafeMutablePointer<UInt8>(allocatingCapacity: 100)
  var i = 0
  for b in s.utf8 {
    up[i] = b
    i += 1
  }
  up[i] = 0
  expectOptionalEqual(s, String(utf8String: UnsafePointer(up)))
  up.deallocateCapacity(100)
}

NSStringAPIs.test("canBeConvertedToEncoding(_:)") {
  expectTrue("foo".canBeConvertedToEncoding(NSASCIIStringEncoding))
  expectFalse("あいう".canBeConvertedToEncoding(NSASCIIStringEncoding))
}

NSStringAPIs.test("capitalized") {
  expectEqual("Foo Foo Foo Foo", "foo Foo fOO FOO".capitalized)
  expectEqual("Жжж", "жжж".capitalized)
}

NSStringAPIs.test("localizedCapitalized") {
  if #available(OSX 10.11, iOS 9.0, *) {
    withOverriddenNSLocaleCurrentLocale("en") { () -> Void in
      expectEqual(
        "Foo Foo Foo Foo",
        "foo Foo fOO FOO".localizedCapitalized)
      expectEqual("Жжж", "жжж".localizedCapitalized)
      return ()
    }

    //
    // Special casing.
    //

    // U+0069 LATIN SMALL LETTER I
    // to upper case:
    // U+0049 LATIN CAPITAL LETTER I
    withOverriddenNSLocaleCurrentLocale("en") {
      expectEqual("Iii Iii", "iii III".localizedCapitalized)
    }

    // U+0069 LATIN SMALL LETTER I
    // to upper case in Turkish locale:
    // U+0130 LATIN CAPITAL LETTER I WITH DOT ABOVE
    withOverriddenNSLocaleCurrentLocale("tr") {
      expectEqual("\u{0130}ii Iıı", "iii III".localizedCapitalized)
    }
  }
}

/// Checks that executing the operation in the locale with the given
/// `localeID` (or if `localeID` is `nil`, the current locale) gives
/// the expected result, and that executing the operation with a nil
/// locale gives the same result as explicitly passing the system
/// locale.
///
/// - Parameter expected: the expected result when the operation is
///   executed in the given localeID
func expectLocalizedEquality(
  expected: String,
  _ op: (_: NSLocale?) -> String,
  _ localeID: String? = nil,
  @autoclosure _ message: () -> String = "",
  showFrame: Bool = true,
  stackTrace: SourceLocStack = SourceLocStack(),  
  file: String = __FILE__, line: UInt = __LINE__
) {
  let trace = stackTrace.pushIf(showFrame, file: file, line: line)

  let locale = localeID.map {
    NSLocale(localeIdentifier: $0)
  } ?? NSLocale.current()
  
  expectEqual(
    expected, op(locale),
    message(), stackTrace: trace)
  
  expectEqual(
    op(NSLocale.system()), op(nil),
    message(), stackTrace: trace)
}

NSStringAPIs.test("capitalizedStringWith(_:)") {
  expectLocalizedEquality(
    "Foo Foo Foo Foo",
    "foo Foo fOO FOO".capitalizedStringWith)
  
  expectLocalizedEquality("Жжж","жжж".capitalizedStringWith)

  expectEqual(
    "Foo Foo Foo Foo",
    "foo Foo fOO FOO".capitalizedStringWith(nil))
  expectEqual("Жжж", "жжж".capitalizedStringWith(nil))

  //
  // Special casing.
  //

  // U+0069 LATIN SMALL LETTER I
  // to upper case:
  // U+0049 LATIN CAPITAL LETTER I
  expectLocalizedEquality(
    "Iii Iii",
    "iii III".capitalizedStringWith, "en")

  // U+0069 LATIN SMALL LETTER I
  // to upper case in Turkish locale:
  // U+0130 LATIN CAPITAL LETTER I WITH DOT ABOVE
  expectLocalizedEquality(
    "İii Iıı",
    "iii III".capitalizedStringWith, "tr")
}

NSStringAPIs.test("caseInsensitiveCompare(_:)") {
  expectEqual(NSComparisonResult.OrderedSame,
      "abCD".caseInsensitiveCompare("AbCd"))
  expectEqual(NSComparisonResult.OrderedAscending,
      "abCD".caseInsensitiveCompare("AbCdE"))

  expectEqual(NSComparisonResult.OrderedSame,
      "абвг".caseInsensitiveCompare("АбВг"))
  expectEqual(NSComparisonResult.OrderedAscending,
      "абВГ".caseInsensitiveCompare("АбВгД"))
}

NSStringAPIs.test("commonPrefixWith(_:options:)") {
  expectEqual("ab",
      "abcd".commonPrefixWith("abdc", options: []))
  expectEqual("abC",
      "abCd".commonPrefixWith("abce", options: .CaseInsensitiveSearch))

  expectEqual("аб",
      "абвг".commonPrefixWith("абгв", options: []))
  expectEqual("абВ",
      "абВг".commonPrefixWith("абвд", options: .CaseInsensitiveSearch))
}

NSStringAPIs.test("compare(_:options:range:locale:)") {
  expectEqual(NSComparisonResult.OrderedSame,
      "abc".compare("abc"))
  expectEqual(NSComparisonResult.OrderedAscending,
      "абв".compare("где"))

  expectEqual(NSComparisonResult.OrderedSame,
      "abc".compare("abC", options: .CaseInsensitiveSearch))
  expectEqual(NSComparisonResult.OrderedSame,
      "абв".compare("абВ", options: .CaseInsensitiveSearch))

  do {
    let s = "abcd"
    let r = s.startIndex.successor()..<s.endIndex
    expectEqual(NSComparisonResult.OrderedSame,
        s.compare("bcd", range: r))
  }
  do {
    let s = "абвг"
    let r = s.startIndex.successor()..<s.endIndex
    expectEqual(NSComparisonResult.OrderedSame,
        s.compare("бвг", range: r))
  }

  expectEqual(NSComparisonResult.OrderedSame,
      "abc".compare("abc", locale: NSLocale.current()))
  expectEqual(NSComparisonResult.OrderedSame,
      "абв".compare("абв", locale: NSLocale.current()))
}

NSStringAPIs.test("completePathInto(_:caseSensitive:matchesInto:filterTypes)") {
  let (existingPath, nonExistentPath) = createNSStringTemporaryFile()
  do {
    var count = nonExistentPath.completePathInto(caseSensitive: false)
    expectEqual(0, count)
  }

  do {
    var outputName = "None Found"
    var count = nonExistentPath.completePathInto(
        &outputName, caseSensitive: false)

    expectEqual(0, count)
    expectEqual("None Found", outputName)
  }

  do {
    var outputName = "None Found"
    var outputArray: [String] = [ "foo", "bar" ]
    var count = nonExistentPath.completePathInto(
        &outputName, caseSensitive: false, matchesInto: &outputArray)

    expectEqual(0, count)
    expectEqual("None Found", outputName)
    expectEqual([ "foo", "bar" ], outputArray)
  }

  do {
    var count = existingPath.completePathInto(caseSensitive: false)
    expectEqual(1, count)
  }

  do {
    var outputName = "None Found"
    var count = existingPath.completePathInto(
        &outputName, caseSensitive: false)

    expectEqual(1, count)
    expectEqual(existingPath, outputName)
  }

  do {
    var outputName = "None Found"
    var outputArray: [String] = [ "foo", "bar" ]
    var count = existingPath.completePathInto(
        &outputName, caseSensitive: false, matchesInto: &outputArray)

    expectEqual(1, count)
    expectEqual(existingPath, outputName)
    expectEqual([ existingPath ], outputArray)
  }

  do {
    var outputName = "None Found"
    var count = existingPath.completePathInto(
        &outputName, caseSensitive: false, filterTypes: [ "txt" ])

    expectEqual(1, count)
    expectEqual(existingPath, outputName)
  }
}

NSStringAPIs.test("componentsSeparatedByCharactersIn(_:)") {
  expectEqual([ "" ], "".componentsSeparatedByCharactersIn(
    NSCharacterSet.decimalDigit()))

  expectEqual(
    [ "абв", "", "あいう", "abc" ],
    "абв12あいう3abc".componentsSeparatedByCharactersIn(
        NSCharacterSet.decimalDigit()))

  expectEqual(
    [ "абв", "", "あいう", "abc" ],
    "абв\u{1F601}\u{1F602}あいう\u{1F603}abc"
      .componentsSeparatedByCharactersIn(
        NSCharacterSet(charactersIn: "\u{1F601}\u{1F602}\u{1F603}")))

  // Performs Unicode scalar comparison.
  expectEqual(
    [ "abcし\u{3099}def" ],
    "abcし\u{3099}def".componentsSeparatedByCharactersIn(
      NSCharacterSet(charactersIn: "\u{3058}")))
}

NSStringAPIs.test("componentsSeparatedBy(_:)") {
  expectEqual([ "" ], "".componentsSeparatedBy("//"))

  expectEqual(
    [ "абв", "あいう", "abc" ],
    "абв//あいう//abc".componentsSeparatedBy("//"))

  // Performs normalization.
  expectEqual(
    [ "abc", "def" ],
    "abcし\u{3099}def".componentsSeparatedBy("\u{3058}"))
}

NSStringAPIs.test("cStringUsingEncoding(_:)") {
  expectEmpty("абв".cStringUsingEncoding(NSASCIIStringEncoding))

  let expectedBytes: [UInt8] = [ 0xd0, 0xb0, 0xd0, 0xb1, 0xd0, 0xb2, 0 ]
  var expectedStr: [CChar] = expectedBytes.map { CChar(bitPattern: $0) }
  expectEqual(expectedStr,
      "абв".cStringUsingEncoding(NSUTF8StringEncoding)!)
}

NSStringAPIs.test("dataUsingEncoding(_:allowLossyConversion:)") {
  expectEmpty("あいう".dataUsingEncoding(NSASCIIStringEncoding, allowLossyConversion: false))

  do {
    let data = "あいう".dataUsingEncoding(NSUTF8StringEncoding)
    let bytes = Array(
      UnsafeBufferPointer(
        start: UnsafePointer<UInt8>(data!.bytes), length: data!.length))
    let expectedBytes: [UInt8] = [
      0xe3, 0x81, 0x82, 0xe3, 0x81, 0x84, 0xe3, 0x81, 0x86
    ]
    expectEqualSequence(expectedBytes, bytes)
  }
}

NSStringAPIs.test("initWithData(_:encoding:)") {
  let bytes: [UInt8] = [0xe3, 0x81, 0x82, 0xe3, 0x81, 0x84, 0xe3, 0x81, 0x86]
  let data = NSData(bytes: bytes, length: bytes.length)
  
  expectEmpty(String(data: data, encoding: NSNonLossyASCIIStringEncoding))
  
  expectEqualSequence(
    "あいう".characters, 
    String(data: data, encoding: NSUTF8StringEncoding)!.characters)
}

NSStringAPIs.test("decomposedStringWithCanonicalMapping") {
  expectEqual("abc", "abc".decomposedStringWithCanonicalMapping)
  expectEqual("\u{305f}\u{3099}くてん", "だくてん".decomposedStringWithCanonicalMapping)
  expectEqual("\u{ff80}\u{ff9e}ｸﾃﾝ", "ﾀﾞｸﾃﾝ".decomposedStringWithCanonicalMapping)
}

NSStringAPIs.test("decomposedStringWithCompatibilityMapping") {
  expectEqual("abc", "abc".decomposedStringWithCompatibilityMapping)
  expectEqual("\u{30bf}\u{3099}クテン", "ﾀﾞｸﾃﾝ".decomposedStringWithCompatibilityMapping)
}

NSStringAPIs.test("enumerateLines(_:)") {
  var lines: [String] = []
  "abc\n\ndefghi\njklm".enumerateLines {
    (line: String, inout stop: Bool)
  in
    lines.append(line)
    if lines.length == 3 {
      stop = true
    }
  }
  expectEqual([ "abc", "", "defghi" ], lines)
}

NSStringAPIs.test("enumerateLinguisticTagsIn(_:scheme:options:orthography:_:") {
  let s = "Абв. Глокая куздра штеко будланула бокра и кудрячит бокрёнка. Абв."
  let startIndex = s.startIndex.advancedBy(5)
  let endIndex = s.startIndex.advancedBy(62)
  var tags: [String] = []
  var tokens: [String] = []
  var sentences: [String] = []
  s.enumerateLinguisticTagsIn(startIndex..<endIndex,
      scheme: NSLinguisticTagSchemeTokenType,
      options: [],
      orthography: nil) {
    (tag: String, tokenRange: Range<String.Index>, sentenceRange: Range<String.Index>, inout stop: Bool)
  in
    tags.append(tag)
    tokens.append(s[tokenRange])
    sentences.append(s[sentenceRange])
    if tags.length == 3 {
      stop = true
    }
  }
  expectEqual(
      [ NSLinguisticTagWord, NSLinguisticTagWhitespace,
        NSLinguisticTagWord ],
      tags)
  expectEqual([ "Глокая", " ", "куздра" ], tokens)
  let sentence = s[startIndex..<endIndex]
  expectEqual([ sentence, sentence, sentence ], sentences)
}

NSStringAPIs.test("enumerateSubstringsIn(_:options:_:)") {
  let s = "え\u{304b}\u{3099}お\u{263a}\u{fe0f}😀😊"
  let startIndex = s.startIndex.advancedBy(1)
  let endIndex = s.startIndex.advancedBy(5)
  do {
    var substrings: [String] = []
    s.enumerateSubstringsIn(startIndex..<endIndex,
      options: NSStringEnumerationOptions.ByComposedCharacterSequences) {
      (substring: String?, substringRange: Range<String.Index>,
       enclosingRange: Range<String.Index>, inout stop: Bool)
    in
      substrings.append(substring!)
      expectEqual(substring, s[substringRange])
      expectEqual(substring, s[enclosingRange])
    }
    expectEqual([ "\u{304b}\u{3099}", "お", "☺️", "😀" ], substrings)
  }
  do {
    var substrings: [String] = []
    s.enumerateSubstringsIn(startIndex..<endIndex,
      options: [.ByComposedCharacterSequences, .SubstringNotRequired]) {
      (substring_: String?, substringRange: Range<String.Index>,
       enclosingRange: Range<String.Index>, inout stop: Bool)
    in
      expectEmpty(substring_)
      let substring = s[substringRange]
      substrings.append(substring)
      expectEqual(substring, s[enclosingRange])
    }
    expectEqual([ "\u{304b}\u{3099}", "お", "☺️", "😀" ], substrings)
  }
}

NSStringAPIs.test("fastestEncoding") {
  let availableEncodings: [NSStringEncoding] = String.availableStringEncodings()
  expectTrue(availableEncodings.contains("abc".fastestEncoding))
}

NSStringAPIs.test("getBytes(_:maxLength:usedLength:encoding:options:range:remainingRange:)") {
  let s = "abc абв def где gh жз zzz"
  let startIndex = s.startIndex.advancedBy(8)
  let endIndex = s.startIndex.advancedBy(22)
  do {
    // 'maxLength' is limiting.
    let bufferLength = 100
    var expectedStr: [UInt8] = Array("def где ".utf8)
    while (expectedStr.length != bufferLength) {
      expectedStr.append(0xff)
    }
    var buffer = [UInt8](repeating: 0xff, length: bufferLength)
    var usedLength = 0
    var remainingRange = startIndex..<endIndex
    var result = s.getBytes(&buffer, maxLength: 11, usedLength: &usedLength,
        encoding: NSUTF8StringEncoding,
        options: [],
        range: startIndex..<endIndex, remainingRange: &remainingRange)
    expectTrue(result)
    expectEqualSequence(expectedStr, buffer)
    expectEqual(11, usedLength)
    expectEqual(remainingRange.startIndex, startIndex.advancedBy(8))
    expectEqual(remainingRange.endIndex, endIndex)
  }
  do {
    // 'bufferLength' is limiting.  Note that the buffer is not filled
    // completely, since doing that would break a UTF sequence.
    let bufferLength = 5
    var expectedStr: [UInt8] = Array("def ".utf8)
    while (expectedStr.length != bufferLength) {
      expectedStr.append(0xff)
    }
    var buffer = [UInt8](repeating: 0xff, length: bufferLength)
    var usedLength = 0
    var remainingRange = startIndex..<endIndex
    var result = s.getBytes(&buffer, maxLength: 11, usedLength: &usedLength,
        encoding: NSUTF8StringEncoding,
        options: [],
        range: startIndex..<endIndex, remainingRange: &remainingRange)
    expectTrue(result)
    expectEqualSequence(expectedStr, buffer)
    expectEqual(4, usedLength)
    expectEqual(remainingRange.startIndex, startIndex.advancedBy(4))
    expectEqual(remainingRange.endIndex, endIndex)
  }
  do {
    // 'range' is converted completely.
    let bufferLength = 100
    var expectedStr: [UInt8] = Array("def где gh жз ".utf8)
    while (expectedStr.length != bufferLength) {
      expectedStr.append(0xff)
    }
    var buffer = [UInt8](repeating: 0xff, length: bufferLength)
    var usedLength = 0
    var remainingRange = startIndex..<endIndex
    var result = s.getBytes(&buffer, maxLength: bufferLength,
        usedLength: &usedLength, encoding: NSUTF8StringEncoding,
        options: [],
        range: startIndex..<endIndex, remainingRange: &remainingRange)
    expectTrue(result)
    expectEqualSequence(expectedStr, buffer)
    expectEqual(19, usedLength)
    expectEqual(remainingRange.startIndex, endIndex)
    expectEqual(remainingRange.endIndex, endIndex)
  }
  do {
    // Inappropriate encoding.
    let bufferLength = 100
    var expectedStr: [UInt8] = Array("def ".utf8)
    while (expectedStr.length != bufferLength) {
      expectedStr.append(0xff)
    }
    var buffer = [UInt8](repeating: 0xff, length: bufferLength)
    var usedLength = 0
    var remainingRange = startIndex..<endIndex
    var result = s.getBytes(&buffer, maxLength: bufferLength,
        usedLength: &usedLength, encoding: NSASCIIStringEncoding,
        options: [],
        range: startIndex..<endIndex, remainingRange: &remainingRange)
    expectTrue(result)
    expectEqualSequence(expectedStr, buffer)
    expectEqual(4, usedLength)
    expectEqual(remainingRange.startIndex, startIndex.advancedBy(4))
    expectEqual(remainingRange.endIndex, endIndex)
  }
}

NSStringAPIs.test("getCString(_:maxLength:encoding:)") {
  var s = "abc あかさた"
  do {
    // The largest buffer that cannot accommodate the string plus null terminator.
    let bufferLength = 16
    var buffer = Array(
      repeating: CChar(bitPattern: 0xff), length: bufferLength)
    let result = s.getCString(&buffer, maxLength: 100,
      encoding: NSUTF8StringEncoding)
    expectFalse(result)
  }
  do {
    // The smallest buffer where the result can fit.
    let bufferLength = 17
    var expectedStr = "abc あかさた\0".utf8.map { CChar(bitPattern: $0) }
    while (expectedStr.length != bufferLength) {
      expectedStr.append(CChar(bitPattern: 0xff))
    }
    var buffer = Array(
      repeating: CChar(bitPattern: 0xff), length: bufferLength)
    let result = s.getCString(&buffer, maxLength: 100,
      encoding: NSUTF8StringEncoding)
    expectTrue(result)
    expectEqualSequence(expectedStr, buffer)
  }
  do {
    // Limit buffer size with 'maxLength'.
    let bufferLength = 100
    var buffer = Array(
      repeating: CChar(bitPattern: 0xff), length: bufferLength)
    let result = s.getCString(&buffer, maxLength: 8,
      encoding: NSUTF8StringEncoding)
    expectFalse(result)
  }
  do {
    // String with unpaired surrogates.
    let illFormedUTF16 = NonContiguousNSString([ 0xd800 ]) as String
    let bufferLength = 100
    var buffer = Array(
      repeating: CChar(bitPattern: 0xff), length: bufferLength)
    let result = illFormedUTF16.getCString(&buffer, maxLength: 100,
      encoding: NSUTF8StringEncoding)
    expectFalse(result)
  }
}

NSStringAPIs.test("getLineStart(_:end:contentsEnd:forRange:)") {
  let s = "Глокая куздра\nштеко будланула\nбокра и кудрячит\nбокрёнка."
  let r = s.startIndex.advancedBy(16)..<s.startIndex.advancedBy(35)
  do {
    var outStartIndex = s.startIndex
    var outLineEndIndex = s.startIndex
    var outContentsEndIndex = s.startIndex
    s.getLineStart(&outStartIndex, end: &outLineEndIndex,
        contentsEnd: &outContentsEndIndex, forRange: r)
    expectEqual("штеко будланула\nбокра и кудрячит\n",
        s[outStartIndex..<outLineEndIndex])
    expectEqual("штеко будланула\nбокра и кудрячит",
        s[outStartIndex..<outContentsEndIndex])
  }
}

NSStringAPIs.test("getParagraphStart(_:end:contentsEnd:forRange:)") {
  let s = "Глокая куздра\nштеко будланула\u{2028}бокра и кудрячит\u{2028}бокрёнка.\n Абв."
  let r = s.startIndex.advancedBy(16)..<s.startIndex.advancedBy(35)
  do {
    var outStartIndex = s.startIndex
    var outEndIndex = s.startIndex
    var outContentsEndIndex = s.startIndex
    s.getParagraphStart(&outStartIndex, end: &outEndIndex,
        contentsEnd: &outContentsEndIndex, forRange: r)
    expectEqual("штеко будланула\u{2028}бокра и кудрячит\u{2028}бокрёнка.\n",
        s[outStartIndex..<outEndIndex])
    expectEqual("штеко будланула\u{2028}бокра и кудрячит\u{2028}бокрёнка.",
        s[outStartIndex..<outContentsEndIndex])
  }
}

NSStringAPIs.test("hash") {
  var s: String = "abc"
  var nsstr: NSString = "abc"
  expectEqual(nsstr.hash, s.hash)
}

NSStringAPIs.test("init(bytes:encoding:)") {
  var s: String = "abc あかさた"
  expectOptionalEqual(
    s, String(bytes: s.utf8, encoding: NSUTF8StringEncoding))

  /*
  FIXME: Test disabled because the NSString documentation is unclear about
  what should actually happen in this case.

  expectEmpty(String(bytes: bytes, length: bytes.length,
      encoding: NSASCIIStringEncoding))
  */

  // FIXME: add a test where this function actually returns nil.
}

NSStringAPIs.test("init(bytesNoCopy:length:encoding:freeWhenDone:)") {
  var s: String = "abc あかさた"
  var bytes: [UInt8] = Array(s.utf8)
  expectOptionalEqual(s, String(bytesNoCopy: &bytes,
      length: bytes.length, encoding: NSUTF8StringEncoding,
      freeWhenDone: false))

  /*
  FIXME: Test disabled because the NSString documentation is unclear about
  what should actually happen in this case.

  expectEmpty(String(bytesNoCopy: &bytes, length: bytes.length,
      encoding: NSASCIIStringEncoding, freeWhenDone: false))
  */

  // FIXME: add a test where this function actually returns nil.
}

NSStringAPIs.test("init(utf16CodeUnits:count:)") {
  let expected = "abc абв \u{0001F60A}"
  let chars: [unichar] = Array(expected.utf16)

  expectEqual(expected, String(utf16CodeUnits: chars, count: chars.length))
}

NSStringAPIs.test("init(utf16CodeUnitsNoCopy:count:freeWhenDone:)") {
  let expected = "abc абв \u{0001F60A}"
  let chars: [unichar] = Array(expected.utf16)

  expectEqual(expected, String(utf16CodeUnitsNoCopy: chars,
      count: chars.length, freeWhenDone: false))
}

NSStringAPIs.test("init(format:_:...)") {
  expectEqual("", String(format: ""))
  expectEqual(
    "abc абв \u{0001F60A}", String(format: "abc абв \u{0001F60A}"))

  let world: NSString = "world"
  expectEqual("Hello, world!%42",
      String(format: "Hello, %@!%%%ld", world, 42))

  // test for rdar://problem/18317906
  expectEqual("3.12", String(format: "%.2f", 3.123456789))
  expectEqual("3.12", NSString(format: "%.2f", 3.123456789))
}

NSStringAPIs.test("init(format:arguments:)") {
  expectEqual("", String(format: "", arguments: []))
  expectEqual(
    "abc абв \u{0001F60A}",
    String(format: "abc абв \u{0001F60A}", arguments: []))

  let world: NSString = "world"
  let args: [CVarArg] = [ world, 42 ]
  expectEqual("Hello, world!%42",
      String(format: "Hello, %@!%%%ld", arguments: args))
}

NSStringAPIs.test("init(format:locale:_:...)") {
  var world: NSString = "world"
  expectEqual("Hello, world!%42", String(format: "Hello, %@!%%%ld",
      locale: nil, world, 42))
  expectEqual("Hello, world!%42", String(format: "Hello, %@!%%%ld",
      locale: NSLocale.system(), world, 42))
}

NSStringAPIs.test("init(format:locale:arguments:)") {
  let world: NSString = "world"
  let args: [CVarArg] = [ world, 42 ]
  expectEqual("Hello, world!%42", String(format: "Hello, %@!%%%ld",
      locale: nil, arguments: args))
  expectEqual("Hello, world!%42", String(format: "Hello, %@!%%%ld",
      locale: NSLocale.system(), arguments: args))
}

NSStringAPIs.test("lastPathComponent") {
  expectEqual("bar", "/foo/bar".lastPathComponent)
  expectEqual("абв", "/foo/абв".lastPathComponent)
}

NSStringAPIs.test("utf16Count") {
  expectEqual(1, "a".utf16.length)
  expectEqual(2, "\u{0001F60A}".utf16.length)
}

NSStringAPIs.test("lengthOfBytesUsingEncoding(_:)") {
  expectEqual(1, "a".lengthOfBytesUsingEncoding(NSUTF8StringEncoding))
  expectEqual(2, "あ".lengthOfBytesUsingEncoding(NSShiftJISStringEncoding))
}

NSStringAPIs.test("lineRangeFor(_:)") {
  let s = "Глокая куздра\nштеко будланула\nбокра и кудрячит\nбокрёнка."
  let r = s.startIndex.advancedBy(16)..<s.startIndex.advancedBy(35)
  do {
    let result = s.lineRangeFor(r)
    expectEqual("штеко будланула\nбокра и кудрячит\n", s[result])
  }
}

NSStringAPIs.test("linguisticTagsIn(_:scheme:options:orthography:tokenRanges:)") {
  let s = "Абв. Глокая куздра штеко будланула бокра и кудрячит бокрёнка. Абв."
  let startIndex = s.startIndex.advancedBy(5)
  let endIndex = s.startIndex.advancedBy(17)
  var tokenRanges: [Range<String.Index>] = []
  var tags = s.linguisticTagsIn(startIndex..<endIndex,
      scheme: NSLinguisticTagSchemeTokenType,
      options: [],
      orthography: nil, tokenRanges: &tokenRanges)
  expectEqual(
      [ NSLinguisticTagWord, NSLinguisticTagWhitespace,
        NSLinguisticTagWord ],
      tags)
  expectEqual([ "Глокая", " ", "куздра" ],
      tokenRanges.map { s[$0] } )
}

NSStringAPIs.test("localizedCaseInsensitiveCompare(_:)") {
  expectEqual(NSComparisonResult.OrderedSame,
      "abCD".localizedCaseInsensitiveCompare("AbCd"))
  expectEqual(NSComparisonResult.OrderedAscending,
      "abCD".localizedCaseInsensitiveCompare("AbCdE"))

  expectEqual(NSComparisonResult.OrderedSame,
      "абвг".localizedCaseInsensitiveCompare("АбВг"))
  expectEqual(NSComparisonResult.OrderedAscending,
      "абВГ".localizedCaseInsensitiveCompare("АбВгД"))
}

NSStringAPIs.test("localizedCompare(_:)") {
  expectEqual(NSComparisonResult.OrderedAscending,
      "abCD".localizedCompare("AbCd"))

  expectEqual(NSComparisonResult.OrderedAscending,
      "абвг".localizedCompare("АбВг"))
}

NSStringAPIs.test("localizedStandardCompare(_:)") {
  expectEqual(NSComparisonResult.OrderedAscending,
      "abCD".localizedStandardCompare("AbCd"))

  expectEqual(NSComparisonResult.OrderedAscending,
      "абвг".localizedStandardCompare("АбВг"))
}

NSStringAPIs.test("localizedLowercase") {
  if #available(OSX 10.11, iOS 9.0, *) {
    withOverriddenNSLocaleCurrentLocale("en") {
      expectEqual("abcd", "abCD".localizedLowercase)
    }

    withOverriddenNSLocaleCurrentLocale("en") {
      expectEqual("абвг", "абВГ".localizedLowercase)
    }
    withOverriddenNSLocaleCurrentLocale("ru") {
      expectEqual("абвг", "абВГ".localizedLowercase)
    }

    withOverriddenNSLocaleCurrentLocale("ru") {
      expectEqual("たちつてと", "たちつてと".localizedLowercase)
    }

    //
    // Special casing.
    //

    // U+0130 LATIN CAPITAL LETTER I WITH DOT ABOVE
    // to lower case:
    // U+0069 LATIN SMALL LETTER I
    // U+0307 COMBINING DOT ABOVE
    withOverriddenNSLocaleCurrentLocale("en") {
      expectEqual("\u{0069}\u{0307}", "\u{0130}".localizedLowercase)
    }

    // U+0130 LATIN CAPITAL LETTER I WITH DOT ABOVE
    // to lower case in Turkish locale:
    // U+0069 LATIN SMALL LETTER I
    withOverriddenNSLocaleCurrentLocale("tr") {
      expectEqual("\u{0069}", "\u{0130}".localizedLowercase)
    }

    // U+0049 LATIN CAPITAL LETTER I
    // U+0307 COMBINING DOT ABOVE
    // to lower case:
    // U+0069 LATIN SMALL LETTER I
    // U+0307 COMBINING DOT ABOVE
    withOverriddenNSLocaleCurrentLocale("en") {
      expectEqual(
        "\u{0069}\u{0307}",
        "\u{0049}\u{0307}".localizedLowercase)
    }

    // U+0049 LATIN CAPITAL LETTER I
    // U+0307 COMBINING DOT ABOVE
    // to lower case in Turkish locale:
    // U+0069 LATIN SMALL LETTER I
    withOverriddenNSLocaleCurrentLocale("tr") {
      expectEqual("\u{0069}", "\u{0049}\u{0307}".localizedLowercase)
    }
  }
}

NSStringAPIs.test("lowercaseStringWith(_:)") {
  expectLocalizedEquality("abcd", "abCD".lowercaseStringWith, "en")

  expectLocalizedEquality("абвг", "абВГ".lowercaseStringWith, "en")
  expectLocalizedEquality("абвг", "абВГ".lowercaseStringWith, "ru")

  expectLocalizedEquality("たちつてと", "たちつてと".lowercaseStringWith, "ru")

  //
  // Special casing.
  //

  // U+0130 LATIN CAPITAL LETTER I WITH DOT ABOVE
  // to lower case:
  // U+0069 LATIN SMALL LETTER I
  // U+0307 COMBINING DOT ABOVE
  expectLocalizedEquality("\u{0069}\u{0307}", "\u{0130}".lowercaseStringWith, "en")

  // U+0130 LATIN CAPITAL LETTER I WITH DOT ABOVE
  // to lower case in Turkish locale:
  // U+0069 LATIN SMALL LETTER I
  expectLocalizedEquality("\u{0069}", "\u{0130}".lowercaseStringWith, "tr")

  // U+0049 LATIN CAPITAL LETTER I
  // U+0307 COMBINING DOT ABOVE
  // to lower case:
  // U+0069 LATIN SMALL LETTER I
  // U+0307 COMBINING DOT ABOVE
  expectLocalizedEquality("\u{0069}\u{0307}", "\u{0049}\u{0307}".lowercaseStringWith, "en")

  // U+0049 LATIN CAPITAL LETTER I
  // U+0307 COMBINING DOT ABOVE
  // to lower case in Turkish locale:
  // U+0069 LATIN SMALL LETTER I
  expectLocalizedEquality("\u{0069}", "\u{0049}\u{0307}".lowercaseStringWith, "tr")
}

NSStringAPIs.test("maximumLengthOfBytesUsingEncoding(_:)") {
  do {
    let s = "abc"
    expectLE(s.utf8.length,
        s.maximumLengthOfBytesUsingEncoding(NSUTF8StringEncoding))
  }
  do {
    let s = "abc абв"
    expectLE(s.utf8.length,
        s.maximumLengthOfBytesUsingEncoding(NSUTF8StringEncoding))
  }
  do {
    let s = "\u{1F60A}"
    expectLE(s.utf8.length,
        s.maximumLengthOfBytesUsingEncoding(NSUTF8StringEncoding))
  }
}

NSStringAPIs.test("paragraphRangeFor(_:)") {
  let s = "Глокая куздра\nштеко будланула\u{2028}бокра и кудрячит\u{2028}бокрёнка.\n Абв."
  let r = s.startIndex.advancedBy(16)..<s.startIndex.advancedBy(35)
  do {
    let result = s.paragraphRangeFor(r)
    expectEqual("штеко будланула\u{2028}бокра и кудрячит\u{2028}бокрёнка.\n", s[result])
  }
}

NSStringAPIs.test("pathComponents") {
  expectEqual([ "/", "foo", "bar" ], "/foo/bar".pathComponents)
  expectEqual([ "/", "абв", "где" ], "/абв/где".pathComponents)
}

NSStringAPIs.test("pathExtension") {
  expectEqual("", "/foo/bar".pathExtension)
  expectEqual("txt", "/foo/bar.txt".pathExtension)
}

NSStringAPIs.test("precomposedStringWithCanonicalMapping") {
  expectEqual("abc", "abc".precomposedStringWithCanonicalMapping)
  expectEqual("だくてん",
      "\u{305f}\u{3099}くてん".precomposedStringWithCanonicalMapping)
  expectEqual("ﾀﾞｸﾃﾝ",
      "\u{ff80}\u{ff9e}ｸﾃﾝ".precomposedStringWithCanonicalMapping)
  expectEqual("\u{fb03}", "\u{fb03}".precomposedStringWithCanonicalMapping)
}

NSStringAPIs.test("precomposedStringWithCompatibilityMapping") {
  expectEqual("abc", "abc".precomposedStringWithCompatibilityMapping)
  /*
  Test disabled because of:
  <rdar://problem/17041347> NFKD normalization as implemented by
  'precomposedStringWithCompatibilityMapping:' is not idempotent

  expectEqual("\u{30c0}クテン",
      "\u{ff80}\u{ff9e}ｸﾃﾝ".precomposedStringWithCompatibilityMapping)
  */
  expectEqual("ffi", "\u{fb03}".precomposedStringWithCompatibilityMapping)
}

NSStringAPIs.test("propertyList()") {
  expectEqual([ "foo", "bar" ],
      "(\"foo\", \"bar\")".propertyList() as! [String])
}

NSStringAPIs.test("propertyListFromStringsFileFormat()") {
  expectEqual([ "foo": "bar", "baz": "baz" ],
      "/* comment */\n\"foo\" = \"bar\";\n\"baz\";"
          .propertyListFromStringsFileFormat() as Dictionary<String, String>)
}

NSStringAPIs.test("rangeOfCharacterFrom(_:options:range:)") {
  do {
    let charset = NSCharacterSet(charactersIn: "абв")
    do {
      let s = "Глокая куздра"
      let r = s.rangeOfCharacterFrom(charset)!
      expectEqual(s.startIndex.advancedBy(4), r.startIndex)
      expectEqual(s.startIndex.advancedBy(5), r.endIndex)
    }
    do {
      expectEmpty("клмн".rangeOfCharacterFrom(charset))
    }
    do {
      let s = "абвклмнабвклмн"
      let r = s.rangeOfCharacterFrom(charset,
          options: .BackwardsSearch)!
      expectEqual(s.startIndex.advancedBy(9), r.startIndex)
      expectEqual(s.startIndex.advancedBy(10), r.endIndex)
    }
    do {
      let s = "абвклмнабв"
      let r = s.rangeOfCharacterFrom(charset,
          range: s.startIndex.advancedBy(3)..<s.endIndex)!
      expectEqual(s.startIndex.advancedBy(7), r.startIndex)
      expectEqual(s.startIndex.advancedBy(8), r.endIndex)
    }
  }

  do {
    let charset = NSCharacterSet(charactersIn: "\u{305f}\u{3099}")
    expectEmpty("\u{3060}".rangeOfCharacterFrom(charset))
  }
  do {
    let charset = NSCharacterSet(charactersIn: "\u{3060}")
    expectEmpty("\u{305f}\u{3099}".rangeOfCharacterFrom(charset))
  }

  do {
    let charset = NSCharacterSet(charactersIn: "\u{1F600}")
    do {
      let s = "abc\u{1F600}"
      expectEqual("\u{1F600}",
          s[s.rangeOfCharacterFrom(charset)!])
    }
    do {
      expectEmpty("abc\u{1F601}".rangeOfCharacterFrom(charset))
    }
  }
}

NSStringAPIs.test("rangeOfComposedCharacterSequenceAt(_:)") {
  let s = "\u{1F601}abc \u{305f}\u{3099} def"
  expectEqual("\u{1F601}", s[s.rangeOfComposedCharacterSequenceAt(
      s.startIndex)])
  expectEqual("a", s[s.rangeOfComposedCharacterSequenceAt(
      s.startIndex.advancedBy(1))])
  expectEqual("\u{305f}\u{3099}", s[s.rangeOfComposedCharacterSequenceAt(
      s.startIndex.advancedBy(5))])
  expectEqual(" ", s[s.rangeOfComposedCharacterSequenceAt(
      s.startIndex.advancedBy(6))])
}

NSStringAPIs.test("rangeOfComposedCharacterSequencesFor(_:)") {
  let s = "\u{1F601}abc さ\u{3099}し\u{3099}す\u{3099}せ\u{3099}そ\u{3099}"

  expectEqual("\u{1F601}a", s[s.rangeOfComposedCharacterSequencesFor(
      s.startIndex..<s.startIndex.advancedBy(2))])
  expectEqual("せ\u{3099}そ\u{3099}", s[s.rangeOfComposedCharacterSequencesFor(
      s.startIndex.advancedBy(8)..<s.startIndex.advancedBy(10))])
}

func toIntRange(
  string: String, _ maybeRange: Range<String.Index>?
) -> Range<Int>? {
  guard let range = maybeRange else { return nil }

  return
    string.startIndex.distanceTo(range.startIndex) ..<
    string.startIndex.distanceTo(range.endIndex)
}

NSStringAPIs.test("rangeOf(_:options:range:locale:)") {
  do {
    let s = ""
    expectEmpty(s.rangeOf(""))
    expectEmpty(s.rangeOf("abc"))
  }
  do {
    let s = "abc"
    expectEmpty(s.rangeOf(""))
    expectEmpty(s.rangeOf("def"))
    expectOptionalEqual(0..<3, toIntRange(s, s.rangeOf("abc")))
  }
  do {
    let s = "さ\u{3099}し\u{3099}す\u{3099}せ\u{3099}そ\u{3099}"
    expectOptionalEqual(2..<3, toIntRange(s, s.rangeOf("す\u{3099}")))
    expectOptionalEqual(2..<3, toIntRange(s, s.rangeOf("\u{305a}")))

    expectEmpty(s.rangeOf("\u{3099}す"))
    expectEmpty(s.rangeOf("す"))

    // Note: here `rangeOf` API produces indexes that don't point between
    // grapheme cluster boundaries -- these cannot be created with public
    // String interface.
    //
    // FIXME: why does this search succeed and the above queries fail?  There is
    // no apparent pattern.
    expectEqual("\u{3099}", s[s.rangeOf("\u{3099}")!])
  }
  do {
    let s = "а\u{0301}б\u{0301}в\u{0301}г\u{0301}"
    expectOptionalEqual(0..<1, toIntRange(s, s.rangeOf("а\u{0301}")))
    expectOptionalEqual(1..<2, toIntRange(s, s.rangeOf("б\u{0301}")))

    expectEmpty(s.rangeOf("б"))
    expectEmpty(s.rangeOf("\u{0301}б"))

    // FIXME: Again, indexes that don't correspond to grapheme
    // cluster boundaries.
    expectEqual("\u{0301}", s[s.rangeOf("\u{0301}")!])
  }
}

NSStringAPIs.test("contains(_:)") {
  withOverriddenNSLocaleCurrentLocale("en") { () -> Void in
    expectFalse("".contains(""))
    expectFalse("".contains("a"))
    expectFalse("a".contains(""))
    expectFalse("a".contains("b"))
    expectTrue("a".contains("a"))
    expectFalse("a".contains("A"))
    expectFalse("A".contains("a"))
    expectFalse("a".contains("a\u{0301}"))
    expectTrue("a\u{0301}".contains("a\u{0301}"))
    expectFalse("a\u{0301}".contains("a"))
    expectTrue("a\u{0301}".contains("\u{0301}"))
    expectFalse("a".contains("\u{0301}"))

    expectFalse("i".contains("I"))
    expectFalse("I".contains("i"))
    expectFalse("\u{0130}".contains("i"))
    expectFalse("i".contains("\u{0130}"))

    return ()
  }

  withOverriddenNSLocaleCurrentLocale("tr") {
    expectFalse("\u{0130}".contains("ı"))
  }
}

NSStringAPIs.test("localizedCaseInsensitiveContains(_:)") {
  withOverriddenNSLocaleCurrentLocale("en") { () -> Void in
    expectFalse("".localizedCaseInsensitiveContains(""))
    expectFalse("".localizedCaseInsensitiveContains("a"))
    expectFalse("a".localizedCaseInsensitiveContains(""))
    expectFalse("a".localizedCaseInsensitiveContains("b"))
    expectTrue("a".localizedCaseInsensitiveContains("a"))
    expectTrue("a".localizedCaseInsensitiveContains("A"))
    expectTrue("A".localizedCaseInsensitiveContains("a"))
    expectFalse("a".localizedCaseInsensitiveContains("a\u{0301}"))
    expectTrue("a\u{0301}".localizedCaseInsensitiveContains("a\u{0301}"))
    expectFalse("a\u{0301}".localizedCaseInsensitiveContains("a"))
    expectTrue("a\u{0301}".localizedCaseInsensitiveContains("\u{0301}"))
    expectFalse("a".localizedCaseInsensitiveContains("\u{0301}"))

    expectTrue("i".localizedCaseInsensitiveContains("I"))
    expectTrue("I".localizedCaseInsensitiveContains("i"))
    expectFalse("\u{0130}".localizedCaseInsensitiveContains("i"))
    expectFalse("i".localizedCaseInsensitiveContains("\u{0130}"))

    return ()
  }

  withOverriddenNSLocaleCurrentLocale("tr") {
    expectFalse("\u{0130}".localizedCaseInsensitiveContains("ı"))
  }
}

NSStringAPIs.test("localizedStandardContains(_:)") {
  if #available(OSX 10.11, iOS 9.0, *) {
    withOverriddenNSLocaleCurrentLocale("en") { () -> Void in
      expectFalse("".localizedStandardContains(""))
      expectFalse("".localizedStandardContains("a"))
      expectFalse("a".localizedStandardContains(""))
      expectFalse("a".localizedStandardContains("b"))
      expectTrue("a".localizedStandardContains("a"))
      expectTrue("a".localizedStandardContains("A"))
      expectTrue("A".localizedStandardContains("a"))
      expectTrue("a".localizedStandardContains("a\u{0301}"))
      expectTrue("a\u{0301}".localizedStandardContains("a\u{0301}"))
      expectTrue("a\u{0301}".localizedStandardContains("a"))
      expectTrue("a\u{0301}".localizedStandardContains("\u{0301}"))
      expectFalse("a".localizedStandardContains("\u{0301}"))

      expectTrue("i".localizedStandardContains("I"))
      expectTrue("I".localizedStandardContains("i"))
      expectTrue("\u{0130}".localizedStandardContains("i"))
      expectTrue("i".localizedStandardContains("\u{0130}"))

      return ()
    }

    withOverriddenNSLocaleCurrentLocale("tr") {
      expectTrue("\u{0130}".localizedStandardContains("ı"))
    }
  }
}

NSStringAPIs.test("localizedStandardRangeOf(_:)") {
  if #available(OSX 10.11, iOS 9.0, *) {
    func rangeOf(string: String, _ substring: String) -> Range<Int>? {
      return toIntRange(
        string, string.localizedStandardRangeOf(substring))
    }
    withOverriddenNSLocaleCurrentLocale("en") { () -> Void in
      expectEmpty(rangeOf("", ""))
      expectEmpty(rangeOf("", "a"))
      expectEmpty(rangeOf("a", ""))
      expectEmpty(rangeOf("a", "b"))
      expectEqual(0..<1, rangeOf("a", "a"))
      expectEqual(0..<1, rangeOf("a", "A"))
      expectEqual(0..<1, rangeOf("A", "a"))
      expectEqual(0..<1, rangeOf("a", "a\u{0301}"))
      expectEqual(0..<1, rangeOf("a\u{0301}", "a\u{0301}"))
      expectEqual(0..<1, rangeOf("a\u{0301}", "a"))
      do {
        // FIXME: Indices that don't correspond to grapheme cluster boundaries.
        let s = "a\u{0301}"
        expectEqual(
          "\u{0301}", s[s.localizedStandardRangeOf("\u{0301}")!])
      }
      expectEmpty(rangeOf("a", "\u{0301}"))

      expectEqual(0..<1, rangeOf("i", "I"))
      expectEqual(0..<1, rangeOf("I", "i"))
      expectEqual(0..<1, rangeOf("\u{0130}", "i"))
      expectEqual(0..<1, rangeOf("i", "\u{0130}"))
      return ()
    }

    withOverriddenNSLocaleCurrentLocale("tr") {
      expectEqual(0..<1, rangeOf("\u{0130}", "ı"))
    }
  }
}

NSStringAPIs.test("smallestEncoding") {
  let availableEncodings: [NSStringEncoding] = String.availableStringEncodings()
  expectTrue(availableEncodings.contains("abc".smallestEncoding))
}

func getHomeDir() -> String {
#if os(OSX)
  return String(cString: getpwuid(getuid()).pointee.pw_dir)
#elseif os(iOS) || os(tvOS) || os(watchOS)
  // getpwuid() returns null in sandboxed apps under iOS simulator.
  return NSHomeDirectory()
#else
  preconditionFailed("implement")
#endif
}

NSStringAPIs.test("addingPercentEscapesUsingEncoding(_:)") {
  expectEmpty(
    "abcd абвг".addingPercentEscapesUsingEncoding(
      NSASCIIStringEncoding))
  expectOptionalEqual("abcd%20%D0%B0%D0%B1%D0%B2%D0%B3",
    "abcd абвг".addingPercentEscapesUsingEncoding(
      NSUTF8StringEncoding))
}

NSStringAPIs.test("appendingFormat(_:_:...)") {
  expectEqual("", "".appendingFormat(""))
  expectEqual("a", "a".appendingFormat(""))
  expectEqual(
    "abc абв \u{0001F60A}",
    "abc абв \u{0001F60A}".appendingFormat(""))

  let formatArg: NSString = "привет мир \u{0001F60A}"
  expectEqual(
    "abc абв \u{0001F60A}def привет мир \u{0001F60A} 42",
    "abc абв \u{0001F60A}"
      .appendingFormat("def %@ %ld", formatArg, 42))
}

NSStringAPIs.test("appendingPathComponent(_:)") {
  expectEqual("", "".appendingPathComponent(""))
  expectEqual("a.txt", "".appendingPathComponent("a.txt"))
  expectEqual("/tmp/a.txt", "/tmp".appendingPathComponent("a.txt"))
}

NSStringAPIs.test("appending(_:)") {
  expectEqual("", "".appending(""))
  expectEqual("a", "a".appending(""))
  expectEqual("a", "".appending("a"))
  expectEqual("さ\u{3099}", "さ".appending("\u{3099}"))
}

NSStringAPIs.test("deletingLastPathComponent") {
  expectEqual("", "".deletingLastPathComponent)
  expectEqual("/", "/".deletingLastPathComponent)
  expectEqual("/", "/tmp".deletingLastPathComponent)
  expectEqual("/tmp", "/tmp/a.txt".deletingLastPathComponent)
}

NSStringAPIs.test("folding(options:locale:)") {

  func fwo(
    s: String, _ options: NSStringCompareOptions
  ) -> (NSLocale?) -> String {
    return { loc in s.folding(options: options, locale: loc) }
  }
  
  expectLocalizedEquality("abcd", fwo("abCD", .CaseInsensitiveSearch), "en")

  // U+0130 LATIN CAPITAL LETTER I WITH DOT ABOVE
  // to lower case:
  // U+0069 LATIN SMALL LETTER I
  // U+0307 COMBINING DOT ABOVE
  expectLocalizedEquality(
    "\u{0069}\u{0307}", fwo("\u{0130}", .CaseInsensitiveSearch), "en")

  // U+0130 LATIN CAPITAL LETTER I WITH DOT ABOVE
  // to lower case in Turkish locale:
  // U+0069 LATIN SMALL LETTER I
  expectLocalizedEquality(
    "\u{0069}", fwo("\u{0130}", .CaseInsensitiveSearch), "tr")

  expectLocalizedEquality(
    "example123", fwo("ｅｘａｍｐｌｅ１２３", .WidthInsensitiveSearch), "en")
}

NSStringAPIs.test("byPaddingToLength(_:withString:startingAtIndex:)") {
  expectEqual(
    "abc абв \u{0001F60A}",
    "abc абв \u{0001F60A}".byPaddingToLength(
      10, withString: "XYZ", startingAt: 0))
  expectEqual(
    "abc абв \u{0001F60A}XYZXY",
    "abc абв \u{0001F60A}".byPaddingToLength(
      15, withString: "XYZ", startingAt: 0))
  expectEqual(
    "abc абв \u{0001F60A}YZXYZ",
    "abc абв \u{0001F60A}".byPaddingToLength(
      15, withString: "XYZ", startingAt: 1))
}

NSStringAPIs.test("removingPercentEncoding/OSX 10.9")
  .xfail(.OSXMinor(10, 9, reason: "looks like a bug in Foundation in OS X 10.9"))
  .xfail(.iOSMajor(7, reason: "same bug in Foundation in iOS 7.*"))
  .skip(.iOSSimulatorAny("same bug in Foundation in iOS Simulator 7.*"))
  .code {
  expectOptionalEqual("", "".removingPercentEncoding)
}

NSStringAPIs.test("removingPercentEncoding") {
  expectEmpty("%".removingPercentEncoding)
  expectOptionalEqual(
    "abcd абвг",
    "ab%63d %D0%B0%D0%B1%D0%B2%D0%B3".removingPercentEncoding)
}

NSStringAPIs.test("replacingCharactersIn(_:withString:)") {
  do {
    let empty = ""
    expectEqual("", empty.replacingCharactersIn(
      empty.startIndex..<empty.startIndex, withString: ""))
  }

  let s = "\u{1F601}abc さ\u{3099}し\u{3099}す\u{3099}せ\u{3099}そ\u{3099}"

  expectEqual(s, s.replacingCharactersIn(
    s.startIndex..<s.startIndex, withString: ""))
  expectEqual(s, s.replacingCharactersIn(
    s.endIndex..<s.endIndex, withString: ""))
  expectEqual("zzz" + s, s.replacingCharactersIn(
    s.startIndex..<s.startIndex, withString: "zzz"))
  expectEqual(s + "zzz", s.replacingCharactersIn(
    s.endIndex..<s.endIndex, withString: "zzz"))

  expectEqual(
    "す\u{3099}せ\u{3099}そ\u{3099}",
    s.replacingCharactersIn(
      s.startIndex..<s.startIndex.advancedBy(7), withString: ""))
  expectEqual(
    "zzzす\u{3099}せ\u{3099}そ\u{3099}",
    s.replacingCharactersIn(
      s.startIndex..<s.startIndex.advancedBy(7), withString: "zzz"))
  expectEqual(
    "\u{1F602}す\u{3099}せ\u{3099}そ\u{3099}",
    s.replacingCharactersIn(
      s.startIndex..<s.startIndex.advancedBy(7), withString: "\u{1F602}"))

  expectEqual("\u{1F601}", s.replacingCharactersIn(
    s.startIndex.successor()..<s.endIndex, withString: ""))
  expectEqual("\u{1F601}zzz", s.replacingCharactersIn(
    s.startIndex.successor()..<s.endIndex, withString: "zzz"))
  expectEqual("\u{1F601}\u{1F602}", s.replacingCharactersIn(
    s.startIndex.successor()..<s.endIndex, withString: "\u{1F602}"))

  expectEqual(
    "\u{1F601}aす\u{3099}せ\u{3099}そ\u{3099}",
    s.replacingCharactersIn(
      s.startIndex.advancedBy(2)..<s.startIndex.advancedBy(7), withString: ""))
  expectEqual(
    "\u{1F601}azzzす\u{3099}せ\u{3099}そ\u{3099}",
    s.replacingCharactersIn(
      s.startIndex.advancedBy(2)..<s.startIndex.advancedBy(7), withString: "zzz"))
  expectEqual(
    "\u{1F601}a\u{1F602}す\u{3099}せ\u{3099}そ\u{3099}",
    s.replacingCharactersIn(
      s.startIndex.advancedBy(2)..<s.startIndex.advancedBy(7),
      withString: "\u{1F602}"))
}

NSStringAPIs.test("replacingOccurrencesOf(_:withString:options:range:)") {
  do {
    let empty = ""
    expectEqual("", empty.replacingOccurrencesOf(
      "", withString: ""))
    expectEqual("", empty.replacingOccurrencesOf(
      "", withString: "xyz"))
    expectEqual("", empty.replacingOccurrencesOf(
      "abc", withString: "xyz"))
  }

  let s = "\u{1F601}abc さ\u{3099}し\u{3099}す\u{3099}せ\u{3099}そ\u{3099}"

  expectEqual(s, s.replacingOccurrencesOf("", withString: "xyz"))
  expectEqual(s, s.replacingOccurrencesOf("xyz", withString: ""))

  expectEqual("", s.replacingOccurrencesOf(s, withString: ""))

  expectEqual(
    "\u{1F601}xyzbc さ\u{3099}し\u{3099}す\u{3099}せ\u{3099}そ\u{3099}",
    s.replacingOccurrencesOf("a", withString: "xyz"))

  expectEqual(
    "\u{1F602}\u{1F603}abc さ\u{3099}し\u{3099}す\u{3099}せ\u{3099}そ\u{3099}",
    s.replacingOccurrencesOf(
      "\u{1F601}", withString: "\u{1F602}\u{1F603}"))

  expectEqual(
    "\u{1F601}abc さ\u{3099}xyzす\u{3099}せ\u{3099}そ\u{3099}",
    s.replacingOccurrencesOf(
      "し\u{3099}", withString: "xyz"))

  expectEqual(
    "\u{1F601}abc さ\u{3099}xyzす\u{3099}せ\u{3099}そ\u{3099}",
    s.replacingOccurrencesOf(
      "し\u{3099}", withString: "xyz"))

  expectEqual(
    "\u{1F601}abc さ\u{3099}xyzす\u{3099}せ\u{3099}そ\u{3099}",
    s.replacingOccurrencesOf(
      "\u{3058}", withString: "xyz"))

  //
  // Use non-default 'options:'
  //

  expectEqual(
    "\u{1F602}\u{1F603}abc さ\u{3099}し\u{3099}す\u{3099}せ\u{3099}そ\u{3099}",
    s.replacingOccurrencesOf(
      "\u{1F601}", withString: "\u{1F602}\u{1F603}",
      options: NSStringCompareOptions.LiteralSearch))

  expectEqual(s, s.replacingOccurrencesOf(
    "\u{3058}", withString: "xyz",
    options: NSStringCompareOptions.LiteralSearch))

  //
  // Use non-default 'range:'
  //

  expectEqual(
    "\u{1F602}\u{1F603}abc さ\u{3099}し\u{3099}す\u{3099}せ\u{3099}そ\u{3099}",
    s.replacingOccurrencesOf(
      "\u{1F601}", withString: "\u{1F602}\u{1F603}",
      options: NSStringCompareOptions.LiteralSearch,
      range: s.startIndex..<s.startIndex.advancedBy(1)))

  expectEqual(s, s.replacingOccurrencesOf(
      "\u{1F601}", withString: "\u{1F602}\u{1F603}",
      options: NSStringCompareOptions.LiteralSearch,
      range: s.startIndex.advancedBy(1)..<s.startIndex.advancedBy(3)))
}

NSStringAPIs.test("replacingPercentEscapesUsingEncoding(_:)") {
  expectOptionalEqual(
    "abcd абвг",
    "abcd абвг".replacingPercentEscapesUsingEncoding(
      NSASCIIStringEncoding))

  expectOptionalEqual(
    "abcd абвг\u{0000}\u{0001}",
    "abcd абвг%00%01".replacingPercentEscapesUsingEncoding(
      NSASCIIStringEncoding))

  expectOptionalEqual(
    "abcd абвг",
    "%61%62%63%64%20%D0%B0%D0%B1%D0%B2%D0%B3"
      .replacingPercentEscapesUsingEncoding(NSUTF8StringEncoding))

  expectEmpty("%ED%B0".replacingPercentEscapesUsingEncoding(
    NSUTF8StringEncoding))

  expectEmpty("%zz".replacingPercentEscapesUsingEncoding(
    NSUTF8StringEncoding))
}

NSStringAPIs.test("replacingPercentEscapesUsingEncoding(_:)/rdar18029471")
  .xfail(
    .Custom({ true },
    reason: "<rdar://problem/18029471> NSString " +
      "replacingPercentEscapesUsingEncoding: does not return nil " +
      "when a byte sequence is not legal in ASCII"))
  .code {
  expectEmpty(
    "abcd%FF".replacingPercentEscapesUsingEncoding(
      NSASCIIStringEncoding))
}

NSStringAPIs.test("resolvingSymlinksInPath") {
  // <rdar://problem/18030188> Difference between
  // resolvingSymlinksInPath and stringByStandardizingPath is unclear
  expectEqual("", "".resolvingSymlinksInPath)
  expectEqual(
    "/var", "/private/var/tmp////..//".resolvingSymlinksInPath)
}

NSStringAPIs.test("standardizingPath") {
  // <rdar://problem/18030188> Difference between
  // resolvingSymlinksInPath and standardizingPath is unclear
  expectEqual("", "".standardizingPath)
  expectEqual(
    "/var", "/private/var/tmp////..//".standardizingPath)
}

NSStringAPIs.test("byTrimmingCharactersIn(_:)") {
  expectEqual("", "".byTrimmingCharactersIn(
    NSCharacterSet.decimalDigit()))

  expectEqual("abc", "abc".byTrimmingCharactersIn(
    NSCharacterSet.decimalDigit()))

  expectEqual("", "123".byTrimmingCharactersIn(
    NSCharacterSet.decimalDigit()))

  expectEqual("abc", "123abc789".byTrimmingCharactersIn(
    NSCharacterSet.decimalDigit()))

  // Performs Unicode scalar comparison.
  expectEqual(
    "し\u{3099}abc",
    "し\u{3099}abc".byTrimmingCharactersIn(
      NSCharacterSet(charactersIn: "\u{3058}")))
}

NSStringAPIs.test("stringsByAppendingPaths(_:)") {
  expectEqual([], "".stringsByAppendingPaths([]))
  expectEqual(
    [ "/tmp/foo", "/tmp/bar" ],
    "/tmp".stringsByAppendingPaths([ "foo", "bar" ]))
}

NSStringAPIs.test("substringFrom(_:)") {
  let s = "\u{1F601}abc さ\u{3099}し\u{3099}す\u{3099}せ\u{3099}そ\u{3099}"

  expectEqual(s, s.substringFrom(s.startIndex))
  expectEqual("せ\u{3099}そ\u{3099}",
      s.substringFrom(s.startIndex.advancedBy(8)))
  expectEqual("", s.substringFrom(s.startIndex.advancedBy(10)))
}

NSStringAPIs.test("substringTo(_:)") {
  let s = "\u{1F601}abc さ\u{3099}し\u{3099}す\u{3099}せ\u{3099}そ\u{3099}"

  expectEqual("", s.substringTo(s.startIndex))
  expectEqual("\u{1F601}abc さ\u{3099}し\u{3099}す\u{3099}",
      s.substringTo(s.startIndex.advancedBy(8)))
  expectEqual(s, s.substringTo(s.startIndex.advancedBy(10)))
}

NSStringAPIs.test("substringWith(_:)") {
  let s = "\u{1F601}abc さ\u{3099}し\u{3099}す\u{3099}せ\u{3099}そ\u{3099}"

  expectEqual("", s.substringWith(s.startIndex..<s.startIndex))
  expectEqual(
    "",
    s.substringWith(s.startIndex.advancedBy(1)..<s.startIndex.advancedBy(1)))
  expectEqual("", s.substringWith(s.endIndex..<s.endIndex))
  expectEqual(s, s.substringWith(s.startIndex..<s.endIndex))
  expectEqual(
    "さ\u{3099}し\u{3099}す\u{3099}",
    s.substringWith(s.startIndex.advancedBy(5)..<s.startIndex.advancedBy(8)))
}

NSStringAPIs.test("localizedUppercase") {
  if #available(OSX 10.11, iOS 9.0, *) {
    withOverriddenNSLocaleCurrentLocale("en") {
      expectEqual("ABCD", "abCD".localizedUppercase)
    }

    withOverriddenNSLocaleCurrentLocale("en") {
      expectEqual("АБВГ", "абВГ".localizedUppercase)
    }

    withOverriddenNSLocaleCurrentLocale("ru") {
      expectEqual("АБВГ", "абВГ".localizedUppercase)
    }

    withOverriddenNSLocaleCurrentLocale("ru") {
      expectEqual("たちつてと", "たちつてと".localizedUppercase)
    }

    //
    // Special casing.
    //

    // U+0069 LATIN SMALL LETTER I
    // to upper case:
    // U+0049 LATIN CAPITAL LETTER I
    withOverriddenNSLocaleCurrentLocale("en") {
      expectEqual("\u{0049}", "\u{0069}".localizedUppercase)
    }

    // U+0069 LATIN SMALL LETTER I
    // to upper case in Turkish locale:
    // U+0130 LATIN CAPITAL LETTER I WITH DOT ABOVE
    withOverriddenNSLocaleCurrentLocale("tr") {
      expectEqual("\u{0130}", "\u{0069}".localizedUppercase)
    }

    // U+00DF LATIN SMALL LETTER SHARP S
    // to upper case:
    // U+0053 LATIN CAPITAL LETTER S
    // U+0073 LATIN SMALL LETTER S
    // But because the whole string is converted to uppercase, we just get two
    // U+0053.
    withOverriddenNSLocaleCurrentLocale("en") {
      expectEqual("\u{0053}\u{0053}", "\u{00df}".localizedUppercase)
    }

    // U+FB01 LATIN SMALL LIGATURE FI
    // to upper case:
    // U+0046 LATIN CAPITAL LETTER F
    // U+0069 LATIN SMALL LETTER I
    // But because the whole string is converted to uppercase, we get U+0049
    // LATIN CAPITAL LETTER I.
    withOverriddenNSLocaleCurrentLocale("ru") {
      expectEqual("\u{0046}\u{0049}", "\u{fb01}".localizedUppercase)
    }
  }
}

NSStringAPIs.test("uppercaseStringWith(_:)") {
  expectLocalizedEquality("ABCD", "abCD".uppercaseStringWith, "en")

  expectLocalizedEquality("АБВГ", "абВГ".uppercaseStringWith, "en")
  expectLocalizedEquality("АБВГ", "абВГ".uppercaseStringWith, "ru")

  expectLocalizedEquality("たちつてと", "たちつてと".uppercaseStringWith, "ru")

  //
  // Special casing.
  //

  // U+0069 LATIN SMALL LETTER I
  // to upper case:
  // U+0049 LATIN CAPITAL LETTER I
  expectLocalizedEquality("\u{0049}", "\u{0069}".uppercaseStringWith, "en")

  // U+0069 LATIN SMALL LETTER I
  // to upper case in Turkish locale:
  // U+0130 LATIN CAPITAL LETTER I WITH DOT ABOVE
  expectLocalizedEquality("\u{0130}", "\u{0069}".uppercaseStringWith, "tr")

  // U+00DF LATIN SMALL LETTER SHARP S
  // to upper case:
  // U+0053 LATIN CAPITAL LETTER S
  // U+0073 LATIN SMALL LETTER S
  // But because the whole string is converted to uppercase, we just get two
  // U+0053.
  expectLocalizedEquality("\u{0053}\u{0053}", "\u{00df}".uppercaseStringWith, "en")

  // U+FB01 LATIN SMALL LIGATURE FI
  // to upper case:
  // U+0046 LATIN CAPITAL LETTER F
  // U+0069 LATIN SMALL LETTER I
  // But because the whole string is converted to uppercase, we get U+0049
  // LATIN CAPITAL LETTER I.
  expectLocalizedEquality("\u{0046}\u{0049}", "\u{fb01}".uppercaseStringWith, "ru")
}

NSStringAPIs.test("writeToFile(_:atomically:encoding:error:)") {
  let (_, nonExistentPath) = createNSStringTemporaryFile()
  do {
    let s = "Lorem ipsum dolor sit amet, consectetur adipisicing elit"
    try s.writeToFile(
      nonExistentPath, atomically: false, encoding: NSASCIIStringEncoding)

    let content = try String(
      contentsOfFile: nonExistentPath, encoding: NSASCIIStringEncoding)

    expectEqual(s, content)
  } catch {
    expectUnreachableCatch(error)
  }
}

NSStringAPIs.test("writeToURL(_:atomically:encoding:error:)") {
  let (_, nonExistentPath) = createNSStringTemporaryFile()
  let nonExistentURL = NSURL(string: "file://" + nonExistentPath)!
  do {
    let s = "Lorem ipsum dolor sit amet, consectetur adipisicing elit"
    try s.writeToURL(
      nonExistentURL, atomically: false, encoding: NSASCIIStringEncoding)

    let content = try String(
      contentsOfFile: nonExistentPath, encoding: NSASCIIStringEncoding)

    expectEqual(s, content)
  } catch {
    expectUnreachableCatch(error)
  }
}

NSStringAPIs.test("applyingTransform(_:reverse:)") {
  if #available(OSX 10.11, iOS 9.0, *) {
    do {
      let source = "tre\u{300}s k\u{fc}hl"
      expectEqual(
        "tres kuhl",
        source.applyingTransform(
          NSStringTransformStripDiacritics, reverse: false))
    }
    do {
      let source = "hiragana"
      expectEqual(
        "ひらがな",
        source.applyingTransform(
          NSStringTransformLatinToHiragana, reverse: false))
    }
    do {
      let source = "ひらがな"
      expectEqual(
        "hiragana",
        source.applyingTransform(
          NSStringTransformLatinToHiragana, reverse: true))
    }
  }
}

struct ComparisonTest {
  let expectedUnicodeCollation: ExpectedComparisonResult
  let lhs: String
  let rhs: String
  let loc: SourceLoc

  init(
    _ expectedUnicodeCollation: ExpectedComparisonResult,
    _ lhs: String, _ rhs: String,
    file: String = __FILE__, line: UInt = __LINE__
  ) {
    self.expectedUnicodeCollation = expectedUnicodeCollation
    self.lhs = lhs
    self.rhs = rhs
    self.loc = SourceLoc(file, line, comment: "test data")
  }
}

let comparisonTests = [
  ComparisonTest(.EQ, "", ""),
  ComparisonTest(.LT, "", "a"),

  // ASCII cases
  ComparisonTest(.LT, "t", "tt"),
  ComparisonTest(.GT, "t", "Tt"),
  ComparisonTest(.GT, "\u{0}", ""),
  ComparisonTest(.EQ, "\u{0}", "\u{0}"),
  // Currently fails:
  // ComparisonTest(.LT, "\r\n", "t"),
  // ComparisonTest(.GT, "\r\n", "\n"),
  // ComparisonTest(.LT, "\u{0}", "\u{0}\u{0}"),

  // Whitespace
  // U+000A LINE FEED (LF)
  // U+000B LINE TABULATION
  // U+000C FORM FEED (FF)
  // U+0085 NEXT LINE (NEL)
  // U+2028 LINE SEPARATOR
  // U+2029 PARAGRAPH SEPARATOR
  ComparisonTest(.GT, "\u{0085}", "\n"),
  ComparisonTest(.GT, "\u{000b}", "\n"),
  ComparisonTest(.GT, "\u{000c}", "\n"),
  ComparisonTest(.GT, "\u{2028}", "\n"),
  ComparisonTest(.GT, "\u{2029}", "\n"),
  ComparisonTest(.GT, "\r\n\r\n", "\r\n"),

  // U+0301 COMBINING ACUTE ACCENT
  // U+00E1 LATIN SMALL LETTER A WITH ACUTE
  ComparisonTest(.EQ, "a\u{301}", "\u{e1}"),
  ComparisonTest(.LT, "a", "a\u{301}"),
  ComparisonTest(.LT, "a", "\u{e1}"),

  // U+304B HIRAGANA LETTER KA
  // U+304C HIRAGANA LETTER GA
  // U+3099 COMBINING KATAKANA-HIRAGANA VOICED SOUND MARK
  ComparisonTest(.EQ, "\u{304b}", "\u{304b}"),
  ComparisonTest(.EQ, "\u{304c}", "\u{304c}"),
  ComparisonTest(.LT, "\u{304b}", "\u{304c}"),
  ComparisonTest(.LT, "\u{304b}", "\u{304c}\u{3099}"),
  ComparisonTest(.EQ, "\u{304c}", "\u{304b}\u{3099}"),
  ComparisonTest(.LT, "\u{304c}", "\u{304c}\u{3099}"),

  // U+212B ANGSTROM SIGN
  // U+030A COMBINING RING ABOVE
  // U+00C5 LATIN CAPITAL LETTER A WITH RING ABOVE
  ComparisonTest(.EQ, "\u{212b}", "A\u{30a}"),
  ComparisonTest(.EQ, "\u{212b}", "\u{c5}"),
  ComparisonTest(.EQ, "A\u{30a}", "\u{c5}"),
  ComparisonTest(.LT, "A\u{30a}", "a"),
  ComparisonTest(.LT, "A", "A\u{30a}"),

  // U+2126 OHM SIGN
  // U+03A9 GREEK CAPITAL LETTER OMEGA
  ComparisonTest(.EQ, "\u{2126}", "\u{03a9}"),

  // U+0323 COMBINING DOT BELOW
  // U+0307 COMBINING DOT ABOVE
  // U+1E63 LATIN SMALL LETTER S WITH DOT BELOW
  // U+1E69 LATIN SMALL LETTER S WITH DOT BELOW AND DOT ABOVE
  ComparisonTest(.EQ, "\u{1e69}", "s\u{323}\u{307}"),
  ComparisonTest(.EQ, "\u{1e69}", "s\u{307}\u{323}"),
  ComparisonTest(.EQ, "\u{1e69}", "\u{1e63}\u{307}"),
  ComparisonTest(.EQ, "\u{1e63}", "s\u{323}"),
  ComparisonTest(.EQ, "\u{1e63}\u{307}", "s\u{323}\u{307}"),
  ComparisonTest(.EQ, "\u{1e63}\u{307}", "s\u{307}\u{323}"),
  ComparisonTest(.LT, "s\u{323}", "\u{1e69}"),

  // U+FB01 LATIN SMALL LIGATURE FI
  ComparisonTest(.EQ, "\u{fb01}", "\u{fb01}"),
  ComparisonTest(.LT, "fi", "\u{fb01}"),

  // Test that Unicode collation is performed in deterministic mode.
  //
  // U+0301 COMBINING ACUTE ACCENT
  // U+0341 COMBINING ACUTE TONE MARK
  // U+0954 DEVANAGARI ACUTE ACCENT
  //
  // Collation elements from DUCET:
  // 0301  ; [.0000.0024.0002] # COMBINING ACUTE ACCENT
  // 0341  ; [.0000.0024.0002] # COMBINING ACUTE TONE MARK
  // 0954  ; [.0000.0024.0002] # DEVANAGARI ACUTE ACCENT
  //
  // U+0301 and U+0954 don't decompose in the canonical decomposition mapping.
  // U+0341 has a canonical decomposition mapping of U+0301.
  ComparisonTest(.EQ, "\u{0301}", "\u{0341}"),
  ComparisonTest(.LT, "\u{0301}", "\u{0954}"),
  ComparisonTest(.LT, "\u{0341}", "\u{0954}"),
]

func checkStringComparison(
  expected: ExpectedComparisonResult,
  _ lhs: String, _ rhs: String, _ stackTrace: SourceLocStack
) {
  // String / String
  expectEqual(expected.isEQ(), lhs == rhs, stackTrace: stackTrace)
  expectEqual(expected.isNE(), lhs != rhs, stackTrace: stackTrace)
  checkHashable(
    expected.isEQ(), lhs, rhs, stackTrace: stackTrace.withCurrentLoc())

  expectEqual(expected.isLT(), lhs < rhs, stackTrace: stackTrace)
  expectEqual(expected.isLE(), lhs <= rhs, stackTrace: stackTrace)
  expectEqual(expected.isGE(), lhs >= rhs, stackTrace: stackTrace)
  expectEqual(expected.isGT(), lhs > rhs, stackTrace: stackTrace)
  checkComparable(expected, lhs, rhs, stackTrace: stackTrace.withCurrentLoc())

  // NSString / NSString
  let lhsNSString = lhs as NSString
  let rhsNSString = rhs as NSString
  let expectedEqualUnicodeScalars =
    Array(lhs.unicodeScalars) == Array(rhs.unicodeScalars)
  // FIXME: Swift String and NSString comparison may not be equal.
  expectEqual(
    expectedEqualUnicodeScalars, lhsNSString == rhsNSString,
    stackTrace: stackTrace)
  expectEqual(
    !expectedEqualUnicodeScalars, lhsNSString != rhsNSString,
    stackTrace: stackTrace)
  checkHashable(
    expectedEqualUnicodeScalars, lhsNSString, rhsNSString,
    stackTrace: stackTrace.withCurrentLoc())
}

NSStringAPIs.test("String.{Equatable,Hashable,Comparable}") {
  for test in comparisonTests {
    checkStringComparison(
      test.expectedUnicodeCollation, test.lhs, test.rhs,
      test.loc.withCurrentLoc())
    checkStringComparison(
      test.expectedUnicodeCollation.flip(), test.rhs, test.lhs,
      test.loc.withCurrentLoc())
  }
}

func checkCharacterComparison(
  expected: ExpectedComparisonResult,
  _ lhs: Character, _ rhs: Character, _ stackTrace: SourceLocStack
) {
  // Character / Character
  expectEqual(expected.isEQ(), lhs == rhs, stackTrace: stackTrace)
  expectEqual(expected.isNE(), lhs != rhs, stackTrace: stackTrace)
  checkHashable(
    expected.isEQ(), lhs, rhs, stackTrace: stackTrace.withCurrentLoc())

  expectEqual(expected.isLT(), lhs < rhs, stackTrace: stackTrace)
  expectEqual(expected.isLE(), lhs <= rhs, stackTrace: stackTrace)
  expectEqual(expected.isGE(), lhs >= rhs, stackTrace: stackTrace)
  expectEqual(expected.isGT(), lhs > rhs, stackTrace: stackTrace)
  checkComparable(expected, lhs, rhs, stackTrace: stackTrace.withCurrentLoc())
}

NSStringAPIs.test("Character.{Equatable,Hashable,Comparable}") {
  for test in comparisonTests {
    if test.lhs.characters.length == 1 && test.rhs.characters.length == 1 {
      let lhsCharacter = Character(test.lhs)
      let rhsCharacter = Character(test.rhs)
      checkCharacterComparison(
        test.expectedUnicodeCollation, lhsCharacter, rhsCharacter,
        test.loc.withCurrentLoc())
      checkCharacterComparison(
        test.expectedUnicodeCollation.flip(), rhsCharacter, lhsCharacter,
        test.loc.withCurrentLoc())
    }
  }
}

func checkHasPrefixHasSuffix(
  lhs: String, _ rhs: String, _ stackTrace: SourceLocStack
) {
  if lhs == "" {
    return
  }
  if rhs == "" {
    expectFalse(lhs.hasPrefix(rhs), stackTrace: stackTrace)
    expectFalse(lhs.hasSuffix(rhs), stackTrace: stackTrace)
    return
  }

  // To determine the expected results, compare grapheme clusters,
  // scalar-to-scalar, of the NFD form of the strings.
  let lhsNFDGraphemeClusters =
    lhs.decomposedStringWithCanonicalMapping.characters.map {
      Array(String($0).unicodeScalars)
    }
  let rhsNFDGraphemeClusters =
    rhs.decomposedStringWithCanonicalMapping.characters.map {
      Array(String($0).unicodeScalars)
    }
  let expectHasPrefix = lhsNFDGraphemeClusters.startsWith(
    rhsNFDGraphemeClusters, isEquivalent: (==))
  let expectHasSuffix =
    lhsNFDGraphemeClusters.lazy.reversed().startsWith(
      rhsNFDGraphemeClusters.lazy.reversed(), isEquivalent: (==))

  expectEqual(expectHasPrefix, lhs.hasPrefix(rhs), stackTrace: stackTrace)
  expectEqual(
    expectHasPrefix, (lhs + "abc").hasPrefix(rhs), stackTrace: stackTrace)
  expectEqual(expectHasSuffix, lhs.hasSuffix(rhs), stackTrace: stackTrace)
  expectEqual(
    expectHasSuffix, ("abc" + lhs).hasSuffix(rhs), stackTrace: stackTrace)
}

NSStringAPIs.test("hasPrefix,hasSuffix") {
  for test in comparisonTests {
    checkHasPrefixHasSuffix(test.lhs, test.rhs, test.loc.withCurrentLoc())
    checkHasPrefixHasSuffix(test.rhs, test.lhs, test.loc.withCurrentLoc())
  }
}

NSStringAPIs.test("Failures{hasPrefix,hasSuffix}-CF")
  .xfail(.Custom({ true }, reason: "rdar://problem/19034601")).code {
  let test = ComparisonTest(.LT, "\u{0}", "\u{0}\u{0}")
  checkHasPrefixHasSuffix(test.lhs, test.rhs, test.loc.withCurrentLoc())
}

NSStringAPIs.test("Failures{hasPrefix,hasSuffix}")
  .xfail(.Custom({ true }, reason: "blocked on rdar://problem/19036555")).code {
  let tests =
    [ComparisonTest(.LT, "\r\n", "t"), ComparisonTest(.GT, "\r\n", "\n")]
  tests.forEach {
    checkHasPrefixHasSuffix($0.lhs, $0.rhs, $0.loc.withCurrentLoc())
  }
}

NSStringAPIs.test("SameTypeComparisons") {
  // U+0323 COMBINING DOT BELOW
  // U+0307 COMBINING DOT ABOVE
  // U+1E63 LATIN SMALL LETTER S WITH DOT BELOW
  let xs = "\u{1e69}"
  expectTrue(xs == "s\u{323}\u{307}")
  expectFalse(xs != "s\u{323}\u{307}")
  expectTrue("s\u{323}\u{307}" == xs)
  expectFalse("s\u{323}\u{307}" != xs)
  expectTrue("\u{1e69}" == "s\u{323}\u{307}")
  expectFalse("\u{1e69}" != "s\u{323}\u{307}")
  expectTrue(xs == xs)
  expectFalse(xs != xs)
}

NSStringAPIs.test("MixedTypeComparisons") {
  // U+0323 COMBINING DOT BELOW
  // U+0307 COMBINING DOT ABOVE
  // U+1E63 LATIN SMALL LETTER S WITH DOT BELOW
  // NSString does not decompose characters, so the two strings will be (==) in
  // swift but not in Foundation.
  let xs = "\u{1e69}"
  let ys: NSString = "s\u{323}\u{307}"
  expectFalse(ys == "\u{1e69}")
  expectTrue(ys != "\u{1e69}")
  expectFalse("\u{1e69}" == ys)
  expectTrue("\u{1e69}" != ys)
  expectFalse(xs == ys)
  expectTrue(xs != ys)
  expectTrue(ys == ys)
  expectFalse(ys != ys)
}

NSStringAPIs.test("CompareStringsWithUnpairedSurrogates")
  .xfail(
    .Custom({ true },
    reason: "<rdar://problem/18029104> Strings referring to underlying " +
      "storage with unpaired surrogates compare unequal"))
  .code {
  let donor = "abcdef"
  let acceptor = "\u{1f601}\u{1f602}\u{1f603}"

  expectEqual("\u{fffd}\u{1f602}\u{fffd}",
    acceptor[donor.startIndex.advancedBy(1)..<donor.startIndex.advancedBy(5)])
}

NSStringAPIs.test("copy construction") {
  let expected = "abcd"
  let x = NSString(string: expected as NSString)
  expectEqual(expected, x as String)
  let y = NSMutableString(string: expected as NSString)
  expectEqual(expected, y as String)
}

var CStringTests = TestSuite("CStringTests")

func getNullCString() -> UnsafeMutablePointer<CChar> {
  return nil
}

<<<<<<< HEAD
func getASCIICString() -> (UnsafeMutablePointer<CChar>, dealloc: ()->()) {
  let up = UnsafeMutablePointer<CChar>(allocatingCapacity: 100)
=======
func getASCIICString() -> (UnsafeMutablePointer<CChar>, dealloc: () -> ()) {
  let up = UnsafeMutablePointer<CChar>.alloc(100)
>>>>>>> d56b8ba4
  up[0] = 0x61
  up[1] = 0x62
  up[2] = 0
  return (up, { up.deallocateCapacity(100) })
}

<<<<<<< HEAD
func getNonASCIICString() -> (UnsafeMutablePointer<CChar>, dealloc: ()->()) {
  let up = UnsafeMutablePointer<UInt8>(allocatingCapacity: 100)
=======
func getNonASCIICString() -> (UnsafeMutablePointer<CChar>, dealloc: () -> ()) {
  let up = UnsafeMutablePointer<UInt8>.alloc(100)
>>>>>>> d56b8ba4
  up[0] = 0xd0
  up[1] = 0xb0
  up[2] = 0xd0
  up[3] = 0xb1
  up[4] = 0
  return (UnsafeMutablePointer(up), { up.deallocateCapacity(100) })
}

func getIllFormedUTF8String1(
<<<<<<< HEAD
) -> (UnsafeMutablePointer<CChar>, dealloc: ()->()) {
  let up = UnsafeMutablePointer<UInt8>(allocatingCapacity: 100)
=======
) -> (UnsafeMutablePointer<CChar>, dealloc: () -> ()) {
  let up = UnsafeMutablePointer<UInt8>.alloc(100)
>>>>>>> d56b8ba4
  up[0] = 0x41
  up[1] = 0xed
  up[2] = 0xa0
  up[3] = 0x80
  up[4] = 0x41
  up[5] = 0
  return (UnsafeMutablePointer(up), { up.deallocateCapacity(100) })
}

func getIllFormedUTF8String2(
<<<<<<< HEAD
) -> (UnsafeMutablePointer<CChar>, dealloc: ()->()) {
  let up = UnsafeMutablePointer<UInt8>(allocatingCapacity: 100)
=======
) -> (UnsafeMutablePointer<CChar>, dealloc: () -> ()) {
  let up = UnsafeMutablePointer<UInt8>.alloc(100)
>>>>>>> d56b8ba4
  up[0] = 0x41
  up[1] = 0xed
  up[2] = 0xa0
  up[3] = 0x81
  up[4] = 0x41
  up[5] = 0
  return (UnsafeMutablePointer(up), { up.deallocateCapacity(100) })
}

func asCCharArray(a: [UInt8]) -> [CChar] {
  return a.map { CChar(bitPattern: $0) }
}

CStringTests.test("String.init(validatingUTF8:)") {
  do {
    let (s, dealloc) = getASCIICString()
    expectOptionalEqual("ab", String(validatingUTF8: s))
    dealloc()
  }
  do {
    let (s, dealloc) = getNonASCIICString()
    expectOptionalEqual("аб", String(validatingUTF8: s))
    dealloc()
  }
  do {
    let (s, dealloc) = getIllFormedUTF8String1()
    expectEmpty(String(validatingUTF8: s))
    dealloc()
  }
}

CStringTests.test("String(cString:)") {
  do {
    let (s, dealloc) = getASCIICString()
    let result = String(cString: s)
    expectEqual("ab", result)
    dealloc()
  }
  do {
    let (s, dealloc) = getNonASCIICString()
    let result = String(cString: s)
    expectEqual("аб", result)
    dealloc()
  }
  do {
    let (s, dealloc) = getIllFormedUTF8String1()
    let result = String(cString: s)
    expectEqual("\u{41}\u{fffd}\u{fffd}\u{fffd}\u{41}", result)
    dealloc()
  }
}

CStringTests.test("String.decodeCString") {
  do {
    let s = getNullCString()
    let result = String.decodeCString(UnsafePointer(s), `as`: UTF8.self)
    expectEmpty(result)
  }
  do { // repairing
    let (s, dealloc) = getIllFormedUTF8String1()
    if let (result, repairsMade) = String.decodeCString(
      UnsafePointer(s), `as`: UTF8.self, repairingInvalidCodeUnits: true) {
      expectOptionalEqual("\u{41}\u{fffd}\u{fffd}\u{fffd}\u{41}", result)
      expectTrue(repairsMade)
    } else {
      expectUnreachable("Expected .Some()")
    }
    dealloc()
  }
  do { // non repairing
    let (s, dealloc) = getIllFormedUTF8String1()
    let result = String.decodeCString(
      UnsafePointer(s), `as`: UTF8.self, repairingInvalidCodeUnits: false)
    expectEmpty(result)
    dealloc()
  }
}

runAllTests()
<|MERGE_RESOLUTION|>--- conflicted
+++ resolved
@@ -2144,26 +2144,16 @@
   return nil
 }
 
-<<<<<<< HEAD
-func getASCIICString() -> (UnsafeMutablePointer<CChar>, dealloc: ()->()) {
+func getASCIICString() -> (UnsafeMutablePointer<CChar>, dealloc: () -> ()) {
   let up = UnsafeMutablePointer<CChar>(allocatingCapacity: 100)
-=======
-func getASCIICString() -> (UnsafeMutablePointer<CChar>, dealloc: () -> ()) {
-  let up = UnsafeMutablePointer<CChar>.alloc(100)
->>>>>>> d56b8ba4
   up[0] = 0x61
   up[1] = 0x62
   up[2] = 0
   return (up, { up.deallocateCapacity(100) })
 }
 
-<<<<<<< HEAD
-func getNonASCIICString() -> (UnsafeMutablePointer<CChar>, dealloc: ()->()) {
+func getNonASCIICString() -> (UnsafeMutablePointer<CChar>, dealloc: () -> ()) {
   let up = UnsafeMutablePointer<UInt8>(allocatingCapacity: 100)
-=======
-func getNonASCIICString() -> (UnsafeMutablePointer<CChar>, dealloc: () -> ()) {
-  let up = UnsafeMutablePointer<UInt8>.alloc(100)
->>>>>>> d56b8ba4
   up[0] = 0xd0
   up[1] = 0xb0
   up[2] = 0xd0
@@ -2173,13 +2163,8 @@
 }
 
 func getIllFormedUTF8String1(
-<<<<<<< HEAD
-) -> (UnsafeMutablePointer<CChar>, dealloc: ()->()) {
+) -> (UnsafeMutablePointer<CChar>, dealloc: () -> ()) {
   let up = UnsafeMutablePointer<UInt8>(allocatingCapacity: 100)
-=======
-) -> (UnsafeMutablePointer<CChar>, dealloc: () -> ()) {
-  let up = UnsafeMutablePointer<UInt8>.alloc(100)
->>>>>>> d56b8ba4
   up[0] = 0x41
   up[1] = 0xed
   up[2] = 0xa0
@@ -2190,13 +2175,8 @@
 }
 
 func getIllFormedUTF8String2(
-<<<<<<< HEAD
-) -> (UnsafeMutablePointer<CChar>, dealloc: ()->()) {
+) -> (UnsafeMutablePointer<CChar>, dealloc: () -> ()) {
   let up = UnsafeMutablePointer<UInt8>(allocatingCapacity: 100)
-=======
-) -> (UnsafeMutablePointer<CChar>, dealloc: () -> ()) {
-  let up = UnsafeMutablePointer<UInt8>.alloc(100)
->>>>>>> d56b8ba4
   up[0] = 0x41
   up[1] = 0xed
   up[2] = 0xa0
