// RUN: %target-sil-opt -enable-sil-verify-all %s -predictable-memopt  | FileCheck %s

import Builtin
import Swift


// CHECK-LABEL: sil @simple_reg_promotion
sil @simple_reg_promotion : $@convention(thin) (Int) -> Int {
bb0(%0 : $Int):                         // CHECK: bb0(%0 : $Int):
  %1 = alloc_box $Int
  store %0 to %1#1 : $*Int
  %3 = alloc_box $Int
  %4 = load %1#1 : $*Int
  store %4 to %3#1 : $*Int
  %6 = load %3#1 : $*Int
  strong_release %3#0 : $@box Int
  strong_release %1#0 : $@box Int
  return %6 : $Int

  // CHECK-NEXT: return %0 : $Int
}


// CHECK-LABEL: sil @tuple_reg_promotion
sil @tuple_reg_promotion : $@convention(thin) (Int) -> Int {
bb0(%0 : $Int):                         // CHECK: bb0(%0 : $Int):
  %1 = alloc_box $(Int, Int)
  
  %a = tuple_element_addr %1#1 : $*(Int, Int), 0
  %b = tuple_element_addr %1#1 : $*(Int, Int), 1
  store %0 to %a : $*Int
  store %0 to %b : $*Int

  %c = load %1#1 : $*(Int, Int)
  %d = tuple_extract %c : $(Int, Int), 0

  strong_release %1#0 : $@box (Int, Int)

  return %d : $Int

  // Verify that promotion has promoted the tuple load away, and we know that
  // %0 is being returned through scalar instructions in SSA form.
  // CHECK-NEXT: [[TUPLE:%[0-9]+]] = tuple ({{.*}} : $Int, {{.*}} : $Int)
  // CHECK-NEXT: [[TUPLE_ELT:%[0-9]+]] = tuple_extract [[TUPLE]] : $(Int, Int), 0

  // CHECK-NEXT: return [[TUPLE_ELT]] : $Int
}


sil @takes_Int_inout : $@convention(thin) (@inout Int) -> ()



// Verify that load promotion works properly with inout arguments.
//
// func used_by_inout(a : Int) -> (Int, Int) {
//  var t = a
//  takes_Int_inout(&a)
//  return (t,a)
//}
// CHECK-LABEL: sil @used_by_inout
sil @used_by_inout : $@convention(thin) (Int) -> (Int, Int) {
bb0(%0 : $Int):
  // This alloc_stack can't be removed since it is used by an inout call.
  // CHECK: %1 = alloc_box $Int
  %1 = alloc_box $Int
  %2 = store %0 to %1#1 : $*Int
  
  // This load should be eliminated.
  %3 = load %1#1 : $*Int
  %5 = function_ref @takes_Int_inout : $@convention(thin) (@inout Int) -> ()
  %6 = apply %5(%1#1) : $@convention(thin) (@inout Int) -> ()
  
  // This load is needed in case the callee modifies the allocation.
  // CHECK: [[RES:%[0-9]+]] = load
  %7 = load %1#1 : $*Int
  
  // This should use the incoming argument to the function.
  // CHECK: tuple ({{.*}} : $Int, {{.*}} : $Int)
  %8 = tuple (%3 : $Int, %7 : $Int)
  strong_release %1#0 : $@box Int
  %11 = return %8 : $(Int, Int)
}


struct AddressOnlyStruct {
  var a : protocol<>
  var b : Int
}

/// returns_generic_struct - This returns a struct by reference.
sil @returns_generic_struct : $@convention(thin) (@out AddressOnlyStruct) -> ()



sil @takes_closure : $@convention(thin) (@callee_owned () -> ()) -> ()
sil @closure0 : $@convention(thin) (@owned @box Int) -> ()


// CHECK-LABEL: sil @closure_test2
sil @closure_test2 : $@convention(thin) (Int) -> Int {
bb0(%1 : $Int):
  %0 = alloc_box $Int
  store %1 to %0#1 : $*Int  // CHECK: store

  %5 = function_ref @takes_closure : $@convention(thin) (@callee_owned () -> ()) -> ()
  %6 = function_ref @closure0 : $@convention(thin) (@owned @box Int) -> ()
  strong_retain %0#0 : $@box Int
  %8 = partial_apply %6(%0#0) : $@convention(thin) (@owned @box Int) -> ()
  %9 = apply %5(%8) : $@convention(thin) (@callee_owned () -> ()) -> ()
  strong_release %0#0 : $@box Int

  store %1 to %0#1 : $*Int // CHECK: store

  // In an escape region, we should not promote loads.
  %r = load %0#1 : $*Int // CHECK: load
  return %r : $Int
}



class SomeClass {}

sil @getSomeClass : $@convention(thin) () -> @owned SomeClass


// CHECK-LABEL: sil @assign_test_trivial
sil @assign_test_trivial : $@convention(thin) (Int) -> Int {
bb0(%0 : $Int):
  %1 = alloc_box $Int

  store %0 to %1#1 : $*Int
  store %0 to %1#1 : $*Int
  store %0 to %1#1 : $*Int

  %2 = load %1#1 : $*Int
  strong_release %1#0 : $@box Int

  // Verify that the load got forwarded from an assign.
  return %2 : $Int                        // CHECK: return %0 : $Int
}


struct ContainsNativeObject {
  var x : Int 
  var y : Builtin.NativeObject
}

var int_global : Int


// CHECK-LABEL: sil @promote_alloc_stack
sil @promote_alloc_stack : $@convention(thin) (Int32) -> Builtin.Int32 {
bb0(%0 : $Int32):
  %5 = integer_literal $Builtin.Int32, 1
  // CHECK: [[IL:%[0-9]+]] = integer_literal

  %18 = struct $Int32 (%5 : $Builtin.Int32)
  %22 = alloc_stack $Int32

  // CHECK-NOT: alloc_stack

  store %18 to %22 : $*Int32
  %24 = struct_element_addr %22 : $*Int32, #Int32._value
  %25 = load %24 : $*Builtin.Int32
  dealloc_stack %22 : $*Int32
  // CHECK-NEXT: return [[IL]]
  return %25 : $Builtin.Int32
}

// CHECK-LABEL: sil @copy_addr_to_load
sil @copy_addr_to_load : $@convention(thin) (Int) -> Int {
bb0(%0 : $Int):               // CHECK: bb0(%0 : $Int):
  %1 = alloc_stack $Int
  store %0 to %1 : $*Int
  %2 = alloc_stack $Int
  
  copy_addr %1 to [initialization] %2 : $*Int

  %3 = load %2 : $*Int

  dealloc_stack %2 : $*Int
  dealloc_stack %1 : $*Int
  // CHECK-NEXT: return %0
  return %3 : $Int
}

// rdar://15170149
// CHECK-LABEL: sil @store_to_copyaddr
sil @store_to_copyaddr : $(Bool) -> Bool {
bb0(%0 : $Bool):  // CHECK: bb0(%0 :
  %1 = alloc_stack $Bool
  store %0 to %1 : $*Bool
  %3 = alloc_stack $Bool
  copy_addr %1 to [initialization] %3 : $*Bool
  %5 = load %3 : $*Bool
  copy_addr %3 to %1 : $*Bool
  %12 = load %1 : $*Bool
  dealloc_stack %3 : $*Bool
  dealloc_stack %1 : $*Bool
  return %12 : $Bool                              // CHECK-NEXT: return %0
}

// CHECK-LABEL: sil @cross_block_load_promotion
sil @cross_block_load_promotion : $@convention(thin) (Int) -> Int {
bb0(%0 : $Int):
  %1 = alloc_stack $Int
  store %0 to %1 : $*Int
  %11 = integer_literal $Builtin.Int1, 1
  cond_br %11, bb1, bb2

bb1:
  br bb5

bb2:
  br bb5

bb5:
  %15 = load %1 : $*Int
  dealloc_stack %1 : $*Int
  return %15 : $Int

// CHECK: return %0 : $Int
}

struct XYStruct { var x, y : Int }
sil @init_xy_struct : $@convention(thin) () -> XYStruct


// CHECK-LABEL: sil @cross_block_load_promotion_struct
sil @cross_block_load_promotion_struct : $@convention(thin) (Int, Int) -> Int {
bb0(%0 : $Int, %2 : $Int):
  %1 = alloc_stack $XYStruct
  
  %7 = function_ref @init_xy_struct : $@convention(thin) () -> XYStruct
  %9 = apply %7() : $@convention(thin) () -> XYStruct
  store %9 to %1 : $*XYStruct

  %11 = struct_element_addr %1 : $*XYStruct, #XYStruct.y
  store %0 to %11 : $*Int

  %12 = integer_literal $Builtin.Int1, 1          // user: %3
  cond_br %12, bb1, bb2

bb1:                                              // Preds: bb3
  %13 = struct_element_addr %1 : $*XYStruct, #XYStruct.x
  store %2 to %13 : $*Int
  br bb5

bb2:                                              // Preds: bb0
  br bb5

bb5:                                              // Preds: bb4
  %15 = load %11 : $*Int
  dealloc_stack %1 : $*XYStruct
  return %15 : $Int

// CHECK: return %0 : $Int
}

// CHECK-LABEL: sil @cross_block_load_promotion_struct2
sil @cross_block_load_promotion_struct2 : $@convention(thin) (Int, Int) -> Int {
bb0(%0 : $Int, %2 : $Int):
  %1 = alloc_stack $XYStruct
  
  %7 = function_ref @init_xy_struct : $@convention(thin) () -> XYStruct
  %9 = apply %7() : $@convention(thin) () -> XYStruct
  store %9 to %1 : $*XYStruct

  %11 = struct_element_addr %1 : $*XYStruct, #XYStruct.x
  store %0 to %11 : $*Int

  %12 = integer_literal $Builtin.Int1, 1          // user: %3
  cond_br %12, bb1, bb2

bb1:                                              // Preds: bb3
  %13 = struct_element_addr %1 : $*XYStruct, #XYStruct.x
  store %0 to %13 : $*Int
  br bb5

bb2:                                              // Preds: bb0
  br bb5

bb5:                                              // Preds: bb4
  %15 = load %11 : $*Int
  dealloc_stack %1 : $*XYStruct
  return %15 : $Int

// CHECK: return %0 : $Int
}


// CHECK-LABEL: sil @destroy_addr
sil @destroy_addr : $@convention(method) (@owned SomeClass) -> @owned SomeClass {
bb0(%0 : $SomeClass):
  %1 = alloc_stack $SomeClass
  %2 = tuple ()
  store %0 to %1 : $*SomeClass
  %7 = load %1 : $*SomeClass
  strong_retain %7 : $SomeClass
  strong_release %7 : $SomeClass
  %12 = load %1 : $*SomeClass                   // users: %16, %13
  strong_retain %12 : $SomeClass                  // id: %13
  destroy_addr %1 : $*SomeClass                 // id: %14
  dealloc_stack %1 : $*SomeClass // id: %15
  return %12 : $SomeClass                         // id: %16
}


protocol P {}
class C : P {}

sil @use : $@convention(thin) (@in P) -> ()

// rdar://15492647
// CHECK-LABEL: sil @destroy_addr_removed
sil @destroy_addr_removed : $@convention(thin) () -> () {
bb0:
  %3 = alloc_stack $SomeClass
  %f = function_ref @getSomeClass : $@convention(thin) () -> @owned SomeClass
  %9 = apply %f() : $@convention(thin) () -> @owned SomeClass
  // CHECK: [[CVAL:%[0-9]+]] = apply

  assign %9 to %3 : $*SomeClass
  destroy_addr %3 : $*SomeClass
  dealloc_stack %3 : $*SomeClass
  %15 = tuple ()
  return %15 : $()
// CHECK-NEXT: strong_release [[CVAL]]
}

// rdar://15887292 - PredictableMemoryOptimizations crashes on load from init_existential_addr
// CHECK-LABEL: sil @init_existential_crash
sil @init_existential_crash : $() -> () {
<<<<<<< HEAD
  %99 = alloc_stack $Boolean
  %100 = init_existential_addr %99#1 : $*Boolean, $Bool
=======
  %99 = alloc_stack $BooleanType
  %100 = init_existential_addr %99 : $*BooleanType, $Bool
>>>>>>> b58522b8
  %105 = integer_literal $Builtin.Int1, 0
  %106 = struct $Bool (%105 : $Builtin.Int1)
  store %106 to %100 : $*Bool
  %108 = struct_element_addr %100 : $*Bool, #Bool._value
  %109 = load %108 : $*Builtin.Int1
<<<<<<< HEAD
  dealloc_stack %99#0 : $*@local_storage Boolean
=======
  dealloc_stack %99 : $*BooleanType
>>>>>>> b58522b8
  return undef : $()
}

// <rdar://problem/17755462> Predictable memory opts removes refcount operation
// CHECK-LABEL: sil @dead_allocation_1
sil @dead_allocation_1 : $@convention(thin) (Optional<AnyObject>) -> () {
  bb0(%0 : $Optional<AnyObject>):
// CHECK: retain_value %0
  %1 = alloc_stack $Optional<AnyObject>
  %2 = alloc_stack $Optional<AnyObject>
  store %0 to %2 : $*Optional<AnyObject>
// CHECK-NOT: copy_addr
  copy_addr %2 to [initialization] %1 : $*Optional<AnyObject>
  dealloc_stack %2 : $*Optional<AnyObject>
  dealloc_stack %1 : $*Optional<AnyObject>
  %3 = tuple ()
  return %3 : $()
}

// CHECK-LABEL: sil @dead_allocation_2
sil @dead_allocation_2 : $@convention(thin) (Optional<AnyObject>) -> () {
  bb0(%0 : $Optional<AnyObject>):
// CHECK: retain_value %0
// CHECK-NOT: alloc_stack
  %1 = alloc_stack $Optional<AnyObject>
  %2 = alloc_stack $Optional<AnyObject>
  store %0 to %1 : $*Optional<AnyObject>
// CHECK-NOT: copy_addr
  copy_addr %1 to [initialization] %2 : $*Optional<AnyObject>
  dealloc_stack %2 : $*Optional<AnyObject>
  dealloc_stack %1 : $*Optional<AnyObject>
  %3 = tuple ()
  return %3 : $()
}

enum IndirectCase {
  indirect case X(Int)
}

// CHECK-LABEL: sil @indirect_enum_box
sil @indirect_enum_box : $@convention(thin) (Int) -> IndirectCase {
// CHECK: bb0([[X:%.*]] : $Int):
entry(%x : $Int):
  // CHECK: [[BOX:%.*]] = alloc_box $Int
  %b = alloc_box $Int
  // CHECK: store [[X]] to [[BOX]]
  store %x to %b#1 : $*Int
  // CHECK: [[E:%.*]] = enum $IndirectCase, #IndirectCase.X!enumelt.1, [[BOX]]#0 : $@box Int
  %e = enum $IndirectCase, #IndirectCase.X!enumelt.1, %b#0 : $@box Int
  // CHECK: return [[E]]
  return %e : $IndirectCase
}
<|MERGE_RESOLUTION|>--- conflicted
+++ resolved
@@ -332,23 +332,14 @@
 // rdar://15887292 - PredictableMemoryOptimizations crashes on load from init_existential_addr
 // CHECK-LABEL: sil @init_existential_crash
 sil @init_existential_crash : $() -> () {
-<<<<<<< HEAD
   %99 = alloc_stack $Boolean
-  %100 = init_existential_addr %99#1 : $*Boolean, $Bool
-=======
-  %99 = alloc_stack $BooleanType
-  %100 = init_existential_addr %99 : $*BooleanType, $Bool
->>>>>>> b58522b8
+  %100 = init_existential_addr %99 : $*Boolean, $Bool
   %105 = integer_literal $Builtin.Int1, 0
   %106 = struct $Bool (%105 : $Builtin.Int1)
   store %106 to %100 : $*Bool
   %108 = struct_element_addr %100 : $*Bool, #Bool._value
   %109 = load %108 : $*Builtin.Int1
-<<<<<<< HEAD
-  dealloc_stack %99#0 : $*@local_storage Boolean
-=======
-  dealloc_stack %99 : $*BooleanType
->>>>>>> b58522b8
+  dealloc_stack %99 : $*Boolean
   return undef : $()
 }
 
